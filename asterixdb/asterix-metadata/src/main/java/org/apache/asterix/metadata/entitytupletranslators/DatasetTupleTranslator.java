/*
 * Licensed to the Apache Software Foundation (ASF) under one
 * or more contributor license agreements.  See the NOTICE file
 * distributed with this work for additional information
 * regarding copyright ownership.  The ASF licenses this file
 * to you under the Apache License, Version 2.0 (the
 * "License"); you may not use this file except in compliance
 * with the License.  You may obtain a copy of the License at
 *
 *   http://www.apache.org/licenses/LICENSE-2.0
 *
 * Unless required by applicable law or agreed to in writing,
 * software distributed under the License is distributed on an
 * "AS IS" BASIS, WITHOUT WARRANTIES OR CONDITIONS OF ANY
 * KIND, either express or implied.  See the License for the
 * specific language governing permissions and limitations
 * under the License.
 */

package org.apache.asterix.metadata.entitytupletranslators;

import java.io.DataOutput;
import java.util.ArrayList;
import java.util.Calendar;
import java.util.Collections;
import java.util.Date;
import java.util.HashMap;
import java.util.LinkedHashMap;
import java.util.List;
import java.util.Map;

import org.apache.asterix.builders.IARecordBuilder;
import org.apache.asterix.builders.OrderedListBuilder;
import org.apache.asterix.builders.RecordBuilder;
import org.apache.asterix.builders.UnorderedListBuilder;
import org.apache.asterix.common.config.DatasetConfig.DatasetType;
import org.apache.asterix.common.config.DatasetConfig.TransactionState;
import org.apache.asterix.common.metadata.DataverseName;
import org.apache.asterix.metadata.IDatasetDetails;
import org.apache.asterix.metadata.bootstrap.MetadataPrimaryIndexes;
import org.apache.asterix.metadata.bootstrap.MetadataRecordTypes;
import org.apache.asterix.metadata.entities.Dataset;
import org.apache.asterix.metadata.entities.ExternalDatasetDetails;
import org.apache.asterix.metadata.entities.InternalDatasetDetails;
import org.apache.asterix.metadata.entities.InternalDatasetDetails.FileStructure;
import org.apache.asterix.metadata.entities.InternalDatasetDetails.PartitioningStrategy;
import org.apache.asterix.metadata.utils.DatasetUtil;
import org.apache.asterix.om.base.ABoolean;
import org.apache.asterix.om.base.ADateTime;
import org.apache.asterix.om.base.AInt32;
import org.apache.asterix.om.base.AInt64;
import org.apache.asterix.om.base.AInt8;
import org.apache.asterix.om.base.AMutableInt32;
import org.apache.asterix.om.base.AMutableInt64;
import org.apache.asterix.om.base.AMutableString;
import org.apache.asterix.om.base.AOrderedList;
import org.apache.asterix.om.base.ARecord;
import org.apache.asterix.om.base.AString;
import org.apache.asterix.om.base.AUnorderedList;
import org.apache.asterix.om.base.IACursor;
import org.apache.asterix.om.pointables.base.DefaultOpenFieldType;
import org.apache.asterix.om.types.AOrderedListType;
import org.apache.asterix.om.types.ARecordType;
import org.apache.asterix.om.types.AUnorderedListType;
import org.apache.asterix.om.types.BuiltinType;
import org.apache.asterix.om.types.IAType;
import org.apache.asterix.runtime.compression.CompressionManager;
<<<<<<< HEAD
=======
import org.apache.hyracks.algebricks.common.exceptions.AlgebricksException;
import org.apache.hyracks.algebricks.common.utils.Pair;
import org.apache.hyracks.api.dataflow.value.ISerializerDeserializer;
>>>>>>> f1cd4170
import org.apache.hyracks.api.exceptions.HyracksDataException;
import org.apache.hyracks.data.std.util.ArrayBackedValueStorage;
import org.apache.hyracks.dataflow.common.data.accessors.ITupleReference;

/**
 * Translates a Dataset metadata entity to an ITupleReference and vice versa.
 */
public class DatasetTupleTranslator extends AbstractTupleTranslator<Dataset> {

    // Payload field containing serialized Dataset.
    private static final int DATASET_PAYLOAD_TUPLE_FIELD_INDEX = 2;

    protected AMutableInt32 aInt32;
    protected AMutableInt64 aInt64;

    protected DatasetTupleTranslator(boolean getTuple) {
        super(getTuple, MetadataPrimaryIndexes.DATASET_DATASET, DATASET_PAYLOAD_TUPLE_FIELD_INDEX);
        if (getTuple) {
            aInt32 = new AMutableInt32(-1);
            aInt64 = new AMutableInt64(-1);
        }
    }

    @Override
    protected Dataset createMetadataEntityFromARecord(ARecord datasetRecord) {
        String dataverseCanonicalName =
                ((AString) datasetRecord.getValueByPos(MetadataRecordTypes.DATASET_ARECORD_DATAVERSENAME_FIELD_INDEX))
                        .getStringValue();
        DataverseName dataverseName = DataverseName.createFromCanonicalForm(dataverseCanonicalName);
        String datasetName =
                ((AString) datasetRecord.getValueByPos(MetadataRecordTypes.DATASET_ARECORD_DATASETNAME_FIELD_INDEX))
                        .getStringValue();
        String typeName =
                ((AString) datasetRecord.getValueByPos(MetadataRecordTypes.DATASET_ARECORD_DATATYPENAME_FIELD_INDEX))
                        .getStringValue();
        String typeDataverseCanonicalName = ((AString) datasetRecord
                .getValueByPos(MetadataRecordTypes.DATASET_ARECORD_DATATYPEDATAVERSENAME_FIELD_INDEX)).getStringValue();
        DataverseName typeDataverseName = DataverseName.createFromCanonicalForm(typeDataverseCanonicalName);
        DatasetType datasetType = DatasetType.valueOf(
                ((AString) datasetRecord.getValueByPos(MetadataRecordTypes.DATASET_ARECORD_DATASETTYPE_FIELD_INDEX))
                        .getStringValue());
        IDatasetDetails datasetDetails = null;
        int datasetId =
                ((AInt32) datasetRecord.getValueByPos(MetadataRecordTypes.DATASET_ARECORD_DATASETID_FIELD_INDEX))
                        .getIntegerValue();
        int pendingOp =
                ((AInt32) datasetRecord.getValueByPos(MetadataRecordTypes.DATASET_ARECORD_PENDINGOP_FIELD_INDEX))
                        .getIntegerValue();
        String nodeGroupName =
                ((AString) datasetRecord.getValueByPos(MetadataRecordTypes.DATASET_ARECORD_GROUPNAME_FIELD_INDEX))
                        .getStringValue();
<<<<<<< HEAD
        String compactionPolicy = ((AString) datasetRecord
                .getValueByPos(MetadataRecordTypes.DATASET_ARECORD_COMPACTION_POLICY_FIELD_INDEX)).getStringValue();
        IACursor cursor = ((AOrderedList) datasetRecord
                .getValueByPos(MetadataRecordTypes.DATASET_ARECORD_COMPACTION_POLICY_PROPERTIES_FIELD_INDEX))
                        .getCursor();
        Map<String, String> compactionPolicyProperties = new LinkedHashMap<>();
        while (cursor.next()) {
            ARecord field = (ARecord) cursor.get();
            String key =
                    ((AString) field.getValueByPos(MetadataRecordTypes.PROPERTIES_NAME_FIELD_INDEX)).getStringValue();
            String value =
                    ((AString) field.getValueByPos(MetadataRecordTypes.PROPERTIES_VALUE_FIELD_INDEX)).getStringValue();
            compactionPolicyProperties.put(key, value);
        }
=======

        Pair<String, Map<String, String>> compactionPolicy = readCompactionPolicy(datasetType, datasetRecord);

>>>>>>> f1cd4170
        switch (datasetType) {
            case INTERNAL: {
                ARecord datasetDetailsRecord = (ARecord) datasetRecord
                        .getValueByPos(MetadataRecordTypes.DATASET_ARECORD_INTERNALDETAILS_FIELD_INDEX);
                FileStructure fileStructure = FileStructure.valueOf(((AString) datasetDetailsRecord
                        .getValueByPos(MetadataRecordTypes.INTERNAL_DETAILS_ARECORD_FILESTRUCTURE_FIELD_INDEX))
                                .getStringValue());
                PartitioningStrategy partitioningStrategy = PartitioningStrategy.valueOf(((AString) datasetDetailsRecord
                        .getValueByPos(MetadataRecordTypes.INTERNAL_DETAILS_ARECORD_PARTITIONSTRATEGY_FIELD_INDEX))
                                .getStringValue());
                IACursor cursor = ((AOrderedList) datasetDetailsRecord
                        .getValueByPos(MetadataRecordTypes.INTERNAL_DETAILS_ARECORD_PARTITIONKEY_FIELD_INDEX))
                                .getCursor();
                List<List<String>> partitioningKey = new ArrayList<>();
                List<IAType> partitioningKeyType = new ArrayList<>();

                while (cursor.next()) {
                    AOrderedList fieldNameList = (AOrderedList) cursor.get();
                    IACursor nestedFieldNameCursor = (fieldNameList.getCursor());
                    List<String> nestedFieldName = new ArrayList<>();
                    while (nestedFieldNameCursor.next()) {
                        nestedFieldName.add(((AString) nestedFieldNameCursor.get()).getStringValue());
                    }
                    partitioningKey.add(nestedFieldName);
                    partitioningKeyType.add(BuiltinType.ASTRING);
                }

                boolean autogenerated = ((ABoolean) datasetDetailsRecord
                        .getValueByPos(MetadataRecordTypes.INTERNAL_DETAILS_ARECORD_AUTOGENERATED_FIELD_INDEX))
                                .getBoolean();

                // Check if there is a filter field.
                List<String> filterField = null;
                int filterFieldPos =
                        datasetDetailsRecord.getType().getFieldIndex(InternalDatasetDetails.FILTER_FIELD_NAME);
                if (filterFieldPos >= 0) {
                    filterField = new ArrayList<>();
                    cursor = ((AOrderedList) datasetDetailsRecord.getValueByPos(filterFieldPos)).getCursor();
                    while (cursor.next()) {
                        filterField.add(((AString) cursor.get()).getStringValue());
                    }
                }

                // Read a field-source-indicator field.
                List<Integer> keyFieldSourceIndicator = new ArrayList<>();
                int keyFieldSourceIndicatorIndex = datasetDetailsRecord.getType()
                        .getFieldIndex(InternalDatasetDetails.KEY_FILD_SOURCE_INDICATOR_FIELD_NAME);
                if (keyFieldSourceIndicatorIndex >= 0) {
                    cursor = ((AOrderedList) datasetDetailsRecord.getValueByPos(keyFieldSourceIndicatorIndex))
                            .getCursor();
                    while (cursor.next()) {
                        keyFieldSourceIndicator.add((int) ((AInt8) cursor.get()).getByteValue());
                    }
                } else {
                    for (int index = 0; index < partitioningKey.size(); ++index) {
                        keyFieldSourceIndicator.add(0);
                    }
                }

                datasetDetails = new InternalDatasetDetails(fileStructure, partitioningStrategy, partitioningKey,
                        partitioningKey, keyFieldSourceIndicator, partitioningKeyType, autogenerated, filterField);
                break;
            }

            case EXTERNAL:
                ARecord datasetDetailsRecord = (ARecord) datasetRecord
                        .getValueByPos(MetadataRecordTypes.DATASET_ARECORD_EXTERNALDETAILS_FIELD_INDEX);
                String adapter = ((AString) datasetDetailsRecord
                        .getValueByPos(MetadataRecordTypes.EXTERNAL_DETAILS_ARECORD_DATASOURCE_ADAPTER_FIELD_INDEX))
                                .getStringValue();
                IACursor cursor = ((AOrderedList) datasetDetailsRecord
                        .getValueByPos(MetadataRecordTypes.EXTERNAL_DETAILS_ARECORD_PROPERTIES_FIELD_INDEX))
                                .getCursor();
                Map<String, String> properties = new HashMap<>();
                while (cursor.next()) {
                    ARecord field = (ARecord) cursor.get();
                    String key = ((AString) field.getValueByPos(MetadataRecordTypes.PROPERTIES_NAME_FIELD_INDEX))
                            .getStringValue();
                    String value = ((AString) field.getValueByPos(MetadataRecordTypes.PROPERTIES_VALUE_FIELD_INDEX))
                            .getStringValue();
                    properties.put(key, value);
                }

                // Timestamp
                Date timestamp = new Date((((ADateTime) datasetDetailsRecord
                        .getValueByPos(MetadataRecordTypes.EXTERNAL_DETAILS_ARECORD_LAST_REFRESH_TIME_FIELD_INDEX)))
                                .getChrononTime());
                // State
                TransactionState state = TransactionState.values()[((AInt32) datasetDetailsRecord
                        .getValueByPos(MetadataRecordTypes.EXTERNAL_DETAILS_ARECORD_TRANSACTION_STATE_FIELD_INDEX))
                                .getIntegerValue()];

                datasetDetails = new ExternalDatasetDetails(adapter, properties, timestamp, state);
        }

        Map<String, String> hints = getDatasetHints(datasetRecord);

        DataverseName metaTypeDataverseName = null;
        String metaTypeName = null;
        int metaTypeDataverseNameIndex =
                datasetRecord.getType().getFieldIndex(MetadataRecordTypes.FIELD_NAME_METATYPE_DATAVERSE_NAME);
        if (metaTypeDataverseNameIndex >= 0) {
            String metaTypeDataverseCanonicalName =
                    ((AString) datasetRecord.getValueByPos(metaTypeDataverseNameIndex)).getStringValue();
            metaTypeDataverseName = DataverseName.createFromCanonicalForm(metaTypeDataverseCanonicalName);
            int metaTypeNameIndex = datasetRecord.getType().getFieldIndex(MetadataRecordTypes.FIELD_NAME_METATYPE_NAME);
            metaTypeName = ((AString) datasetRecord.getValueByPos(metaTypeNameIndex)).getStringValue();
        }

        long rebalanceCount = getRebalanceCount(datasetRecord);
        String compressionScheme = getCompressionScheme(datasetRecord);

        return new Dataset(dataverseName, datasetName, typeDataverseName, typeName, metaTypeDataverseName, metaTypeName,
                nodeGroupName, compactionPolicy.first, compactionPolicy.second, datasetDetails, hints, datasetType,
                datasetId, pendingOp, rebalanceCount, compressionScheme);
    }

    protected Pair<String, Map<String, String>> readCompactionPolicy(DatasetType datasetType, ARecord datasetRecord) {

        String compactionPolicy = ((AString) datasetRecord
                .getValueByPos(MetadataRecordTypes.DATASET_ARECORD_COMPACTION_POLICY_FIELD_INDEX)).getStringValue();
        AOrderedList compactionPolicyPropertiesList = ((AOrderedList) datasetRecord
                .getValueByPos(MetadataRecordTypes.DATASET_ARECORD_COMPACTION_POLICY_PROPERTIES_FIELD_INDEX));

        Map<String, String> compactionPolicyProperties;
        if (compactionPolicyPropertiesList.size() > 0) {
            compactionPolicyProperties = new LinkedHashMap<>();
            for (IACursor cursor = compactionPolicyPropertiesList.getCursor(); cursor.next();) {
                ARecord field = (ARecord) cursor.get();
                String key = ((AString) field.getValueByPos(MetadataRecordTypes.PROPERTIES_NAME_FIELD_INDEX))
                        .getStringValue();
                String value = ((AString) field.getValueByPos(MetadataRecordTypes.PROPERTIES_VALUE_FIELD_INDEX))
                        .getStringValue();
                compactionPolicyProperties.put(key, value);
            }
        } else {
            compactionPolicyProperties = Collections.emptyMap();
        }
        return new Pair<>(compactionPolicy, compactionPolicyProperties);
    }

    private long getRebalanceCount(ARecord datasetRecord) {
        // Read the rebalance count if there is one.
        int rebalanceCountIndex =
                datasetRecord.getType().getFieldIndex(MetadataRecordTypes.DATASET_ARECORD_REBALANCE_FIELD_NAME);
        return rebalanceCountIndex >= 0 ? ((AInt64) datasetRecord.getValueByPos(rebalanceCountIndex)).getLongValue()
                : 0;
    }

    private String getCompressionScheme(ARecord datasetRecord) {
        final ARecordType datasetType = datasetRecord.getType();
        final int compressionIndex = datasetType
                .getFieldIndex(MetadataRecordTypes.DATASET_ARECORD_BLOCK_LEVEL_STORAGE_COMPRESSION_FIELD_NAME);
        if (compressionIndex >= 0) {
            final ARecordType compressionType = (ARecordType) datasetType.getFieldTypes()[compressionIndex];
            final int schemeIndex = compressionType
                    .getFieldIndex(MetadataRecordTypes.DATASET_ARECORD_DATASET_COMPRESSION_SCHEME_FIELD_NAME);
            final ARecord compressionRecord = (ARecord) datasetRecord.getValueByPos(compressionIndex);
            return ((AString) compressionRecord.getValueByPos(schemeIndex)).getStringValue();
        }
        return CompressionManager.NONE;
    }

    @Override
    public ITupleReference getTupleFromMetadataEntity(Dataset dataset) throws HyracksDataException {
        OrderedListBuilder listBuilder = new OrderedListBuilder();
        ArrayBackedValueStorage itemValue = new ArrayBackedValueStorage();
        String dataverseCanonicalName = dataset.getDataverseName().getCanonicalForm();

        // write the key in the first 2 fields of the tuple
        tupleBuilder.reset();
        aString.setValue(dataverseCanonicalName);
        stringSerde.serialize(aString, tupleBuilder.getDataOutput());
        tupleBuilder.addFieldEndOffset();
        aString.setValue(dataset.getDatasetName());
        stringSerde.serialize(aString, tupleBuilder.getDataOutput());
        tupleBuilder.addFieldEndOffset();

        // write the pay-load in the third field of the tuple

        recordBuilder.reset(MetadataRecordTypes.DATASET_RECORDTYPE);

        // write field 0
        fieldValue.reset();
        aString.setValue(dataverseCanonicalName);
        stringSerde.serialize(aString, fieldValue.getDataOutput());
        recordBuilder.addField(MetadataRecordTypes.DATASET_ARECORD_DATAVERSENAME_FIELD_INDEX, fieldValue);

        // write field 1
        fieldValue.reset();
        aString.setValue(dataset.getDatasetName());
        stringSerde.serialize(aString, fieldValue.getDataOutput());
        recordBuilder.addField(MetadataRecordTypes.DATASET_ARECORD_DATASETNAME_FIELD_INDEX, fieldValue);

        // write field 2
        fieldValue.reset();
        aString.setValue(dataset.getItemTypeDataverseName().getCanonicalForm());
        stringSerde.serialize(aString, fieldValue.getDataOutput());
        recordBuilder.addField(MetadataRecordTypes.DATASET_ARECORD_DATATYPEDATAVERSENAME_FIELD_INDEX, fieldValue);

        // write field 3
        fieldValue.reset();
        aString.setValue(dataset.getItemTypeName());
        stringSerde.serialize(aString, fieldValue.getDataOutput());
        recordBuilder.addField(MetadataRecordTypes.DATASET_ARECORD_DATATYPENAME_FIELD_INDEX, fieldValue);

        // write field 4
        fieldValue.reset();
        aString.setValue(dataset.getDatasetType().toString());
        stringSerde.serialize(aString, fieldValue.getDataOutput());
        recordBuilder.addField(MetadataRecordTypes.DATASET_ARECORD_DATASETTYPE_FIELD_INDEX, fieldValue);

        // write field 5
        fieldValue.reset();
        aString.setValue(dataset.getNodeGroupName());
        stringSerde.serialize(aString, fieldValue.getDataOutput());
        recordBuilder.addField(MetadataRecordTypes.DATASET_ARECORD_GROUPNAME_FIELD_INDEX, fieldValue);

        // write field 6/7
        writeCompactionPolicy(dataset.getDatasetType(), dataset.getCompactionPolicy(),
                dataset.getCompactionPolicyProperties(), listBuilder, itemValue);

        // write field 8/9
        fieldValue.reset();
        writeDatasetDetailsRecordType(recordBuilder, dataset, fieldValue.getDataOutput());

        // write field 10
        UnorderedListBuilder uListBuilder = new UnorderedListBuilder();
        uListBuilder.reset((AUnorderedListType) MetadataRecordTypes.DATASET_RECORDTYPE
                .getFieldTypes()[MetadataRecordTypes.DATASET_ARECORD_HINTS_FIELD_INDEX]);
        for (Map.Entry<String, String> property : dataset.getHints().entrySet()) {
            String name = property.getKey();
            String value = property.getValue();
            itemValue.reset();
            writeDatasetHintRecord(name, value, itemValue.getDataOutput());
            uListBuilder.addItem(itemValue);
        }
        fieldValue.reset();
        uListBuilder.write(fieldValue.getDataOutput(), true);
        recordBuilder.addField(MetadataRecordTypes.DATASET_ARECORD_HINTS_FIELD_INDEX, fieldValue);

        // write field 11
        fieldValue.reset();
        aString.setValue(Calendar.getInstance().getTime().toString());
        stringSerde.serialize(aString, fieldValue.getDataOutput());
        recordBuilder.addField(MetadataRecordTypes.DATASET_ARECORD_TIMESTAMP_FIELD_INDEX, fieldValue);

        // write field 12
        fieldValue.reset();
        aInt32.setValue(dataset.getDatasetId());
        int32Serde.serialize(aInt32, fieldValue.getDataOutput());
        recordBuilder.addField(MetadataRecordTypes.DATASET_ARECORD_DATASETID_FIELD_INDEX, fieldValue);

        // write field 13
        fieldValue.reset();
        aInt32.setValue(dataset.getPendingOp());
        int32Serde.serialize(aInt32, fieldValue.getDataOutput());
        recordBuilder.addField(MetadataRecordTypes.DATASET_ARECORD_PENDINGOP_FIELD_INDEX, fieldValue);

        // write open fields
        writeOpenFields(dataset);

        // write record
        recordBuilder.write(tupleBuilder.getDataOutput(), true);
        tupleBuilder.addFieldEndOffset();

        tuple.reset(tupleBuilder.getFieldEndOffsets(), tupleBuilder.getByteArray());
        return tuple;
    }

    protected void writeCompactionPolicy(DatasetType datasetType, String compactionPolicy,
            Map<String, String> compactionPolicyProperties, OrderedListBuilder listBuilder,
            ArrayBackedValueStorage itemValue) throws HyracksDataException {
        // write field 6
        fieldValue.reset();
        aString.setValue(compactionPolicy);
        stringSerde.serialize(aString, fieldValue.getDataOutput());
        recordBuilder.addField(MetadataRecordTypes.DATASET_ARECORD_COMPACTION_POLICY_FIELD_INDEX, fieldValue);

        // write field 7
        listBuilder.reset((AOrderedListType) MetadataRecordTypes.DATASET_RECORDTYPE
                .getFieldTypes()[MetadataRecordTypes.DATASET_ARECORD_COMPACTION_POLICY_PROPERTIES_FIELD_INDEX]);
        if (compactionPolicyProperties != null && !compactionPolicyProperties.isEmpty()) {
            for (Map.Entry<String, String> property : compactionPolicyProperties.entrySet()) {
                String name = property.getKey();
                String value = property.getValue();
                itemValue.reset();
                DatasetUtil.writePropertyTypeRecord(name, value, itemValue.getDataOutput(),
                        MetadataRecordTypes.COMPACTION_POLICY_PROPERTIES_RECORDTYPE);
                listBuilder.addItem(itemValue);
            }
        }
        fieldValue.reset();
        listBuilder.write(fieldValue.getDataOutput(), true);
        recordBuilder.addField(MetadataRecordTypes.DATASET_ARECORD_COMPACTION_POLICY_PROPERTIES_FIELD_INDEX,
                fieldValue);
    }

    /**
     * Keep protected to allow other extensions to add additional fields
     */
    protected void writeOpenFields(Dataset dataset) throws HyracksDataException {
        writeMetaPart(dataset);
        writeRebalanceCount(dataset);
        writeBlockLevelStorageCompression(dataset);
    }

    private void writeMetaPart(Dataset dataset) throws HyracksDataException {
        if (dataset.hasMetaPart()) {
            // write open field 1, the meta item type Dataverse name.
            fieldName.reset();
            aString.setValue(MetadataRecordTypes.FIELD_NAME_METATYPE_DATAVERSE_NAME);
            stringSerde.serialize(aString, fieldName.getDataOutput());
            fieldValue.reset();
            aString.setValue(dataset.getMetaItemTypeDataverseName().getCanonicalForm());
            stringSerde.serialize(aString, fieldValue.getDataOutput());
            recordBuilder.addField(fieldName, fieldValue);

            // write open field 2, the meta item type name.
            fieldName.reset();
            aString.setValue(MetadataRecordTypes.FIELD_NAME_METATYPE_NAME);
            stringSerde.serialize(aString, fieldName.getDataOutput());
            fieldValue.reset();
            aString.setValue(dataset.getMetaItemTypeName());
            stringSerde.serialize(aString, fieldValue.getDataOutput());
            recordBuilder.addField(fieldName, fieldValue);
        }
    }

    private void writeBlockLevelStorageCompression(Dataset dataset) throws HyracksDataException {
        if (CompressionManager.NONE.equals(dataset.getCompressionScheme())) {
            return;
        }
        RecordBuilder compressionObject = new RecordBuilder();
        compressionObject.reset(DefaultOpenFieldType.NESTED_OPEN_RECORD_TYPE);
        fieldName.reset();
        aString.setValue(MetadataRecordTypes.DATASET_ARECORD_DATASET_COMPRESSION_SCHEME_FIELD_NAME);
        stringSerde.serialize(aString, fieldName.getDataOutput());
        fieldValue.reset();
        aString.setValue(dataset.getCompressionScheme());
        stringSerde.serialize(aString, fieldValue.getDataOutput());
        compressionObject.addField(fieldName, fieldValue);

        fieldName.reset();
        aString.setValue(MetadataRecordTypes.DATASET_ARECORD_BLOCK_LEVEL_STORAGE_COMPRESSION_FIELD_NAME);
        stringSerde.serialize(aString, fieldName.getDataOutput());
        fieldValue.reset();
        compressionObject.write(fieldValue.getDataOutput(), true);
        recordBuilder.addField(fieldName, fieldValue);
    }

    private void writeRebalanceCount(Dataset dataset) throws HyracksDataException {
        if (dataset.getRebalanceCount() > 0) {
            // Adds the field rebalanceCount.
            fieldName.reset();
            aString.setValue(MetadataRecordTypes.DATASET_ARECORD_REBALANCE_FIELD_NAME);
            stringSerde.serialize(aString, fieldName.getDataOutput());
            fieldValue.reset();
            aInt64.setValue(dataset.getRebalanceCount());
            int64Serde.serialize(aInt64, fieldValue.getDataOutput());
            recordBuilder.addField(fieldName, fieldValue);
        }
    }

    protected void writeDatasetDetailsRecordType(IARecordBuilder recordBuilder, Dataset dataset, DataOutput dataOutput)
            throws HyracksDataException {
        dataset.getDatasetDetails().writeDatasetDetailsRecordType(dataOutput);
        switch (dataset.getDatasetType()) {
            case INTERNAL:
                recordBuilder.addField(MetadataRecordTypes.DATASET_ARECORD_INTERNALDETAILS_FIELD_INDEX, fieldValue);
                break;
            case EXTERNAL:
                recordBuilder.addField(MetadataRecordTypes.DATASET_ARECORD_EXTERNALDETAILS_FIELD_INDEX, fieldValue);
                break;
        }

    }

    protected Map<String, String> getDatasetHints(ARecord datasetRecord) {
        Map<String, String> hints = new HashMap<>();
        String key;
        String value;
        AUnorderedList list =
                (AUnorderedList) datasetRecord.getValueByPos(MetadataRecordTypes.DATASET_ARECORD_HINTS_FIELD_INDEX);
        IACursor cursor = list.getCursor();
        while (cursor.next()) {
            ARecord field = (ARecord) cursor.get();
            key = ((AString) field.getValueByPos(MetadataRecordTypes.PROPERTIES_NAME_FIELD_INDEX)).getStringValue();
            value = ((AString) field.getValueByPos(MetadataRecordTypes.PROPERTIES_VALUE_FIELD_INDEX)).getStringValue();
            hints.put(key, value);
        }
        return hints;
    }

    protected void writeDatasetHintRecord(String name, String value, DataOutput out) throws HyracksDataException {
        IARecordBuilder propertyRecordBuilder = new RecordBuilder();
        ArrayBackedValueStorage fieldValue = new ArrayBackedValueStorage();
        propertyRecordBuilder.reset(MetadataRecordTypes.DATASET_HINTS_RECORDTYPE);
        AMutableString aString = new AMutableString("");

        // write field 0
        fieldValue.reset();
        aString.setValue(name);
        stringSerde.serialize(aString, fieldValue.getDataOutput());
        propertyRecordBuilder.addField(0, fieldValue);

        // write field 1
        fieldValue.reset();
        aString.setValue(value);
        stringSerde.serialize(aString, fieldValue.getDataOutput());
        propertyRecordBuilder.addField(1, fieldValue);

        propertyRecordBuilder.write(out, true);
    }
}<|MERGE_RESOLUTION|>--- conflicted
+++ resolved
@@ -65,12 +65,7 @@
 import org.apache.asterix.om.types.BuiltinType;
 import org.apache.asterix.om.types.IAType;
 import org.apache.asterix.runtime.compression.CompressionManager;
-<<<<<<< HEAD
-=======
-import org.apache.hyracks.algebricks.common.exceptions.AlgebricksException;
 import org.apache.hyracks.algebricks.common.utils.Pair;
-import org.apache.hyracks.api.dataflow.value.ISerializerDeserializer;
->>>>>>> f1cd4170
 import org.apache.hyracks.api.exceptions.HyracksDataException;
 import org.apache.hyracks.data.std.util.ArrayBackedValueStorage;
 import org.apache.hyracks.dataflow.common.data.accessors.ITupleReference;
@@ -122,26 +117,9 @@
         String nodeGroupName =
                 ((AString) datasetRecord.getValueByPos(MetadataRecordTypes.DATASET_ARECORD_GROUPNAME_FIELD_INDEX))
                         .getStringValue();
-<<<<<<< HEAD
-        String compactionPolicy = ((AString) datasetRecord
-                .getValueByPos(MetadataRecordTypes.DATASET_ARECORD_COMPACTION_POLICY_FIELD_INDEX)).getStringValue();
-        IACursor cursor = ((AOrderedList) datasetRecord
-                .getValueByPos(MetadataRecordTypes.DATASET_ARECORD_COMPACTION_POLICY_PROPERTIES_FIELD_INDEX))
-                        .getCursor();
-        Map<String, String> compactionPolicyProperties = new LinkedHashMap<>();
-        while (cursor.next()) {
-            ARecord field = (ARecord) cursor.get();
-            String key =
-                    ((AString) field.getValueByPos(MetadataRecordTypes.PROPERTIES_NAME_FIELD_INDEX)).getStringValue();
-            String value =
-                    ((AString) field.getValueByPos(MetadataRecordTypes.PROPERTIES_VALUE_FIELD_INDEX)).getStringValue();
-            compactionPolicyProperties.put(key, value);
-        }
-=======
 
         Pair<String, Map<String, String>> compactionPolicy = readCompactionPolicy(datasetType, datasetRecord);
 
->>>>>>> f1cd4170
         switch (datasetType) {
             case INTERNAL: {
                 ARecord datasetDetailsRecord = (ARecord) datasetRecord
