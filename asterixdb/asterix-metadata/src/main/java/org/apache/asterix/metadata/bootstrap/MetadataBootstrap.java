/*
 * Licensed to the Apache Software Foundation (ASF) under one
 * or more contributor license agreements.  See the NOTICE file
 * distributed with this work for additional information
 * regarding copyright ownership.  The ASF licenses this file
 * to you under the Apache License, Version 2.0 (the
 * "License"); you may not use this file except in compliance
 * with the License.  You may obtain a copy of the License at
 *
 *   http://www.apache.org/licenses/LICENSE-2.0
 *
 * Unless required by applicable law or agreed to in writing,
 * software distributed under the License is distributed on an
 * "AS IS" BASIS, WITHOUT WARRANTIES OR CONDITIONS OF ANY
 * KIND, either express or implied.  See the License for the
 * specific language governing permissions and limitations
 * under the License.
 */
package org.apache.asterix.metadata.bootstrap;

import java.io.File;
import java.rmi.RemoteException;
import java.util.ArrayList;
import java.util.HashMap;
import java.util.List;

import org.apache.asterix.common.api.ILSMComponentIdGeneratorFactory;
import org.apache.asterix.common.api.INcApplicationContext;
import org.apache.asterix.common.config.DatasetConfig.DatasetType;
import org.apache.asterix.common.config.MetadataProperties;
import org.apache.asterix.common.context.AsterixVirtualBufferCacheProvider;
import org.apache.asterix.common.context.CorrelatedPrefixMergePolicyFactory;
import org.apache.asterix.common.context.DatasetInfoProvider;
import org.apache.asterix.common.context.DatasetLSMComponentIdGeneratorFactory;
import org.apache.asterix.common.context.IStorageComponentProvider;
import org.apache.asterix.common.exceptions.ACIDException;
import org.apache.asterix.common.exceptions.MetadataException;
import org.apache.asterix.common.ioopcallbacks.LSMIndexIOOperationCallbackFactory;
import org.apache.asterix.common.ioopcallbacks.LSMIndexPageWriteCallbackFactory;
import org.apache.asterix.common.utils.StorageConstants;
import org.apache.asterix.common.utils.StoragePathUtil;
import org.apache.asterix.external.adapter.factory.GenericAdapterFactory;
import org.apache.asterix.external.api.IAdapterFactory;
import org.apache.asterix.external.api.IDataSourceAdapter;
import org.apache.asterix.external.dataset.adapter.AdapterIdentifier;
import org.apache.asterix.external.indexing.ExternalFile;
import org.apache.asterix.metadata.IDatasetDetails;
import org.apache.asterix.metadata.MetadataManager;
import org.apache.asterix.metadata.MetadataNode;
import org.apache.asterix.metadata.MetadataTransactionContext;
import org.apache.asterix.metadata.api.IMetadataIndex;
import org.apache.asterix.metadata.entities.BuiltinTypeMap;
import org.apache.asterix.metadata.entities.CompactionPolicy;
import org.apache.asterix.metadata.entities.Dataset;
import org.apache.asterix.metadata.entities.DatasourceAdapter;
import org.apache.asterix.metadata.entities.Datatype;
import org.apache.asterix.metadata.entities.Dataverse;
import org.apache.asterix.metadata.entities.Index;
import org.apache.asterix.metadata.entities.InternalDatasetDetails;
import org.apache.asterix.metadata.entities.InternalDatasetDetails.FileStructure;
import org.apache.asterix.metadata.entities.InternalDatasetDetails.PartitioningStrategy;
import org.apache.asterix.metadata.entities.Node;
import org.apache.asterix.metadata.entities.NodeGroup;
import org.apache.asterix.metadata.feeds.BuiltinFeedPolicies;
import org.apache.asterix.metadata.utils.MetadataConstants;
import org.apache.asterix.metadata.utils.MetadataUtil;
import org.apache.asterix.om.types.IAType;
import org.apache.asterix.runtime.formats.NonTaggedDataFormat;
import org.apache.asterix.transaction.management.opcallbacks.PrimaryIndexOperationTrackerFactory;
import org.apache.asterix.transaction.management.opcallbacks.SecondaryIndexOperationTrackerFactory;
import org.apache.asterix.transaction.management.resource.DatasetLocalResourceFactory;
import org.apache.hyracks.algebricks.common.exceptions.AlgebricksException;
import org.apache.hyracks.api.application.INCServiceContext;
import org.apache.hyracks.api.dataflow.value.IBinaryComparatorFactory;
import org.apache.hyracks.api.dataflow.value.ITypeTraits;
import org.apache.hyracks.api.exceptions.HyracksDataException;
import org.apache.hyracks.api.io.FileReference;
import org.apache.hyracks.api.io.IIOManager;
import org.apache.hyracks.storage.am.common.api.IIndexBuilder;
import org.apache.hyracks.storage.am.common.build.IndexBuilder;
import org.apache.hyracks.storage.am.common.dataflow.IndexDataflowHelper;
import org.apache.hyracks.storage.am.lsm.btree.dataflow.LSMBTreeLocalResourceFactory;
import org.apache.hyracks.storage.am.lsm.common.api.ILSMIOOperationCallbackFactory;
import org.apache.hyracks.storage.am.lsm.common.api.ILSMMergePolicyFactory;
import org.apache.hyracks.storage.am.lsm.common.api.ILSMOperationTrackerFactory;
import org.apache.hyracks.storage.am.lsm.common.api.ILSMPageWriteCallbackFactory;
import org.apache.hyracks.storage.am.lsm.common.impls.ConcurrentMergePolicyFactory;
import org.apache.hyracks.storage.am.lsm.common.impls.ConstantMergePolicyFactory;
import org.apache.hyracks.storage.am.lsm.common.impls.LevelMergePolicyFactory;
import org.apache.hyracks.storage.am.lsm.common.impls.NoMergePolicyFactory;
import org.apache.hyracks.storage.am.lsm.common.impls.PrefixMergePolicyFactory;
import org.apache.hyracks.storage.am.lsm.common.impls.SizeTieredMergePolicyFactory;
import org.apache.hyracks.storage.common.ILocalResourceRepository;
import org.apache.hyracks.storage.common.LocalResource;
import org.apache.hyracks.storage.common.compression.NoOpCompressorDecompressorFactory;
import org.apache.logging.log4j.Level;
import org.apache.logging.log4j.LogManager;
import org.apache.logging.log4j.Logger;

/**
 * Initializes the remote metadata storage facilities ("universe") using a
 * MetadataManager that is assumed to be co-located in the same JVM. The
 * metadata universe can be bootstrapped from an existing set of metadata files,
 * or it can be started from scratch, creating all the necessary persistent
 * state. The startUniverse() method is intended to be called as part of
 * application deployment (i.e., inside an NC bootstrap), and similarly
 * stopUniverse() should be called upon application undeployment.
 */
public class MetadataBootstrap {
    public static final boolean IS_DEBUG_MODE = false;
    private static final Logger LOGGER = LogManager.getLogger();
    private static INcApplicationContext appContext;
    private static ILocalResourceRepository localResourceRepository;
    private static IIOManager ioManager;
    private static String metadataNodeName;
    private static List<String> nodeNames;
    private static boolean isNewUniverse;
    private static final IMetadataIndex[] PRIMARY_INDEXES =
            new IMetadataIndex[] { MetadataPrimaryIndexes.DATAVERSE_DATASET, MetadataPrimaryIndexes.DATASET_DATASET,
                    MetadataPrimaryIndexes.DATATYPE_DATASET, MetadataPrimaryIndexes.INDEX_DATASET,
                    MetadataPrimaryIndexes.NODE_DATASET, MetadataPrimaryIndexes.NODEGROUP_DATASET,
                    MetadataPrimaryIndexes.FUNCTION_DATASET, MetadataPrimaryIndexes.DATASOURCE_ADAPTER_DATASET,
                    MetadataPrimaryIndexes.FEED_DATASET, MetadataPrimaryIndexes.FEED_POLICY_DATASET,
                    MetadataPrimaryIndexes.LIBRARY_DATASET, MetadataPrimaryIndexes.COMPACTION_POLICY_DATASET,
                    MetadataPrimaryIndexes.EXTERNAL_FILE_DATASET, MetadataPrimaryIndexes.FEED_CONNECTION_DATASET };

    private MetadataBootstrap() {
    }

    /**
     * bootstrap metadata
     *
     * @param ncServiceContext
     * @param isNewUniverse
     * @throws ACIDException
     * @throws RemoteException
     * @throws AlgebricksException
     * @throws Exception
     */
    public static void startUniverse(INCServiceContext ncServiceContext, boolean isNewUniverse)
            throws RemoteException, ACIDException, AlgebricksException {
        MetadataBootstrap.setNewUniverse(isNewUniverse);
        appContext = (INcApplicationContext) ncServiceContext.getApplicationContext();

        MetadataProperties metadataProperties = appContext.getMetadataProperties();
        metadataNodeName = metadataProperties.getMetadataNodeName();
        nodeNames = metadataProperties.getNodeNames();
        localResourceRepository = appContext.getLocalResourceRepository();
        ioManager = ncServiceContext.getIoManager();

        MetadataTransactionContext mdTxnCtx = MetadataManager.INSTANCE.beginTransaction();
        try {
            for (int i = 0; i < PRIMARY_INDEXES.length; i++) {
                enlistMetadataDataset(ncServiceContext, PRIMARY_INDEXES[i]);
            }
            if (LOGGER.isInfoEnabled()) {
                LOGGER.info(
                        "Finished enlistment of metadata B-trees in " + (isNewUniverse ? "new" : "old") + " universe");
            }
            if (isNewUniverse) {
                insertInitialDataverses(mdTxnCtx);
                insertMetadataDatasets(mdTxnCtx, PRIMARY_INDEXES);
                insertMetadataDatatypes(mdTxnCtx);
                insertNodes(mdTxnCtx);
                insertInitialGroups(mdTxnCtx);
                insertInitialAdapters(mdTxnCtx);
                BuiltinFeedPolicies.insertInitialFeedPolicies(mdTxnCtx);
                insertInitialCompactionPolicies(mdTxnCtx);
                if (LOGGER.isInfoEnabled()) {
                    LOGGER.info("Finished creating metadata B-trees.");
                }
            } else {
                insertNewCompactionPoliciesIfNotExist(mdTxnCtx);
            }
            // #. initialize datasetIdFactory
            MetadataManager.INSTANCE.initializeDatasetIdFactory(mdTxnCtx);
            MetadataManager.INSTANCE.commitTransaction(mdTxnCtx);
        } catch (Exception e) {
            try {
                if (IS_DEBUG_MODE) {
                    LOGGER.log(Level.ERROR, "Failure during metadata bootstrap", e);
                }
                MetadataManager.INSTANCE.abortTransaction(mdTxnCtx);
            } catch (Exception e2) {
                e.addSuppressed(e2);
                // TODO change the exception type to AbortFailureException
                throw new MetadataException(e);
            }
            throw new MetadataException(e);
        }
    }

    private static void insertInitialDataverses(MetadataTransactionContext mdTxnCtx) throws AlgebricksException {
        String dataFormat = NonTaggedDataFormat.NON_TAGGED_DATA_FORMAT;
        MetadataManager.INSTANCE.addDataverse(mdTxnCtx,
                new Dataverse(MetadataConstants.METADATA_DATAVERSE_NAME, dataFormat, MetadataUtil.PENDING_NO_OP));
        MetadataManager.INSTANCE.addDataverse(mdTxnCtx, MetadataBuiltinEntities.DEFAULT_DATAVERSE);
    }

    /**
     * Inserts a metadata dataset to the physical dataset index Should be performed
     * on a bootstrap of a new universe
     *
     * @param mdTxnCtx
     * @param indexes
     * @throws AlgebricksException
     */
    public static void insertMetadataDatasets(MetadataTransactionContext mdTxnCtx, IMetadataIndex[] indexes)
            throws AlgebricksException {
        for (int i = 0; i < indexes.length; i++) {
            IDatasetDetails id = new InternalDatasetDetails(FileStructure.BTREE, PartitioningStrategy.HASH,
                    indexes[i].getPartitioningExpr(), indexes[i].getPartitioningExpr(), null,
                    indexes[i].getPartitioningExprType(), false, null);
            MetadataManager.INSTANCE.addDataset(mdTxnCtx,
                    new Dataset(indexes[i].getDataverseName(), indexes[i].getIndexedDatasetName(),
                            indexes[i].getDataverseName(), indexes[i].getPayloadRecordType().getTypeName(),
                            indexes[i].getNodeGroupName(), StorageConstants.DEFAULT_COMPACTION_POLICY_NAME,
                            StorageConstants.DEFAULT_COMPACTION_POLICY_PROPERTIES, id, new HashMap<String, String>(),
                            DatasetType.INTERNAL, indexes[i].getDatasetId().getId(), MetadataUtil.PENDING_NO_OP));
        }
        if (LOGGER.isInfoEnabled()) {
            LOGGER.info("Finished inserting initial datasets.");
        }
    }

    private static void getMetadataTypes(ArrayList<IAType> types) {
        for (int i = 0; i < PRIMARY_INDEXES.length; i++) {
            types.add(PRIMARY_INDEXES[i].getPayloadRecordType());
        }
    }

    private static void insertMetadataDatatypes(MetadataTransactionContext mdTxnCtx) throws AlgebricksException {
        ArrayList<IAType> types = new ArrayList<>();
        types.addAll(BuiltinTypeMap.getAllBuiltinTypes());
        getMetadataTypes(types);
        for (int i = 0; i < types.size(); i++) {
            MetadataManager.INSTANCE.addDatatype(mdTxnCtx, new Datatype(MetadataConstants.METADATA_DATAVERSE_NAME,
                    types.get(i).getTypeName(), types.get(i), false));
        }
        MetadataManager.INSTANCE.addDatatype(mdTxnCtx, MetadataBuiltinEntities.ANY_OBJECT_DATATYPE);
        if (LOGGER.isInfoEnabled()) {
            LOGGER.info("Finished inserting initial datatypes.");
        }
    }

    private static void insertNodes(MetadataTransactionContext mdTxnCtx) throws AlgebricksException {
        for (String nodesName : nodeNames) {
            MetadataManager.INSTANCE.addNode(mdTxnCtx, new Node(nodesName, 0, 0));
        }
    }

    private static void insertInitialGroups(MetadataTransactionContext mdTxnCtx) throws AlgebricksException {
        List<String> metadataGroupNodeNames = new ArrayList<>();
        metadataGroupNodeNames.add(metadataNodeName);
        NodeGroup groupRecord = new NodeGroup(MetadataConstants.METADATA_NODEGROUP_NAME, metadataGroupNodeNames);
        MetadataManager.INSTANCE.addNodegroup(mdTxnCtx, groupRecord);
    }

    private static void insertInitialAdapters(MetadataTransactionContext mdTxnCtx) throws AlgebricksException {
        String[] builtInAdapterClassNames = new String[] { GenericAdapterFactory.class.getName() };
        DatasourceAdapter adapter;
        for (String adapterClassName : builtInAdapterClassNames) {
            adapter = getAdapter(adapterClassName);
            MetadataManager.INSTANCE.addAdapter(mdTxnCtx, adapter);
        }
        if (LOGGER.isInfoEnabled()) {
            LOGGER.info("Finished inserting built-in adapters.");
        }
    }

    private static void insertInitialCompactionPolicies(MetadataTransactionContext mdTxnCtx)
            throws AlgebricksException {
        String[] builtInCompactionPolicyClassNames = new String[] { ConstantMergePolicyFactory.class.getName(),
<<<<<<< HEAD
                PrefixMergePolicyFactory.class.getName(), NoMergePolicyFactory.class.getName(),
                LevelMergePolicyFactory.class.getName(), SizeTieredMergePolicyFactory.class.getName(),
                CorrelatedPrefixMergePolicyFactory.class.getName() };
=======
                PrefixMergePolicyFactory.class.getName(), ConcurrentMergePolicyFactory.class.getName(),
                NoMergePolicyFactory.class.getName(), CorrelatedPrefixMergePolicyFactory.class.getName() };
>>>>>>> fba02b9f
        for (String policyClassName : builtInCompactionPolicyClassNames) {
            CompactionPolicy compactionPolicy = getCompactionPolicyEntity(policyClassName);
            MetadataManager.INSTANCE.addCompactionPolicy(mdTxnCtx, compactionPolicy);
        }
    }

    /**
     * Insert newly introduced merge policies into existing datasets (for backward-compatibility)
     *
     * @param mdTxnCtx
     * @throws AlgebricksException
     */
    private static void insertNewCompactionPoliciesIfNotExist(MetadataTransactionContext mdTxnCtx)
            throws AlgebricksException {
        if (MetadataManager.INSTANCE.getCompactionPolicy(mdTxnCtx, MetadataConstants.METADATA_DATAVERSE_NAME,
                ConcurrentMergePolicyFactory.NAME) == null) {
            CompactionPolicy compactionPolicy = getCompactionPolicyEntity(ConcurrentMergePolicyFactory.class.getName());
            MetadataManager.INSTANCE.addCompactionPolicy(mdTxnCtx, compactionPolicy);
        }
    }

    private static DatasourceAdapter getAdapter(String adapterFactoryClassName) throws AlgebricksException {
        try {
            String adapterName = ((IAdapterFactory) (Class.forName(adapterFactoryClassName).newInstance())).getAlias();
            return new DatasourceAdapter(new AdapterIdentifier(MetadataConstants.METADATA_DATAVERSE_NAME, adapterName),
                    adapterFactoryClassName, IDataSourceAdapter.AdapterType.INTERNAL);
        } catch (InstantiationException | IllegalAccessException | ClassNotFoundException e) {
            throw new MetadataException("Unable to instantiate builtin Adapter", e);
        }
    }

    private static CompactionPolicy getCompactionPolicyEntity(String compactionPolicyClassName)
            throws AlgebricksException {
        try {
            String policyName =
                    ((ILSMMergePolicyFactory) (Class.forName(compactionPolicyClassName).newInstance())).getName();
            return new CompactionPolicy(MetadataConstants.METADATA_DATAVERSE_NAME, policyName,
                    compactionPolicyClassName);
        } catch (InstantiationException | IllegalAccessException | ClassNotFoundException e) {
            throw new MetadataException("Unable to instantiate builtin Merge Policy Factory", e);
        }
    }

    /**
     * Enlist a metadata index so it is available for metadata operations should be
     * performed upon bootstrapping
     *
     * @param index
     * @throws HyracksDataException
     */
    public static void enlistMetadataDataset(INCServiceContext ncServiceCtx, IMetadataIndex index)
            throws HyracksDataException {
        final int datasetId = index.getDatasetId().getId();
        // reserve memory for metadata dataset to ensure it can be opened when needed
        if (!appContext.getDatasetMemoryManager().reserve(index.getDatasetId().getId())) {
            throw new IllegalStateException("Failed to reserve memory for metadata dataset (" + datasetId + ")");
        }
        String metadataPartitionPath =
                StoragePathUtil.prepareStoragePartitionPath(MetadataNode.INSTANCE.getMetadataStoragePartition());
        String resourceName = metadataPartitionPath + File.separator + index.getFileNameRelativePath();
        FileReference file = ioManager.resolve(resourceName);
        index.setFile(file);
        ITypeTraits[] typeTraits = index.getTypeTraits();
        IBinaryComparatorFactory[] cmpFactories = index.getKeyBinaryComparatorFactory();
        int[] bloomFilterKeyFields = index.getBloomFilterKeyFields();

        // opTrackerProvider and ioOpCallbackFactory should both be acquired through
        // IStorageManager
        // We are unable to do this since IStorageManager needs a dataset to determine
        // the appropriate
        // objects
        ILSMOperationTrackerFactory opTrackerFactory =
                index.isPrimaryIndex() ? new PrimaryIndexOperationTrackerFactory(datasetId)
                        : new SecondaryIndexOperationTrackerFactory(datasetId);
        ILSMComponentIdGeneratorFactory idGeneratorProvider = new DatasetLSMComponentIdGeneratorFactory(datasetId);
        DatasetInfoProvider datasetInfoProvider = new DatasetInfoProvider(datasetId);
        ILSMIOOperationCallbackFactory ioOpCallbackFactory =
                new LSMIndexIOOperationCallbackFactory(idGeneratorProvider, datasetInfoProvider);
        ILSMPageWriteCallbackFactory pageWriteCallbackFactory = new LSMIndexPageWriteCallbackFactory();

        IStorageComponentProvider storageComponentProvider = appContext.getStorageComponentProvider();
        if (isNewUniverse()) {
            final double bloomFilterFalsePositiveRate =
                    appContext.getStorageProperties().getBloomFilterFalsePositiveRate();
            LSMBTreeLocalResourceFactory lsmBtreeFactory =
                    new LSMBTreeLocalResourceFactory(storageComponentProvider.getStorageManager(), typeTraits,
                            cmpFactories, null, null, null, opTrackerFactory, ioOpCallbackFactory,
                            pageWriteCallbackFactory, storageComponentProvider.getMetadataPageManagerFactory(),
                            new AsterixVirtualBufferCacheProvider(datasetId),
                            storageComponentProvider.getIoOperationSchedulerProvider(),
                            appContext.getMetadataMergePolicyFactory(),
                            StorageConstants.DEFAULT_COMPACTION_POLICY_PROPERTIES, true, bloomFilterKeyFields,
                            bloomFilterFalsePositiveRate, true, null, NoOpCompressorDecompressorFactory.INSTANCE);
            DatasetLocalResourceFactory dsLocalResourceFactory =
                    new DatasetLocalResourceFactory(datasetId, lsmBtreeFactory);
            // TODO(amoudi) Creating the index should be done through the same code path as
            // other indexes
            // This is to be done by having a metadata dataset associated with each index
            IIndexBuilder indexBuilder = new IndexBuilder(ncServiceCtx, storageComponentProvider.getStorageManager(),
                    index::getResourceId, file, dsLocalResourceFactory, true);
            indexBuilder.build();
        } else {
            final LocalResource resource = localResourceRepository.get(file.getRelativePath());
            if (resource == null) {
                throw new HyracksDataException("Could not find required metadata indexes. Please delete "
                        + appContext.getMetadataProperties().getTransactionLogDirs()
                                .get(appContext.getTransactionSubsystem().getId())
                        + " to intialize as a new instance. (WARNING: all data will be lost.)");
            }
            // Why do we care about metadata dataset's resource ids? why not assign them ids
            // similar to other resources?
            if (index.getResourceId() != resource.getId()) {
                throw new HyracksDataException("Resource Id doesn't match expected metadata index resource id");
            }
            IndexDataflowHelper indexHelper =
                    new IndexDataflowHelper(ncServiceCtx, storageComponentProvider.getStorageManager(), file);
            indexHelper.open(); // Opening the index through the helper will ensure it gets instantiated
            indexHelper.close();
        }
    }

    /**
     * Perform recovery of DDL operations metadata records
     */
    public static void startDDLRecovery() throws AlgebricksException {
        // #. clean up any record which has pendingAdd/DelOp flag
        // as traversing all records from DATAVERSE_DATASET to DATASET_DATASET, and then
        // to INDEX_DATASET.
        MetadataTransactionContext mdTxnCtx = null;
        LOGGER.info("Starting DDL recovery ...");
        try {
            mdTxnCtx = MetadataManager.INSTANCE.beginTransaction();
            List<Dataverse> dataverses = MetadataManager.INSTANCE.getDataverses(mdTxnCtx);
            for (Dataverse dataverse : dataverses) {
                recoverDataverse(mdTxnCtx, dataverse);
            }
            MetadataManager.INSTANCE.commitTransaction(mdTxnCtx);
            LOGGER.info("Completed DDL recovery.");
        } catch (Exception e) {
            try {
                LOGGER.error("Failure during DDL recovery", e);
                MetadataManager.INSTANCE.abortTransaction(mdTxnCtx);
            } catch (Exception e2) {
                e.addSuppressed(e2);
            }
            throw MetadataException.create(e);
        }
    }

    private static void recoverDataverse(MetadataTransactionContext mdTxnCtx, Dataverse dataverse)
            throws AlgebricksException {
        if (dataverse.getPendingOp() != MetadataUtil.PENDING_NO_OP) {
            // drop pending dataverse
            MetadataManager.INSTANCE.dropDataverse(mdTxnCtx, dataverse.getDataverseName());
            if (LOGGER.isInfoEnabled()) {
                LOGGER.info("Dropped a pending dataverse: " + dataverse.getDataverseName());
            }
        } else {
            List<Dataset> datasets =
                    MetadataManager.INSTANCE.getDataverseDatasets(mdTxnCtx, dataverse.getDataverseName());
            for (Dataset dataset : datasets) {
                recoverDataset(mdTxnCtx, dataset);
            }
        }
    }

    private static void recoverDataset(MetadataTransactionContext mdTxnCtx, Dataset dataset)
            throws AlgebricksException {
        if (dataset.getPendingOp() != MetadataUtil.PENDING_NO_OP) {
            // drop pending dataset
            MetadataManager.INSTANCE.dropDataset(mdTxnCtx, dataset.getDataverseName(), dataset.getDatasetName());
            if (LOGGER.isInfoEnabled()) {
                LOGGER.info(
                        "Dropped a pending dataset: " + dataset.getDataverseName() + "." + dataset.getDatasetName());
            }
        } else {
            List<Index> indexes = MetadataManager.INSTANCE.getDatasetIndexes(mdTxnCtx, dataset.getDataverseName(),
                    dataset.getDatasetName());
            for (Index index : indexes) {
                if (index.getPendingOp() != MetadataUtil.PENDING_NO_OP) {
                    // drop pending index
                    MetadataManager.INSTANCE.dropIndex(mdTxnCtx, dataset.getDataverseName(), dataset.getDatasetName(),
                            index.getIndexName());
                    if (LOGGER.isInfoEnabled()) {
                        LOGGER.info("Dropped a pending index: " + dataset.getDataverseName() + "."
                                + dataset.getDatasetName() + "." + index.getIndexName());
                    }
                }
            }
        }
        if (dataset.getDatasetType() == DatasetType.EXTERNAL) {
            // if the dataset has no indexes, delete all its files
            List<Index> indexes = MetadataManager.INSTANCE.getDatasetIndexes(mdTxnCtx, dataset.getDataverseName(),
                    dataset.getDatasetName());
            if (indexes.isEmpty()) {
                List<ExternalFile> files = MetadataManager.INSTANCE.getDatasetExternalFiles(mdTxnCtx, dataset);
                for (ExternalFile file : files) {
                    MetadataManager.INSTANCE.dropExternalFile(mdTxnCtx, file);
                    if (LOGGER.isInfoEnabled()) {
                        LOGGER.info("Dropped an external file: " + dataset.getDataverseName() + "."
                                + dataset.getDatasetName() + "." + file.getFileNumber());
                    }
                }
            }
        }
    }

    public static boolean isNewUniverse() {
        return isNewUniverse;
    }

    public static void setNewUniverse(boolean isNewUniverse) {
        MetadataBootstrap.isNewUniverse = isNewUniverse;
    }

}<|MERGE_RESOLUTION|>--- conflicted
+++ resolved
@@ -271,14 +271,9 @@
     private static void insertInitialCompactionPolicies(MetadataTransactionContext mdTxnCtx)
             throws AlgebricksException {
         String[] builtInCompactionPolicyClassNames = new String[] { ConstantMergePolicyFactory.class.getName(),
-<<<<<<< HEAD
                 PrefixMergePolicyFactory.class.getName(), NoMergePolicyFactory.class.getName(),
                 LevelMergePolicyFactory.class.getName(), SizeTieredMergePolicyFactory.class.getName(),
-                CorrelatedPrefixMergePolicyFactory.class.getName() };
-=======
-                PrefixMergePolicyFactory.class.getName(), ConcurrentMergePolicyFactory.class.getName(),
-                NoMergePolicyFactory.class.getName(), CorrelatedPrefixMergePolicyFactory.class.getName() };
->>>>>>> fba02b9f
+                CorrelatedPrefixMergePolicyFactory.class.getName(), ConcurrentMergePolicyFactory.class.getName() };
         for (String policyClassName : builtInCompactionPolicyClassNames) {
             CompactionPolicy compactionPolicy = getCompactionPolicyEntity(policyClassName);
             MetadataManager.INSTANCE.addCompactionPolicy(mdTxnCtx, compactionPolicy);
