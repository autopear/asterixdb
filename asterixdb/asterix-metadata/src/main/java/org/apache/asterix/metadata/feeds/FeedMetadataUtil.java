/*
 * Licensed to the Apache Software Foundation (ASF) under one
 * or more contributor license agreements.  See the NOTICE file
 * distributed with this work for additional information
 * regarding copyright ownership.  The ASF licenses this file
 * to you under the Apache License, Version 2.0 (the
 * "License"); you may not use this file except in compliance
 * with the License.  You may obtain a copy of the License at
 *
 *   http://www.apache.org/licenses/LICENSE-2.0
 *
 * Unless required by applicable law or agreed to in writing,
 * software distributed under the License is distributed on an
 * "AS IS" BASIS, WITHOUT WARRANTIES OR CONDITIONS OF ANY
 * KIND, either express or implied.  See the License for the
 * specific language governing permissions and limitations
 * under the License.
 */
package org.apache.asterix.metadata.feeds;

import java.rmi.RemoteException;
import java.util.Map;

import org.apache.asterix.common.config.DatasetConfig.DatasetType;
import org.apache.asterix.common.dataflow.ICcApplicationContext;
import org.apache.asterix.common.exceptions.ACIDException;
import org.apache.asterix.common.exceptions.AsterixException;
import org.apache.asterix.common.exceptions.CompilationException;
import org.apache.asterix.common.exceptions.ErrorCode;
import org.apache.asterix.common.exceptions.MetadataException;
<<<<<<< HEAD
import org.apache.asterix.common.functions.ExternalFunctionLanguage;
import org.apache.asterix.common.library.ILibrary;
import org.apache.asterix.common.metadata.DataverseName;
import org.apache.asterix.external.api.IAdapterFactory;
import org.apache.asterix.external.api.IDataSourceAdapter;
import org.apache.asterix.external.api.IDataSourceAdapter.AdapterType;
=======
import org.apache.asterix.common.external.IDataSourceAdapter;
import org.apache.asterix.common.external.IDataSourceAdapter.AdapterType;
import org.apache.asterix.external.api.ITypedAdapterFactory;
>>>>>>> bc0f7e04
import org.apache.asterix.external.feed.api.IFeed;
import org.apache.asterix.external.feed.policy.FeedPolicyAccessor;
import org.apache.asterix.external.library.JavaLibrary;
import org.apache.asterix.external.provider.AdapterFactoryProvider;
import org.apache.asterix.external.util.ExternalDataConstants;
import org.apache.asterix.external.util.ExternalDataUtils;
import org.apache.asterix.formats.nontagged.SerializerDeserializerProvider;
import org.apache.asterix.metadata.MetadataManager;
import org.apache.asterix.metadata.MetadataTransactionContext;
import org.apache.asterix.metadata.declared.MetadataProvider;
import org.apache.asterix.metadata.entities.Dataset;
import org.apache.asterix.metadata.entities.DatasourceAdapter;
import org.apache.asterix.metadata.entities.Datatype;
import org.apache.asterix.metadata.entities.Feed;
import org.apache.asterix.metadata.entities.FeedPolicyEntity;
import org.apache.asterix.metadata.utils.MetadataConstants;
import org.apache.asterix.om.types.ARecordType;
import org.apache.asterix.om.types.ATypeTag;
import org.apache.hyracks.algebricks.common.exceptions.AlgebricksException;
import org.apache.hyracks.algebricks.common.utils.Triple;
import org.apache.hyracks.api.dataflow.value.ISerializerDeserializer;
import org.apache.hyracks.api.dataflow.value.RecordDescriptor;
import org.apache.hyracks.api.exceptions.HyracksDataException;

/**
 * A utility class for providing helper functions for feeds TODO: Refactor this
 * class.
 */
public class FeedMetadataUtil {

    private FeedMetadataUtil() {
    }

    public static Dataset validateIfDatasetExists(MetadataProvider metadataProvider, DataverseName dataverseName,
            String datasetName) throws AlgebricksException {
        Dataset dataset = metadataProvider.findDataset(dataverseName, datasetName);
        if (dataset == null) {
            throw new CompilationException("Unknown target dataset :" + datasetName);
        }

        if (!dataset.getDatasetType().equals(DatasetType.INTERNAL)) {
            throw new CompilationException("Statement not applicable. Dataset " + datasetName
                    + " is not of required type " + DatasetType.INTERNAL);
        }
        return dataset;
    }

    public static Feed validateIfFeedExists(DataverseName dataverseName, String feedName,
            MetadataTransactionContext ctx) throws AlgebricksException {
        Feed feed = MetadataManager.INSTANCE.getFeed(ctx, dataverseName, feedName);
        if (feed == null) {
            throw new CompilationException("Unknown source feed: " + feedName);
        }
        return feed;
    }

    public static FeedPolicyEntity validateIfPolicyExists(DataverseName dataverseName, String policyName,
            MetadataTransactionContext ctx) throws AlgebricksException {
        FeedPolicyEntity feedPolicy = MetadataManager.INSTANCE.getFeedPolicy(ctx, dataverseName, policyName);
        if (feedPolicy == null) {
            feedPolicy =
                    MetadataManager.INSTANCE.getFeedPolicy(ctx, MetadataConstants.METADATA_DATAVERSE_NAME, policyName);
            if (feedPolicy == null) {
                throw new CompilationException("Unknown feed policy" + policyName);
            }
        }
        return feedPolicy;
    }

    public static void validateFeed(Feed feed, MetadataTransactionContext mdTxnCtx, ICcApplicationContext appCtx)
            throws AlgebricksException {
        try {
            Map<String, String> configuration = feed.getConfiguration();
            ARecordType adapterOutputType = getOutputType(feed, configuration.get(ExternalDataConstants.KEY_TYPE_NAME));
            ARecordType metaType = getOutputType(feed, configuration.get(ExternalDataConstants.KEY_META_TYPE_NAME));
            ExternalDataUtils.prepareFeed(configuration, feed.getDataverseName(), feed.getFeedName());
            // Get adapter from metadata dataset <Metadata dataverse>
            String adapterName = configuration.get(ExternalDataConstants.KEY_ADAPTER_NAME);
            if (adapterName == null) {
                throw new AlgebricksException("cannot find adatper name");
            }
            DatasourceAdapter adapterEntity = MetadataManager.INSTANCE.getAdapter(mdTxnCtx,
                    MetadataConstants.METADATA_DATAVERSE_NAME, adapterName);
            // Get adapter from metadata dataset <The feed dataverse>
            if (adapterEntity == null) {
                adapterEntity = MetadataManager.INSTANCE.getAdapter(mdTxnCtx, feed.getDataverseName(), adapterName);
            }
            AdapterType adapterType;
            ITypedAdapterFactory adapterFactory;
            if (adapterEntity != null) {
                adapterType = adapterEntity.getType();
                String adapterFactoryClassname = adapterEntity.getClassname();
                switch (adapterType) {
                    case INTERNAL:
                        adapterFactory = (ITypedAdapterFactory) Class.forName(adapterFactoryClassname).newInstance();
                        break;
                    case EXTERNAL:
                        String[] anameComponents = adapterName.split("#");
                        String libraryName = anameComponents[0];
<<<<<<< HEAD
                        ILibrary lib = appCtx.getLibraryManager().getLibrary(feed.getDataverseName(), libraryName);
                        if (lib.getLanguage() != ExternalFunctionLanguage.JAVA) {
                            throw new HyracksDataException("Unexpected library language: " + lib.getLanguage());
                        }
                        ClassLoader cl = ((JavaLibrary) lib).getClassLoader();
                        adapterFactory = (IAdapterFactory) cl.loadClass(adapterFactoryClassname).newInstance();
=======
                        ClassLoader cl =
                                appCtx.getLibraryManager().getLibraryClassLoader(feed.getDataverseName(), libraryName);
                        adapterFactory = (ITypedAdapterFactory) cl.loadClass(adapterFactoryClassname).newInstance();
>>>>>>> bc0f7e04
                        break;
                    default:
                        throw new AsterixException("Unknown Adapter type " + adapterType);
                }
                adapterFactory.setOutputType(adapterOutputType);
                adapterFactory.setMetaType(metaType);
                adapterFactory.configure(appCtx.getServiceContext(), configuration);
            } else {
                AdapterFactoryProvider.getAdapterFactory(appCtx.getServiceContext(), adapterName, configuration,
                        adapterOutputType, metaType);
            }
            if (metaType == null && configuration.containsKey(ExternalDataConstants.KEY_META_TYPE_NAME)) {
                metaType = getOutputType(feed, configuration.get(ExternalDataConstants.KEY_META_TYPE_NAME));
                if (metaType == null) {
                    throw new AsterixException("Unknown specified feed meta output data type "
                            + configuration.get(ExternalDataConstants.KEY_META_TYPE_NAME));
                }
            }
            if (adapterOutputType == null) {
                if (!configuration.containsKey(ExternalDataConstants.KEY_TYPE_NAME)) {
                    throw new AsterixException("Unspecified feed output data type");
                }
                adapterOutputType = getOutputType(feed, configuration.get(ExternalDataConstants.KEY_TYPE_NAME));
                if (adapterOutputType == null) {
                    throw new AsterixException("Unknown specified feed output data type "
                            + configuration.get(ExternalDataConstants.KEY_TYPE_NAME));
                }
            }
        } catch (Exception e) {
            throw new AsterixException("Invalid feed parameters. Exception Message:" + e.getMessage(), e);
        }
    }

    @SuppressWarnings("rawtypes")
    public static Triple<ITypedAdapterFactory, RecordDescriptor, AdapterType> getFeedFactoryAndOutput(Feed feed,
            FeedPolicyAccessor policyAccessor, MetadataTransactionContext mdTxnCtx, ICcApplicationContext appCtx)
            throws AlgebricksException {
        // This method needs to be re-visited
        String adapterName = null;
        DatasourceAdapter adapterEntity = null;
        String adapterFactoryClassname = null;
        ITypedAdapterFactory adapterFactory = null;
        ARecordType adapterOutputType = null;
        ARecordType metaType = null;
        Triple<ITypedAdapterFactory, RecordDescriptor, IDataSourceAdapter.AdapterType> feedProps = null;
        IDataSourceAdapter.AdapterType adapterType = null;
        try {
            Map<String, String> configuration = feed.getConfiguration();
            adapterName = configuration.get(ExternalDataConstants.KEY_ADAPTER_NAME);
            configuration.putAll(policyAccessor.getFeedPolicy());
            adapterOutputType = getOutputType(feed, configuration.get(ExternalDataConstants.KEY_TYPE_NAME));
            metaType = getOutputType(feed, configuration.get(ExternalDataConstants.KEY_META_TYPE_NAME));
            ExternalDataUtils.prepareFeed(configuration, feed.getDataverseName(), feed.getFeedName());
            // Get adapter from metadata dataset <Metadata dataverse>
            adapterEntity = MetadataManager.INSTANCE.getAdapter(mdTxnCtx, MetadataConstants.METADATA_DATAVERSE_NAME,
                    adapterName);
            // Get adapter from metadata dataset <The feed dataverse>
            if (adapterEntity == null) {
                adapterEntity = MetadataManager.INSTANCE.getAdapter(mdTxnCtx, feed.getDataverseName(), adapterName);
            }
            if (adapterEntity != null) {
                adapterType = adapterEntity.getType();
                adapterFactoryClassname = adapterEntity.getClassname();
                switch (adapterType) {
                    case INTERNAL:
                        adapterFactory = (ITypedAdapterFactory) Class.forName(adapterFactoryClassname).newInstance();
                        break;
                    case EXTERNAL:
                        String[] anameComponents = adapterName.split("#");
                        String libraryName = anameComponents[0];
<<<<<<< HEAD
                        ILibrary lib = appCtx.getLibraryManager().getLibrary(feed.getDataverseName(), libraryName);
                        if (lib.getLanguage() != ExternalFunctionLanguage.JAVA) {
                            throw new HyracksDataException("Unexpected library language: " + lib.getLanguage());
                        }
                        ClassLoader cl = ((JavaLibrary) lib).getClassLoader();
                        adapterFactory = (IAdapterFactory) cl.loadClass(adapterFactoryClassname).newInstance();
=======
                        ClassLoader cl =
                                appCtx.getLibraryManager().getLibraryClassLoader(feed.getDataverseName(), libraryName);
                        adapterFactory = (ITypedAdapterFactory) cl.loadClass(adapterFactoryClassname).newInstance();
>>>>>>> bc0f7e04
                        break;
                    default:
                        throw new AsterixException("Unknown Adapter type " + adapterType);
                }
                adapterFactory.setOutputType(adapterOutputType);
                adapterFactory.setMetaType(metaType);
                adapterFactory.configure(appCtx.getServiceContext(), configuration);
            } else {
                adapterFactory = AdapterFactoryProvider.getAdapterFactory(appCtx.getServiceContext(), adapterName,
                        configuration, adapterOutputType, metaType);
                adapterType = IDataSourceAdapter.AdapterType.INTERNAL;
            }
            if (metaType == null) {
                metaType = getOutputType(feed, configuration.get(ExternalDataConstants.KEY_META_TYPE_NAME));
            }
            if (adapterOutputType == null) {
                if (!configuration.containsKey(ExternalDataConstants.KEY_TYPE_NAME)) {
                    throw new AsterixException("Unspecified feed output data type");
                }
                adapterOutputType = getOutputType(feed, configuration.get(ExternalDataConstants.KEY_TYPE_NAME));
            }
            int numOfOutputs = 1;
            if (metaType != null) {
                numOfOutputs++;
            }
            if (ExternalDataUtils.isChangeFeed(configuration)) {
                // get number of PKs
                numOfOutputs += ExternalDataUtils.getNumberOfKeys(configuration);
            }
            ISerializerDeserializer[] serdes = new ISerializerDeserializer[numOfOutputs];
            int i = 0;
            serdes[i++] = SerializerDeserializerProvider.INSTANCE.getSerializerDeserializer(adapterOutputType);
            if (metaType != null) {
                serdes[i++] = SerializerDeserializerProvider.INSTANCE.getSerializerDeserializer(metaType);
            }
            if (ExternalDataUtils.isChangeFeed(configuration)) {
                getSerdesForPKs(serdes, configuration, metaType, adapterOutputType, i);
            }
            feedProps = new Triple<>(adapterFactory, new RecordDescriptor(serdes), adapterType);
        } catch (Exception e) {
            throw new AlgebricksException("unable to create adapter", e);
        }
        return feedProps;
    }

    @SuppressWarnings("rawtypes")
    private static void getSerdesForPKs(ISerializerDeserializer[] serdes, Map<String, String> configuration,
            ARecordType metaType, ARecordType adapterOutputType, int index) throws AlgebricksException {
        int[] pkIndexes = ExternalDataUtils.getPKIndexes(configuration);
        if (metaType != null) {
            int[] pkIndicators = ExternalDataUtils.getPKSourceIndicators(configuration);
            for (int j = 0; j < pkIndexes.length; j++) {
                int aInt = pkIndexes[j];
                if (pkIndicators[j] == 0) {
                    serdes[index++] = SerializerDeserializerProvider.INSTANCE
                            .getSerializerDeserializer(adapterOutputType.getFieldTypes()[aInt]);
                } else if (pkIndicators[j] == 1) {
                    serdes[index++] = SerializerDeserializerProvider.INSTANCE
                            .getSerializerDeserializer(metaType.getFieldTypes()[aInt]);
                } else {
                    throw new AlgebricksException("a key source indicator can only be 0 or 1");
                }
            }
        } else {
            for (int aInt : pkIndexes) {
                serdes[index++] = SerializerDeserializerProvider.INSTANCE
                        .getSerializerDeserializer(adapterOutputType.getFieldTypes()[aInt]);
            }
        }
    }

    public static ARecordType getOutputType(IFeed feed, String fqOutputType) throws AlgebricksException {
        if (fqOutputType == null) {
            return null;
        }

        ARecordType outputType = null;
        MetadataTransactionContext ctx = null;
        try {
            ctx = MetadataManager.INSTANCE.beginTransaction();
            Datatype t = MetadataManager.INSTANCE.getDatatype(ctx, feed.getDataverseName(), fqOutputType);
            if (t == null || t.getDatatype().getTypeTag() != ATypeTag.OBJECT) {
                throw new MetadataException(ErrorCode.FEED_METADATA_UTIL_UNEXPECTED_FEED_DATATYPE, fqOutputType);
            }
            outputType = (ARecordType) t.getDatatype();
            MetadataManager.INSTANCE.commitTransaction(ctx);
        } catch (ACIDException | RemoteException e) {
            if (ctx != null) {
                try {
                    MetadataManager.INSTANCE.abortTransaction(ctx);
                } catch (ACIDException | RemoteException e2) {
                    e.addSuppressed(e2);
                }
                throw new MetadataException(ErrorCode.FEED_CREATE_FEED_DATATYPE_ERROR, e, fqOutputType);
            }
        }
        return outputType;
    }
}<|MERGE_RESOLUTION|>--- conflicted
+++ resolved
@@ -28,18 +28,12 @@
 import org.apache.asterix.common.exceptions.CompilationException;
 import org.apache.asterix.common.exceptions.ErrorCode;
 import org.apache.asterix.common.exceptions.MetadataException;
-<<<<<<< HEAD
+import org.apache.asterix.common.external.IDataSourceAdapter;
+import org.apache.asterix.common.external.IDataSourceAdapter.AdapterType;
 import org.apache.asterix.common.functions.ExternalFunctionLanguage;
 import org.apache.asterix.common.library.ILibrary;
 import org.apache.asterix.common.metadata.DataverseName;
-import org.apache.asterix.external.api.IAdapterFactory;
-import org.apache.asterix.external.api.IDataSourceAdapter;
-import org.apache.asterix.external.api.IDataSourceAdapter.AdapterType;
-=======
-import org.apache.asterix.common.external.IDataSourceAdapter;
-import org.apache.asterix.common.external.IDataSourceAdapter.AdapterType;
 import org.apache.asterix.external.api.ITypedAdapterFactory;
->>>>>>> bc0f7e04
 import org.apache.asterix.external.feed.api.IFeed;
 import org.apache.asterix.external.feed.policy.FeedPolicyAccessor;
 import org.apache.asterix.external.library.JavaLibrary;
@@ -139,18 +133,12 @@
                     case EXTERNAL:
                         String[] anameComponents = adapterName.split("#");
                         String libraryName = anameComponents[0];
-<<<<<<< HEAD
                         ILibrary lib = appCtx.getLibraryManager().getLibrary(feed.getDataverseName(), libraryName);
                         if (lib.getLanguage() != ExternalFunctionLanguage.JAVA) {
                             throw new HyracksDataException("Unexpected library language: " + lib.getLanguage());
                         }
                         ClassLoader cl = ((JavaLibrary) lib).getClassLoader();
-                        adapterFactory = (IAdapterFactory) cl.loadClass(adapterFactoryClassname).newInstance();
-=======
-                        ClassLoader cl =
-                                appCtx.getLibraryManager().getLibraryClassLoader(feed.getDataverseName(), libraryName);
                         adapterFactory = (ITypedAdapterFactory) cl.loadClass(adapterFactoryClassname).newInstance();
->>>>>>> bc0f7e04
                         break;
                     default:
                         throw new AsterixException("Unknown Adapter type " + adapterType);
@@ -221,18 +209,12 @@
                     case EXTERNAL:
                         String[] anameComponents = adapterName.split("#");
                         String libraryName = anameComponents[0];
-<<<<<<< HEAD
                         ILibrary lib = appCtx.getLibraryManager().getLibrary(feed.getDataverseName(), libraryName);
                         if (lib.getLanguage() != ExternalFunctionLanguage.JAVA) {
                             throw new HyracksDataException("Unexpected library language: " + lib.getLanguage());
                         }
                         ClassLoader cl = ((JavaLibrary) lib).getClassLoader();
-                        adapterFactory = (IAdapterFactory) cl.loadClass(adapterFactoryClassname).newInstance();
-=======
-                        ClassLoader cl =
-                                appCtx.getLibraryManager().getLibraryClassLoader(feed.getDataverseName(), libraryName);
                         adapterFactory = (ITypedAdapterFactory) cl.loadClass(adapterFactoryClassname).newInstance();
->>>>>>> bc0f7e04
                         break;
                     default:
                         throw new AsterixException("Unknown Adapter type " + adapterType);
