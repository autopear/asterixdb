/*
 * Licensed to the Apache Software Foundation (ASF) under one
 * or more contributor license agreements.  See the NOTICE file
 * distributed with this work for additional information
 * regarding copyright ownership.  The ASF licenses this file
 * to you under the Apache License, Version 2.0 (the
 * "License"); you may not use this file except in compliance
 * with the License.  You may obtain a copy of the License at
 *
 *   http://www.apache.org/licenses/LICENSE-2.0
 *
 * Unless required by applicable law or agreed to in writing,
 * software distributed under the License is distributed on an
 * "AS IS" BASIS, WITHOUT WARRANTIES OR CONDITIONS OF ANY
 * KIND, either express or implied.  See the License for the
 * specific language governing permissions and limitations
 * under the License.
 */
package org.apache.asterix.metadata.utils;

import org.apache.asterix.common.api.IMetadataLockManager;
import org.apache.asterix.common.metadata.DataverseName;
import org.apache.asterix.common.metadata.IMetadataLockUtil;
import org.apache.asterix.common.metadata.LockList;
import org.apache.hyracks.algebricks.common.exceptions.AlgebricksException;

public class MetadataLockUtil implements IMetadataLockUtil {

    @Override
    public void createDataverseBegin(IMetadataLockManager lockMgr, LockList locks, DataverseName dataverseName)
            throws AlgebricksException {
        lockMgr.acquireDataverseReadLock(locks, dataverseName);
    }

    @Override
    public void dropDataverseBegin(IMetadataLockManager lockMgr, LockList locks, DataverseName dataverseName)
            throws AlgebricksException {
        lockMgr.acquireDataverseWriteLock(locks, dataverseName);
    }

    @Override
    public void createDatasetBegin(IMetadataLockManager lockMgr, LockList locks, DataverseName dataverseName,
            String datasetName, DataverseName itemTypeDataverseName, String itemTypeName,
            DataverseName metaItemTypeDataverseName, String metaItemTypeName, String nodeGroupName,
            String compactionPolicyName, boolean isDefaultCompactionPolicy, Object datasetDetails)
            throws AlgebricksException {
        createDatasetBeginPre(lockMgr, locks, dataverseName, itemTypeDataverseName, itemTypeName,
                metaItemTypeDataverseName, metaItemTypeName, nodeGroupName, compactionPolicyName,
                isDefaultCompactionPolicy);
        lockMgr.acquireDatasetWriteLock(locks, dataverseName, datasetName);
    }

<<<<<<< HEAD
    protected final void createDatasetBeginPre(IMetadataLockManager lockMgr, LockList locks,
            DataverseName dataverseName, DataverseName itemTypeDataverseName, String itemTypeName,
            DataverseName metaItemTypeDataverseName, String metaItemTypeName, String nodeGroupName,
            String compactionPolicyName, boolean isDefaultCompactionPolicy) throws AlgebricksException {
=======
    public static void createDatasetBeginPre(IMetadataLockManager lockMgr, LockList locks, String dataverseName,
            String itemTypeDataverseName, String itemTypeFullyQualifiedName, boolean itemTypeAnonymous,
            String metaItemTypeDataverseName, String metaItemTypeFullyQualifiedName, boolean metaItemTypeAnonymous,
            String nodeGroupName, String compactionPolicyName, boolean isDefaultCompactionPolicy)
            throws AlgebricksException {
>>>>>>> 6904d361
        lockMgr.acquireDataverseReadLock(locks, dataverseName);
        if (itemTypeDataverseName != null && !dataverseName.equals(itemTypeDataverseName)) {
            lockMgr.acquireDataverseReadLock(locks, itemTypeDataverseName);
        }
        if (metaItemTypeDataverseName != null && !metaItemTypeDataverseName.equals(dataverseName)
                && !metaItemTypeDataverseName.equals(itemTypeDataverseName)) {
            lockMgr.acquireDataverseReadLock(locks, metaItemTypeDataverseName);
        }
<<<<<<< HEAD
        if (itemTypeName != null) {
            lockMgr.acquireDataTypeReadLock(locks, itemTypeDataverseName, itemTypeName);
        }
        if (metaItemTypeDataverseName != null && !metaItemTypeDataverseName.equals(itemTypeDataverseName)
                && !metaItemTypeName.equals(itemTypeName)) {
            lockMgr.acquireDataTypeReadLock(locks, metaItemTypeDataverseName, metaItemTypeName);
=======
        if (itemTypeAnonymous) {
            // the datatype will be created
            lockMgr.acquireDataTypeWriteLock(locks, itemTypeFullyQualifiedName);
        } else {
            lockMgr.acquireDataTypeReadLock(locks, itemTypeFullyQualifiedName);
        }
        if (metaItemTypeFullyQualifiedName != null
                && !metaItemTypeFullyQualifiedName.equals(itemTypeFullyQualifiedName)) {
            if (metaItemTypeAnonymous) {
                // the datatype will be created
                lockMgr.acquireDataTypeWriteLock(locks, metaItemTypeFullyQualifiedName);
            } else {
                lockMgr.acquireDataTypeReadLock(locks, metaItemTypeFullyQualifiedName);
            }
>>>>>>> 6904d361
        }
        if (nodeGroupName != null) {
            lockMgr.acquireNodeGroupReadLock(locks, nodeGroupName);
        }
        if (!isDefaultCompactionPolicy) {
            lockMgr.acquireMergePolicyReadLock(locks, compactionPolicyName);
        }
<<<<<<< HEAD
=======
    }

    public static void createDatasetBegin(IMetadataLockManager lockMgr, LockList locks, String dataverseName,
            String itemTypeDataverseName, String itemTypeFullyQualifiedName, boolean itemTypeAnonymous,
            String metaItemTypeDataverseName, String metaItemTypeFullyQualifiedName, boolean metaItemTypeAnonymous,
            String nodeGroupName, String compactionPolicyName, String datasetFullyQualifiedName,
            boolean isDefaultCompactionPolicy) throws AlgebricksException {
        createDatasetBeginPre(lockMgr, locks, dataverseName, itemTypeDataverseName, itemTypeFullyQualifiedName,
                itemTypeAnonymous, metaItemTypeDataverseName, metaItemTypeFullyQualifiedName, metaItemTypeAnonymous,
                nodeGroupName, compactionPolicyName, isDefaultCompactionPolicy);
        lockMgr.acquireDatasetWriteLock(locks, datasetFullyQualifiedName);
>>>>>>> 6904d361
    }

    @Override
    public void createIndexBegin(IMetadataLockManager lockMgr, LockList locks, DataverseName dataverseName,
            String datasetName) throws AlgebricksException {
        lockMgr.acquireDataverseReadLock(locks, dataverseName);
        lockMgr.acquireDatasetCreateIndexLock(locks, dataverseName, datasetName);
    }

    @Override
    public void dropIndexBegin(IMetadataLockManager lockMgr, LockList locks, DataverseName dataverseName,
            String datasetName) throws AlgebricksException {
        lockMgr.acquireDataverseReadLock(locks, dataverseName);
        lockMgr.acquireDatasetWriteLock(locks, dataverseName, datasetName);
    }

    @Override
    public void createTypeBegin(IMetadataLockManager lockMgr, LockList locks, DataverseName dataverseName,
            String typeName) throws AlgebricksException {
        lockMgr.acquireDataverseReadLock(locks, dataverseName);
        lockMgr.acquireDataTypeWriteLock(locks, dataverseName, typeName);
    }

    @Override
    public void dropDatasetBegin(IMetadataLockManager lockMgr, LockList locks, DataverseName dataverseName,
            String datasetName) throws AlgebricksException {
        lockMgr.acquireDataverseReadLock(locks, dataverseName);
        lockMgr.acquireDatasetWriteLock(locks, dataverseName, datasetName);
    }

    @Override
    public void dropTypeBegin(IMetadataLockManager lockMgr, LockList locks, DataverseName dataverseName,
            String typeName) throws AlgebricksException {
        lockMgr.acquireDataverseReadLock(locks, dataverseName);
        lockMgr.acquireDataTypeWriteLock(locks, dataverseName, typeName);
    }

    @Override
    public void createLibraryBegin(IMetadataLockManager lockMgr, LockList locks, DataverseName dataverseName,
            String libraryName) throws AlgebricksException {
        lockMgr.acquireDataverseReadLock(locks, dataverseName);
        lockMgr.acquireLibraryWriteLock(locks, dataverseName, libraryName);
    }

    @Override
    public void dropLibraryBegin(IMetadataLockManager lockMgr, LockList locks, DataverseName dataverseName,
            String libraryName) throws AlgebricksException {
        lockMgr.acquireDataverseReadLock(locks, dataverseName);
        lockMgr.acquireLibraryWriteLock(locks, dataverseName, libraryName);
    }

    @Override
    public void createFunctionBegin(IMetadataLockManager lockMgr, LockList locks, DataverseName dataverseName,
            String functionName, String libraryName) throws AlgebricksException {
        lockMgr.acquireDataverseReadLock(locks, dataverseName);
        lockMgr.acquireFunctionWriteLock(locks, dataverseName, functionName);
        if (libraryName != null) {
            lockMgr.acquireLibraryReadLock(locks, dataverseName, libraryName);
        }
    }

    @Override
    public void dropFunctionBegin(IMetadataLockManager lockMgr, LockList locks, DataverseName dataverseName,
            String functionName) throws AlgebricksException {
        lockMgr.acquireDataverseReadLock(locks, dataverseName);
        lockMgr.acquireFunctionWriteLock(locks, dataverseName, functionName);
    }

    @Override
    public void createAdapterBegin(IMetadataLockManager lockMgr, LockList locks, DataverseName dataverseName,
            String adapterName, String libraryName) throws AlgebricksException {
        lockMgr.acquireDataverseReadLock(locks, dataverseName);
        lockMgr.acquireAdapterWriteLock(locks, dataverseName, adapterName);
        if (libraryName != null) {
            lockMgr.acquireLibraryReadLock(locks, dataverseName, libraryName);
        }
    }

    @Override
    public void dropAdapterBegin(IMetadataLockManager lockMgr, LockList locks, DataverseName dataverseName,
            String adapterName) throws AlgebricksException {
        lockMgr.acquireDataverseReadLock(locks, dataverseName);
        lockMgr.acquireAdapterWriteLock(locks, dataverseName, adapterName);
    }

    @Override
    public void createSynonymBegin(IMetadataLockManager lockMgr, LockList locks, DataverseName dataverseName,
            String synonymName) throws AlgebricksException {
        lockMgr.acquireDataverseReadLock(locks, dataverseName);
        lockMgr.acquireSynonymWriteLock(locks, dataverseName, synonymName);
    }

    @Override
    public void dropSynonymBegin(IMetadataLockManager lockMgr, LockList locks, DataverseName dataverseName,
            String synonymName) throws AlgebricksException {
        lockMgr.acquireDataverseReadLock(locks, dataverseName);
        lockMgr.acquireSynonymWriteLock(locks, dataverseName, synonymName);
    }

    @Override
    public void modifyDatasetBegin(IMetadataLockManager lockMgr, LockList locks, DataverseName dataverseName,
            String datasetName) throws AlgebricksException {
        lockMgr.acquireDataverseReadLock(locks, dataverseName);
        lockMgr.acquireDatasetModifyLock(locks, dataverseName, datasetName);
    }

    @Override
    public void insertDeleteUpsertBegin(IMetadataLockManager lockMgr, LockList locks, DataverseName dataverseName,
            String datasetName) throws AlgebricksException {
        lockMgr.acquireDataverseReadLock(locks, dataverseName);
        lockMgr.acquireDatasetModifyLock(locks, dataverseName, datasetName);
    }

    @Override
    public void dropFeedBegin(IMetadataLockManager lockMgr, LockList locks, DataverseName dataverseName,
            String feedName) throws AlgebricksException {
        lockMgr.acquireDataverseReadLock(locks, dataverseName);
        lockMgr.acquireActiveEntityWriteLock(locks, dataverseName, feedName);
    }

    @Override
    public void dropFeedPolicyBegin(IMetadataLockManager lockMgr, LockList locks, DataverseName dataverseName,
            String policyName) throws AlgebricksException {
        lockMgr.acquireDataverseReadLock(locks, dataverseName);
        lockMgr.acquireActiveEntityWriteLock(locks, dataverseName, policyName);
    }

    @Override
    public void startFeedBegin(IMetadataLockManager lockMgr, LockList locks, DataverseName dataverseName,
            String feedName) throws AlgebricksException {
        lockMgr.acquireDataverseReadLock(locks, dataverseName);
        lockMgr.acquireActiveEntityReadLock(locks, dataverseName, feedName);
    }

    @Override
    public void stopFeedBegin(IMetadataLockManager lockMgr, LockList locks, DataverseName dataverseName,
            String feedName) throws AlgebricksException {
        // TODO: dataset lock?
        lockMgr.acquireDataverseReadLock(locks, dataverseName);
        lockMgr.acquireActiveEntityReadLock(locks, dataverseName, feedName);
    }

    @Override
    public void createFeedBegin(IMetadataLockManager lockMgr, LockList locks, DataverseName dataverseName,
            String feedName) throws AlgebricksException {
        lockMgr.acquireDataverseReadLock(locks, dataverseName);
        lockMgr.acquireActiveEntityWriteLock(locks, dataverseName, feedName);
    }

    @Override
    public void connectFeedBegin(IMetadataLockManager lockMgr, LockList locks, DataverseName dataverseName,
            String datasetName, String feedName) throws AlgebricksException {
        lockMgr.acquireDataverseReadLock(locks, dataverseName);
        lockMgr.acquireActiveEntityReadLock(locks, dataverseName, feedName);
        lockMgr.acquireDatasetReadLock(locks, dataverseName, datasetName);
    }

    @Override
    public void createFeedPolicyBegin(IMetadataLockManager lockMgr, LockList locks, DataverseName dataverseName,
            String policyName) throws AlgebricksException {
        lockMgr.acquireDataverseReadLock(locks, dataverseName);
        lockMgr.acquireFeedPolicyWriteLock(locks, dataverseName, policyName);
    }

    @Override
    public void disconnectFeedBegin(IMetadataLockManager lockMgr, LockList locks, DataverseName dataverseName,
            String datasetName, String feedName) throws AlgebricksException {
        lockMgr.acquireDataverseReadLock(locks, dataverseName);
        lockMgr.acquireActiveEntityReadLock(locks, dataverseName, feedName);
        lockMgr.acquireDatasetReadLock(locks, dataverseName, datasetName);
    }

    @Override
    public void compactBegin(IMetadataLockManager lockMgr, LockList locks, DataverseName dataverseName,
            String datasetName) throws AlgebricksException {
        lockMgr.acquireDataverseReadLock(locks, dataverseName);
        lockMgr.acquireDatasetReadLock(locks, dataverseName, datasetName);
    }

    @Override
    public void refreshDatasetBegin(IMetadataLockManager lockMgr, LockList locks, DataverseName dataverseName,
            String datasetName) throws AlgebricksException {
        lockMgr.acquireDataverseReadLock(locks, dataverseName);
        lockMgr.acquireDatasetExclusiveModificationLock(locks, dataverseName, datasetName);
    }
}<|MERGE_RESOLUTION|>--- conflicted
+++ resolved
@@ -19,6 +19,7 @@
 package org.apache.asterix.metadata.utils;
 
 import org.apache.asterix.common.api.IMetadataLockManager;
+import org.apache.asterix.common.config.DatasetConfig;
 import org.apache.asterix.common.metadata.DataverseName;
 import org.apache.asterix.common.metadata.IMetadataLockUtil;
 import org.apache.asterix.common.metadata.LockList;
@@ -40,28 +41,21 @@
 
     @Override
     public void createDatasetBegin(IMetadataLockManager lockMgr, LockList locks, DataverseName dataverseName,
-            String datasetName, DataverseName itemTypeDataverseName, String itemTypeName,
-            DataverseName metaItemTypeDataverseName, String metaItemTypeName, String nodeGroupName,
-            String compactionPolicyName, boolean isDefaultCompactionPolicy, Object datasetDetails)
-            throws AlgebricksException {
-        createDatasetBeginPre(lockMgr, locks, dataverseName, itemTypeDataverseName, itemTypeName,
-                metaItemTypeDataverseName, metaItemTypeName, nodeGroupName, compactionPolicyName,
+            String datasetName, DataverseName itemTypeDataverseName, String itemTypeName, boolean itemTypeAnonymous,
+            DataverseName metaItemTypeDataverseName, String metaItemTypeName, boolean metaItemTypeAnonymous,
+            String nodeGroupName, String compactionPolicyName, boolean isDefaultCompactionPolicy,
+            DatasetConfig.DatasetType datasetType, Object datasetDetails) throws AlgebricksException {
+        createDatasetBeginPre(lockMgr, locks, dataverseName, itemTypeDataverseName, itemTypeName, itemTypeAnonymous,
+                metaItemTypeDataverseName, metaItemTypeName, metaItemTypeAnonymous, nodeGroupName, compactionPolicyName,
                 isDefaultCompactionPolicy);
         lockMgr.acquireDatasetWriteLock(locks, dataverseName, datasetName);
     }
 
-<<<<<<< HEAD
     protected final void createDatasetBeginPre(IMetadataLockManager lockMgr, LockList locks,
             DataverseName dataverseName, DataverseName itemTypeDataverseName, String itemTypeName,
-            DataverseName metaItemTypeDataverseName, String metaItemTypeName, String nodeGroupName,
-            String compactionPolicyName, boolean isDefaultCompactionPolicy) throws AlgebricksException {
-=======
-    public static void createDatasetBeginPre(IMetadataLockManager lockMgr, LockList locks, String dataverseName,
-            String itemTypeDataverseName, String itemTypeFullyQualifiedName, boolean itemTypeAnonymous,
-            String metaItemTypeDataverseName, String metaItemTypeFullyQualifiedName, boolean metaItemTypeAnonymous,
-            String nodeGroupName, String compactionPolicyName, boolean isDefaultCompactionPolicy)
-            throws AlgebricksException {
->>>>>>> 6904d361
+            boolean itemTypeAnonymous, DataverseName metaItemTypeDataverseName, String metaItemTypeName,
+            boolean metaItemTypeAnonymous, String nodeGroupName, String compactionPolicyName,
+            boolean isDefaultCompactionPolicy) throws AlgebricksException {
         lockMgr.acquireDataverseReadLock(locks, dataverseName);
         if (itemTypeDataverseName != null && !dataverseName.equals(itemTypeDataverseName)) {
             lockMgr.acquireDataverseReadLock(locks, itemTypeDataverseName);
@@ -70,29 +64,20 @@
                 && !metaItemTypeDataverseName.equals(itemTypeDataverseName)) {
             lockMgr.acquireDataverseReadLock(locks, metaItemTypeDataverseName);
         }
-<<<<<<< HEAD
-        if (itemTypeName != null) {
+        if (itemTypeAnonymous) {
+            // the datatype will be created
+            lockMgr.acquireDataTypeWriteLock(locks, itemTypeDataverseName, itemTypeName);
+        } else {
             lockMgr.acquireDataTypeReadLock(locks, itemTypeDataverseName, itemTypeName);
         }
         if (metaItemTypeDataverseName != null && !metaItemTypeDataverseName.equals(itemTypeDataverseName)
                 && !metaItemTypeName.equals(itemTypeName)) {
-            lockMgr.acquireDataTypeReadLock(locks, metaItemTypeDataverseName, metaItemTypeName);
-=======
-        if (itemTypeAnonymous) {
-            // the datatype will be created
-            lockMgr.acquireDataTypeWriteLock(locks, itemTypeFullyQualifiedName);
-        } else {
-            lockMgr.acquireDataTypeReadLock(locks, itemTypeFullyQualifiedName);
-        }
-        if (metaItemTypeFullyQualifiedName != null
-                && !metaItemTypeFullyQualifiedName.equals(itemTypeFullyQualifiedName)) {
             if (metaItemTypeAnonymous) {
                 // the datatype will be created
-                lockMgr.acquireDataTypeWriteLock(locks, metaItemTypeFullyQualifiedName);
+                lockMgr.acquireDataTypeWriteLock(locks, metaItemTypeDataverseName, metaItemTypeName);
             } else {
-                lockMgr.acquireDataTypeReadLock(locks, metaItemTypeFullyQualifiedName);
+                lockMgr.acquireDataTypeReadLock(locks, metaItemTypeDataverseName, metaItemTypeName);
             }
->>>>>>> 6904d361
         }
         if (nodeGroupName != null) {
             lockMgr.acquireNodeGroupReadLock(locks, nodeGroupName);
@@ -100,20 +85,6 @@
         if (!isDefaultCompactionPolicy) {
             lockMgr.acquireMergePolicyReadLock(locks, compactionPolicyName);
         }
-<<<<<<< HEAD
-=======
-    }
-
-    public static void createDatasetBegin(IMetadataLockManager lockMgr, LockList locks, String dataverseName,
-            String itemTypeDataverseName, String itemTypeFullyQualifiedName, boolean itemTypeAnonymous,
-            String metaItemTypeDataverseName, String metaItemTypeFullyQualifiedName, boolean metaItemTypeAnonymous,
-            String nodeGroupName, String compactionPolicyName, String datasetFullyQualifiedName,
-            boolean isDefaultCompactionPolicy) throws AlgebricksException {
-        createDatasetBeginPre(lockMgr, locks, dataverseName, itemTypeDataverseName, itemTypeFullyQualifiedName,
-                itemTypeAnonymous, metaItemTypeDataverseName, metaItemTypeFullyQualifiedName, metaItemTypeAnonymous,
-                nodeGroupName, compactionPolicyName, isDefaultCompactionPolicy);
-        lockMgr.acquireDatasetWriteLock(locks, datasetFullyQualifiedName);
->>>>>>> 6904d361
     }
 
     @Override
