/*
 * Licensed to the Apache Software Foundation (ASF) under one
 * or more contributor license agreements.  See the NOTICE file
 * distributed with this work for additional information
 * regarding copyright ownership.  The ASF licenses this file
 * to you under the Apache License, Version 2.0 (the
 * "License"); you may not use this file except in compliance
 * with the License.  You may obtain a copy of the License at
 *
 *   http://www.apache.org/licenses/LICENSE-2.0
 *
 * Unless required by applicable law or agreed to in writing,
 * software distributed under the License is distributed on an
 * "AS IS" BASIS, WITHOUT WARRANTIES OR CONDITIONS OF ANY
 * KIND, either express or implied.  See the License for the
 * specific language governing permissions and limitations
 * under the License.
 */

package org.apache.asterix.optimizer.base;

import java.util.LinkedList;
import java.util.List;

import org.apache.asterix.optimizer.rules.AddEquivalenceClassForRecordConstructorRule;
import org.apache.asterix.optimizer.rules.AsterixExtractFunctionsFromJoinConditionRule;
import org.apache.asterix.optimizer.rules.AsterixInlineVariablesRule;
import org.apache.asterix.optimizer.rules.AsterixIntroduceGroupByCombinerRule;
import org.apache.asterix.optimizer.rules.ByNameToByIndexFieldAccessRule;
import org.apache.asterix.optimizer.rules.CancelUnnestWithNestedListifyRule;
import org.apache.asterix.optimizer.rules.CheckFilterExpressionTypeRule;
import org.apache.asterix.optimizer.rules.ConstantFoldingRule;
import org.apache.asterix.optimizer.rules.CountVarToCountOneRule;
import org.apache.asterix.optimizer.rules.DisjunctivePredicateToJoinRule;
import org.apache.asterix.optimizer.rules.ExtractDistinctByExpressionsRule;
import org.apache.asterix.optimizer.rules.ExtractOrderExpressionsRule;
import org.apache.asterix.optimizer.rules.FeedScanCollectionToUnnest;
import org.apache.asterix.optimizer.rules.FuzzyEqRule;
import org.apache.asterix.optimizer.rules.IfElseToSwitchCaseFunctionRule;
import org.apache.asterix.optimizer.rules.InlineUnnestFunctionRule;
import org.apache.asterix.optimizer.rules.IntroduceAutogenerateIDRule;
import org.apache.asterix.optimizer.rules.IntroduceDynamicTypeCastForExternalFunctionRule;
import org.apache.asterix.optimizer.rules.IntroduceDynamicTypeCastRule;
import org.apache.asterix.optimizer.rules.IntroduceEnforcedListTypeRule;
import org.apache.asterix.optimizer.rules.IntroduceMaterializationForInsertWithSelfScanRule;
import org.apache.asterix.optimizer.rules.IntroduceRandomPartitioningFeedComputationRule;
import org.apache.asterix.optimizer.rules.IntroduceRapidFrameFlushProjectAssignRule;
import org.apache.asterix.optimizer.rules.IntroduceSecondaryIndexInsertDeleteRule;
import org.apache.asterix.optimizer.rules.IntroduceStaticTypeCastForInsertRule;
import org.apache.asterix.optimizer.rules.IntroduceUnnestForCollectionToSequenceRule;
import org.apache.asterix.optimizer.rules.LoadRecordFieldsRule;
import org.apache.asterix.optimizer.rules.MetaFunctionToMetaVariableRule;
import org.apache.asterix.optimizer.rules.NestGroupByRule;
import org.apache.asterix.optimizer.rules.PushAggFuncIntoStandaloneAggregateRule;
import org.apache.asterix.optimizer.rules.PushAggregateIntoGroupbyRule;
import org.apache.asterix.optimizer.rules.PushFieldAccessRule;
import org.apache.asterix.optimizer.rules.PushGroupByThroughProduct;
import org.apache.asterix.optimizer.rules.PushLimitIntoOrderByRule;
import org.apache.asterix.optimizer.rules.PushProperJoinThroughProduct;
import org.apache.asterix.optimizer.rules.PushSimilarityFunctionsBelowJoin;
import org.apache.asterix.optimizer.rules.RemoveRedundantListifyRule;
import org.apache.asterix.optimizer.rules.RemoveRedundantSelectRule;
import org.apache.asterix.optimizer.rules.RemoveSortInFeedIngestionRule;
import org.apache.asterix.optimizer.rules.RemoveUnusedOneToOneEquiJoinRule;
import org.apache.asterix.optimizer.rules.ReplaceSinkOpWithCommitOpRule;
import org.apache.asterix.optimizer.rules.SetAsterixPhysicalOperatorsRule;
import org.apache.asterix.optimizer.rules.SetClosedRecordConstructorsRule;
import org.apache.asterix.optimizer.rules.SimilarityCheckRule;
import org.apache.asterix.optimizer.rules.SweepIllegalNonfunctionalFunctions;
import org.apache.asterix.optimizer.rules.UnnestToDataScanRule;
import org.apache.asterix.optimizer.rules.am.IntroduceJoinAccessMethodRule;
import org.apache.asterix.optimizer.rules.am.IntroduceLSMComponentFilterRule;
import org.apache.asterix.optimizer.rules.am.IntroduceSelectAccessMethodRule;
import org.apache.asterix.optimizer.rules.subplan.AsterixMoveFreeVariableOperatorOutOfSubplanRule;
import org.apache.asterix.optimizer.rules.subplan.InlineSubplanInputForNestedTupleSourceRule;
import org.apache.asterix.optimizer.rules.temporal.TranslateIntervalExpressionRule;
import org.apache.hyracks.algebricks.core.rewriter.base.HeuristicOptimizer;
import org.apache.hyracks.algebricks.core.rewriter.base.IAlgebraicRewriteRule;
import org.apache.hyracks.algebricks.rewriter.rules.BreakSelectIntoConjunctsRule;
import org.apache.hyracks.algebricks.rewriter.rules.ComplexUnnestToProductRule;
import org.apache.hyracks.algebricks.rewriter.rules.ConsolidateAssignsRule;
import org.apache.hyracks.algebricks.rewriter.rules.ConsolidateSelectsRule;
import org.apache.hyracks.algebricks.rewriter.rules.CopyLimitDownRule;
import org.apache.hyracks.algebricks.rewriter.rules.EliminateGroupByEmptyKeyRule;
import org.apache.hyracks.algebricks.rewriter.rules.EnforceOrderByAfterSubplan;
import org.apache.hyracks.algebricks.rewriter.rules.EnforceStructuralPropertiesRule;
import org.apache.hyracks.algebricks.rewriter.rules.ExtractCommonExpressionsRule;
import org.apache.hyracks.algebricks.rewriter.rules.ExtractCommonOperatorsRule;
import org.apache.hyracks.algebricks.rewriter.rules.ExtractGbyExpressionsRule;
import org.apache.hyracks.algebricks.rewriter.rules.FactorRedundantGroupAndDecorVarsRule;
import org.apache.hyracks.algebricks.rewriter.rules.InferTypesRule;
import org.apache.hyracks.algebricks.rewriter.rules.InlineAssignIntoAggregateRule;
import org.apache.hyracks.algebricks.rewriter.rules.InlineSingleReferenceVariablesRule;
import org.apache.hyracks.algebricks.rewriter.rules.InsertProjectBeforeUnionRule;
import org.apache.hyracks.algebricks.rewriter.rules.IntroJoinInsideSubplanRule;
import org.apache.hyracks.algebricks.rewriter.rules.IntroduceAggregateCombinerRule;
import org.apache.hyracks.algebricks.rewriter.rules.IntroduceProjectsRule;
import org.apache.hyracks.algebricks.rewriter.rules.IsolateHyracksOperatorsRule;
import org.apache.hyracks.algebricks.rewriter.rules.PullSelectOutOfEqJoin;
import org.apache.hyracks.algebricks.rewriter.rules.PushAssignBelowUnionAllRule;
import org.apache.hyracks.algebricks.rewriter.rules.PushGroupByIntoSortRule;
import org.apache.hyracks.algebricks.rewriter.rules.PushMapOperatorDownThroughProductRule;
import org.apache.hyracks.algebricks.rewriter.rules.PushNestedOrderByUnderPreSortedGroupByRule;
import org.apache.hyracks.algebricks.rewriter.rules.PushProjectDownRule;
import org.apache.hyracks.algebricks.rewriter.rules.PushSelectDownRule;
import org.apache.hyracks.algebricks.rewriter.rules.PushSelectIntoJoinRule;
import org.apache.hyracks.algebricks.rewriter.rules.PushSortDownRule;
import org.apache.hyracks.algebricks.rewriter.rules.PushSubplanWithAggregateDownThroughProductRule;
import org.apache.hyracks.algebricks.rewriter.rules.PushUnnestDownThroughUnionRule;
import org.apache.hyracks.algebricks.rewriter.rules.ReinferAllTypesRule;
import org.apache.hyracks.algebricks.rewriter.rules.RemoveCartesianProductWithEmptyBranchRule;
import org.apache.hyracks.algebricks.rewriter.rules.RemoveRedundantGroupByDecorVars;
import org.apache.hyracks.algebricks.rewriter.rules.RemoveRedundantVariablesRule;
import org.apache.hyracks.algebricks.rewriter.rules.RemoveUnnecessarySortMergeExchange;
import org.apache.hyracks.algebricks.rewriter.rules.RemoveUnusedAssignAndAggregateRule;
import org.apache.hyracks.algebricks.rewriter.rules.SetAlgebricksPhysicalOperatorsRule;
import org.apache.hyracks.algebricks.rewriter.rules.SetExecutionModeRule;
import org.apache.hyracks.algebricks.rewriter.rules.SimpleUnnestToProductRule;
import org.apache.hyracks.algebricks.rewriter.rules.subplan.EliminateSubplanRule;
import org.apache.hyracks.algebricks.rewriter.rules.subplan.EliminateSubplanWithInputCardinalityOneRule;
import org.apache.hyracks.algebricks.rewriter.rules.subplan.NestedSubplanToJoinRule;
import org.apache.hyracks.algebricks.rewriter.rules.subplan.PushSubplanIntoGroupByRule;
import org.apache.hyracks.algebricks.rewriter.rules.subplan.SubplanOutOfGroupRule;

public final class RuleCollections {

    public final static List<IAlgebraicRewriteRule> buildInitialTranslationRuleCollection() {
        List<IAlgebraicRewriteRule> typeInfer = new LinkedList<IAlgebraicRewriteRule>();
        typeInfer.add(new TranslateIntervalExpressionRule());
        return typeInfer;
    }

    public final static List<IAlgebraicRewriteRule> buildTypeInferenceRuleCollection() {
        List<IAlgebraicRewriteRule> typeInfer = new LinkedList<IAlgebraicRewriteRule>();
        typeInfer.add(new InlineUnnestFunctionRule());
        typeInfer.add(new InferTypesRule());
        typeInfer.add(new CheckFilterExpressionTypeRule());
        return typeInfer;
    }

    public final static List<IAlgebraicRewriteRule> buildAutogenerateIDRuleCollection() {
        List<IAlgebraicRewriteRule> autogen = new LinkedList<>();
        autogen.add(new IntroduceAutogenerateIDRule());
        return autogen;
    }

    public final static List<IAlgebraicRewriteRule> buildNormalizationRuleCollection() {
        List<IAlgebraicRewriteRule> normalization = new LinkedList<IAlgebraicRewriteRule>();
        normalization.add(new IntroduceUnnestForCollectionToSequenceRule());
        normalization.add(new EliminateSubplanRule());
        normalization.add(new EnforceOrderByAfterSubplan());
        normalization.add(new PushAggFuncIntoStandaloneAggregateRule());
        normalization.add(new BreakSelectIntoConjunctsRule());
        normalization.add(new ExtractGbyExpressionsRule());
        normalization.add(new ExtractDistinctByExpressionsRule());
        normalization.add(new ExtractOrderExpressionsRule());
        normalization.add(new AsterixMoveFreeVariableOperatorOutOfSubplanRule());

        // IntroduceStaticTypeCastRule should go before
        // IntroduceDynamicTypeCastRule to
        // avoid unnecessary dynamic casting
        normalization.add(new IntroduceStaticTypeCastForInsertRule());
        normalization.add(new IntroduceDynamicTypeCastRule());
        normalization.add(new IntroduceDynamicTypeCastForExternalFunctionRule());
        normalization.add(new IntroduceEnforcedListTypeRule());
        normalization.add(new ExtractCommonExpressionsRule());
        normalization.add(new ConstantFoldingRule());
        normalization.add(new RemoveRedundantSelectRule());
        normalization.add(new UnnestToDataScanRule());
        normalization.add(new MetaFunctionToMetaVariableRule());
        normalization.add(new IfElseToSwitchCaseFunctionRule());
        normalization.add(new FuzzyEqRule());
        normalization.add(new SimilarityCheckRule());
        return normalization;
    }

    public final static List<IAlgebraicRewriteRule> buildCondPushDownAndJoinInferenceRuleCollection() {
        List<IAlgebraicRewriteRule> condPushDownAndJoinInference = new LinkedList<IAlgebraicRewriteRule>();

        condPushDownAndJoinInference.add(new PushSelectDownRule());
        condPushDownAndJoinInference.add(new PushSortDownRule());
        condPushDownAndJoinInference.add(new RemoveRedundantListifyRule());
        condPushDownAndJoinInference.add(new CancelUnnestWithNestedListifyRule());
        condPushDownAndJoinInference.add(new SimpleUnnestToProductRule());
        condPushDownAndJoinInference.add(new ComplexUnnestToProductRule());
        condPushDownAndJoinInference.add(new DisjunctivePredicateToJoinRule());
        condPushDownAndJoinInference.add(new PushSelectIntoJoinRule());
        condPushDownAndJoinInference.add(new IntroJoinInsideSubplanRule());
        condPushDownAndJoinInference.add(new PushMapOperatorDownThroughProductRule());
        condPushDownAndJoinInference.add(new PushSubplanWithAggregateDownThroughProductRule());
        condPushDownAndJoinInference.add(new SubplanOutOfGroupRule());
        condPushDownAndJoinInference.add(new AsterixExtractFunctionsFromJoinConditionRule());

        condPushDownAndJoinInference.add(new RemoveRedundantVariablesRule());
        condPushDownAndJoinInference.add(new AsterixInlineVariablesRule());
        condPushDownAndJoinInference.add(new RemoveUnusedAssignAndAggregateRule());

        condPushDownAndJoinInference.add(new FactorRedundantGroupAndDecorVarsRule());
        condPushDownAndJoinInference.add(new PushAggregateIntoGroupbyRule());
        condPushDownAndJoinInference.add(new EliminateSubplanRule());
        condPushDownAndJoinInference.add(new PushProperJoinThroughProduct());
        condPushDownAndJoinInference.add(new PushGroupByThroughProduct());
        condPushDownAndJoinInference.add(new NestGroupByRule());
        condPushDownAndJoinInference.add(new EliminateGroupByEmptyKeyRule());
        condPushDownAndJoinInference.add(new PushSubplanIntoGroupByRule());
        condPushDownAndJoinInference.add(new NestedSubplanToJoinRule());
        condPushDownAndJoinInference.add(new EliminateSubplanWithInputCardinalityOneRule());

        return condPushDownAndJoinInference;
    }

    public final static List<IAlgebraicRewriteRule> buildLoadFieldsRuleCollection() {
        List<IAlgebraicRewriteRule> fieldLoads = new LinkedList<IAlgebraicRewriteRule>();
        fieldLoads.add(new LoadRecordFieldsRule());
        fieldLoads.add(new PushFieldAccessRule());
        // fieldLoads.add(new ByNameToByHandleFieldAccessRule()); -- disabled
        fieldLoads.add(new ByNameToByIndexFieldAccessRule());
        fieldLoads.add(new RemoveRedundantVariablesRule());
        fieldLoads.add(new AsterixInlineVariablesRule());
        fieldLoads.add(new RemoveUnusedAssignAndAggregateRule());
        fieldLoads.add(new ConstantFoldingRule());
        fieldLoads.add(new RemoveRedundantSelectRule());
        fieldLoads.add(new FeedScanCollectionToUnnest());
        fieldLoads.add(new NestedSubplanToJoinRule());
        fieldLoads.add(new InlineSubplanInputForNestedTupleSourceRule());
        return fieldLoads;
    }

    public final static List<IAlgebraicRewriteRule> buildFuzzyJoinRuleCollection() {
        List<IAlgebraicRewriteRule> fuzzy = new LinkedList<IAlgebraicRewriteRule>();
        // fuzzy.add(new FuzzyJoinRule()); -- The non-indexed fuzzy join will be temporarily disabled. It should be enabled some time in the near future.
        fuzzy.add(new InferTypesRule());
        return fuzzy;
    }

    public final static List<IAlgebraicRewriteRule> buildConsolidationRuleCollection() {
        List<IAlgebraicRewriteRule> consolidation = new LinkedList<IAlgebraicRewriteRule>();
        consolidation.add(new ConsolidateSelectsRule());
        consolidation.add(new ConsolidateAssignsRule());
        consolidation.add(new InlineAssignIntoAggregateRule());
        consolidation.add(new AsterixIntroduceGroupByCombinerRule());
        consolidation.add(new IntroduceAggregateCombinerRule());
        consolidation.add(new CountVarToCountOneRule());
        consolidation.add(new RemoveUnusedAssignAndAggregateRule());
        consolidation.add(new RemoveRedundantGroupByDecorVars());
        //PushUnnestDownUnion => RemoveRedundantListifyRule cause these rules are correlated
        consolidation.add(new PushUnnestDownThroughUnionRule());
        consolidation.add(new RemoveRedundantListifyRule());
        return consolidation;
    }

    public final static List<IAlgebraicRewriteRule> buildAccessMethodRuleCollection() {
        List<IAlgebraicRewriteRule> accessMethod = new LinkedList<IAlgebraicRewriteRule>();
        accessMethod.add(new IntroduceSelectAccessMethodRule());
        accessMethod.add(new IntroduceJoinAccessMethodRule());
        accessMethod.add(new IntroduceLSMComponentFilterRule());
        accessMethod.add(new IntroduceSecondaryIndexInsertDeleteRule());
        accessMethod.add(new RemoveUnusedOneToOneEquiJoinRule());
        accessMethod.add(new PushSimilarityFunctionsBelowJoin());
        accessMethod.add(new RemoveUnusedAssignAndAggregateRule());
        return accessMethod;
    }

    public final static List<IAlgebraicRewriteRule> buildPlanCleanupRuleCollection() {
        List<IAlgebraicRewriteRule> planCleanupRules = new LinkedList<IAlgebraicRewriteRule>();
        planCleanupRules.add(new PushAssignBelowUnionAllRule());
        planCleanupRules.add(new ExtractCommonExpressionsRule());
        planCleanupRules.add(new RemoveRedundantVariablesRule());
        planCleanupRules.add(new PushProjectDownRule());
        planCleanupRules.add(new PushSelectDownRule());
        planCleanupRules.add(new SetClosedRecordConstructorsRule());
        planCleanupRules.add(new IntroduceDynamicTypeCastRule());
        planCleanupRules.add(new IntroduceDynamicTypeCastForExternalFunctionRule());
        planCleanupRules.add(new RemoveUnusedAssignAndAggregateRule());
        planCleanupRules.add(new RemoveCartesianProductWithEmptyBranchRule());
        return planCleanupRules;
    }

    public final static List<IAlgebraicRewriteRule> buildDataExchangeRuleCollection() {
        List<IAlgebraicRewriteRule> dataExchange = new LinkedList<IAlgebraicRewriteRule>();
        dataExchange.add(new SetExecutionModeRule());
        return dataExchange;
    }

    public final static List<IAlgebraicRewriteRule> buildPhysicalRewritesAllLevelsRuleCollection() {
        List<IAlgebraicRewriteRule> physicalRewritesAllLevels = new LinkedList<IAlgebraicRewriteRule>();
        physicalRewritesAllLevels.add(new PullSelectOutOfEqJoin());
        //Turned off the following rule for now not to change OptimizerTest results.
        //physicalRewritesAllLevels.add(new IntroduceTransactionCommitByAssignOpRule());
        physicalRewritesAllLevels.add(new ReplaceSinkOpWithCommitOpRule());
        physicalRewritesAllLevels.add(new SetAsterixPhysicalOperatorsRule());
<<<<<<< HEAD
        physicalRewritesAllLevels.add(new SetAlgebricksPhysicalOperatorsRule());
        physicalRewritesAllLevels.add(new IntroduceInstantLockSearchCallbackRule());
=======
>>>>>>> f8153952
        physicalRewritesAllLevels.add(new AddEquivalenceClassForRecordConstructorRule());
        physicalRewritesAllLevels.add(new EnforceStructuralPropertiesRule());
        physicalRewritesAllLevels.add(new RemoveSortInFeedIngestionRule());
        physicalRewritesAllLevels.add(new RemoveUnnecessarySortMergeExchange());
        physicalRewritesAllLevels.add(new PushProjectDownRule());
        physicalRewritesAllLevels.add(new InsertProjectBeforeUnionRule());
        physicalRewritesAllLevels.add(new IntroduceMaterializationForInsertWithSelfScanRule());
        physicalRewritesAllLevels.add(new InlineSingleReferenceVariablesRule());
        physicalRewritesAllLevels.add(new RemoveUnusedAssignAndAggregateRule());
        physicalRewritesAllLevels.add(new ConsolidateAssignsRule());
        // After adding projects, we may need need to set physical operators again.
        physicalRewritesAllLevels.add(new SetAlgebricksPhysicalOperatorsRule());
        return physicalRewritesAllLevels;
    }

    public final static List<IAlgebraicRewriteRule> buildPhysicalRewritesTopLevelRuleCollection() {
        List<IAlgebraicRewriteRule> physicalRewritesTopLevel = new LinkedList<IAlgebraicRewriteRule>();
        physicalRewritesTopLevel.add(new PushNestedOrderByUnderPreSortedGroupByRule());
        physicalRewritesTopLevel.add(new CopyLimitDownRule());
        // CopyLimitDownRule may generates non-topmost limits with numeric_adds functions.
        // We are going to apply a constant folding rule again for this case.
        physicalRewritesTopLevel.add(new ConstantFoldingRule());
        physicalRewritesTopLevel.add(new PushLimitIntoOrderByRule());
        physicalRewritesTopLevel.add(new IntroduceProjectsRule());
        physicalRewritesTopLevel.add(new SetAlgebricksPhysicalOperatorsRule());
        physicalRewritesTopLevel.add(new IntroduceRapidFrameFlushProjectAssignRule());
        physicalRewritesTopLevel.add(new SetExecutionModeRule());
        physicalRewritesTopLevel.add(new IntroduceRandomPartitioningFeedComputationRule());
        return physicalRewritesTopLevel;
    }

    public final static List<IAlgebraicRewriteRule> prepareForJobGenRuleCollection() {
        List<IAlgebraicRewriteRule> prepareForJobGenRewrites = new LinkedList<IAlgebraicRewriteRule>();
        prepareForJobGenRewrites
                .add(new IsolateHyracksOperatorsRule(HeuristicOptimizer.hyraxOperatorsBelowWhichJobGenIsDisabled));
        prepareForJobGenRewrites.add(new ExtractCommonOperatorsRule());
        // Re-infer all types, so that, e.g., the effect of not-is-null is
        // propagated.
        prepareForJobGenRewrites.add(new ReinferAllTypesRule());
        prepareForJobGenRewrites.add(new PushGroupByIntoSortRule());
        prepareForJobGenRewrites.add(new SetExecutionModeRule());
        prepareForJobGenRewrites.add(new SweepIllegalNonfunctionalFunctions());
        return prepareForJobGenRewrites;
    }
}<|MERGE_RESOLUTION|>--- conflicted
+++ resolved
@@ -289,11 +289,7 @@
         //physicalRewritesAllLevels.add(new IntroduceTransactionCommitByAssignOpRule());
         physicalRewritesAllLevels.add(new ReplaceSinkOpWithCommitOpRule());
         physicalRewritesAllLevels.add(new SetAsterixPhysicalOperatorsRule());
-<<<<<<< HEAD
         physicalRewritesAllLevels.add(new SetAlgebricksPhysicalOperatorsRule());
-        physicalRewritesAllLevels.add(new IntroduceInstantLockSearchCallbackRule());
-=======
->>>>>>> f8153952
         physicalRewritesAllLevels.add(new AddEquivalenceClassForRecordConstructorRule());
         physicalRewritesAllLevels.add(new EnforceStructuralPropertiesRule());
         physicalRewritesAllLevels.add(new RemoveSortInFeedIngestionRule());
