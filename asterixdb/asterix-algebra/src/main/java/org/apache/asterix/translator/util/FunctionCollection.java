--- conflicted
+++ resolved
@@ -378,33 +378,6 @@
         // Switch case
         temp.add(SwitchCaseDescriptor.FACTORY);
 
-<<<<<<< HEAD
-        // Temporal functions
-        temp.add(DateFromUnixTimeInDaysDescriptor.FACTORY);
-        temp.add(DateFromDatetimeDescriptor.FACTORY);
-        temp.add(TimeFromUnixTimeInMsDescriptor.FACTORY);
-        temp.add(TimeFromDatetimeDescriptor.FACTORY);
-        temp.add(DatetimeFromUnixTimeInMsDescriptor.FACTORY);
-        temp.add(DatetimeFromUnixTimeInSecsDescriptor.FACTORY);
-        temp.add(DatetimeFromDateAndTimeDescriptor.FACTORY);
-        temp.add(CalendarDurationFromDateTimeDescriptor.FACTORY);
-        temp.add(CalendarDuartionFromDateDescriptor.FACTORY);
-        temp.add(AdjustDateTimeForTimeZoneDescriptor.FACTORY);
-        temp.add(AdjustTimeForTimeZoneDescriptor.FACTORY);
-        temp.add(IntervalBeforeDescriptor.FACTORY);
-        temp.add(IntervalAfterDescriptor.FACTORY);
-        temp.add(IntervalMeetsDescriptor.FACTORY);
-        temp.add(IntervalMetByDescriptor.FACTORY);
-        temp.add(IntervalOverlapsDescriptor.FACTORY);
-        temp.add(IntervalOverlappedByDescriptor.FACTORY);
-        temp.add(IntervalOverlappingDescriptor.FACTORY);
-        temp.add(IntervalStartsDescriptor.FACTORY);
-        temp.add(IntervalStartedByDescriptor.FACTORY);
-        temp.add(IntervalCoversDescriptor.FACTORY);
-        temp.add(IntervalCoveredByDescriptor.FACTORY);
-        temp.add(IntervalEndsDecriptor.FACTORY);
-        temp.add(IntervalEndedByDescriptor.FACTORY);
-=======
         // null functions
         temp.add(IsMissingDescriptor.FACTORY);
         temp.add(IsNullDescriptor.FACTORY);
@@ -415,7 +388,6 @@
         // uuid generators (zero independent functions)
         temp.add(CreateUUIDDescriptor.FACTORY);
         temp.add(CreateQueryUIDDescriptor.FACTORY);
->>>>>>> 930bc555
         temp.add(CurrentDateDescriptor.FACTORY);
         temp.add(CurrentTimeDescriptor.FACTORY);
         temp.add(CurrentDateTimeDescriptor.FACTORY);
@@ -602,7 +574,7 @@
         functionsToInjectUnkownHandling.add(IntervalMetByDescriptor.FACTORY);
         functionsToInjectUnkownHandling.add(IntervalOverlapsDescriptor.FACTORY);
         functionsToInjectUnkownHandling.add(IntervalOverlappedByDescriptor.FACTORY);
-        functionsToInjectUnkownHandling.add(OverlapDescriptor.FACTORY);
+        functionsToInjectUnkownHandling.add(IntervalOverlappingDescriptor.FACTORY);
         functionsToInjectUnkownHandling.add(IntervalStartsDescriptor.FACTORY);
         functionsToInjectUnkownHandling.add(IntervalStartedByDescriptor.FACTORY);
         functionsToInjectUnkownHandling.add(IntervalCoversDescriptor.FACTORY);
@@ -648,7 +620,7 @@
      * Gets the generated function descriptor factory from an <code>IFunctionDescriptor</code>
      * implementation class.
      *
-     * @param cl
+     * @param cl,
      *            the class of an <code>IFunctionDescriptor</code> implementation.
      * @return the IFunctionDescriptorFactory instance defined in the class.
      */
