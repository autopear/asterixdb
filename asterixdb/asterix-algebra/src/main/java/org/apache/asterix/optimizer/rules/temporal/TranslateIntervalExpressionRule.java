--- conflicted
+++ resolved
@@ -83,19 +83,14 @@
         if (funcExpr.getArguments().size() != 2) {
             return false;
         }
-<<<<<<< HEAD
-        if (!hasIntervalAnnotation(funcExpr)) {
-=======
         if (!hasTranslatableInterval(funcExpr)) {
->>>>>>> 2e3d1673
             return false;
         }
 
         return translateIntervalExpression(exprRef, funcExpr);
     }
 
-<<<<<<< HEAD
-    private boolean hasIntervalAnnotation(AbstractFunctionCallExpression funcExpr) {
+    private boolean hasTranslatableInterval(AbstractFunctionCallExpression funcExpr) {
         for (Object key : funcExpr.getAnnotations().keySet()) {
             IExpressionAnnotation annot = funcExpr.getAnnotations().get(key);
             if (annot instanceof IntervalJoinExpressionAnnotation) {
@@ -104,11 +99,9 @@
                     return true;
                 }
             }
-=======
-    private boolean hasTranslatableInterval(AbstractFunctionCallExpression funcExpr) {
+        }
         if (TRANSLATABLE_INTERVALS.contains(funcExpr.getFunctionIdentifier())) {
             return true;
->>>>>>> 2e3d1673
         }
         return false;
     }
