<!--
 ! Licensed to the Apache Software Foundation (ASF) under one
 ! or more contributor license agreements.  See the NOTICE file
 ! distributed with this work for additional information
 ! regarding copyright ownership.  The ASF licenses this file
 ! to you under the Apache License, Version 2.0 (the
 ! "License"); you may not use this file except in compliance
 ! with the License.  You may obtain a copy of the License at
 !
 !   http://www.apache.org/licenses/LICENSE-2.0
 !
 ! Unless required by applicable law or agreed to in writing,
 ! software distributed under the License is distributed on an
 ! "AS IS" BASIS, WITHOUT WARRANTIES OR CONDITIONS OF ANY
 ! KIND, either express or implied.  See the License for the
 ! specific language governing permissions and limitations
 ! under the License.
 !-->
<!DOCTYPE test-suite [

<<<<<<< HEAD
<!ENTITY ComparisonQueries SYSTEM "queries/comparison/ComparisonQueries.xml">
<!ENTITY DeepEqualQueries SYSTEM "queries/comparison/deep_equal/DeepEqualQueries.xml">
<!ENTITY RecordsQueries SYSTEM "queries/records/RecordsQueries.xml">
<!ENTITY TemporalQueries SYSTEM "queries/temporal/TemporalQueries.xml">
]>
=======
             <!ENTITY ComparisonQueries SYSTEM "queries/comparison/ComparisonQueries.xml">
             <!ENTITY RecordsQueries SYSTEM "queries/records/RecordsQueries.xml">
             <!ENTITY DeepEqualQueries SYSTEM "queries/comparison/deep_equal/DeepEqualQueries.xml">
             ]>
>>>>>>> f8153952

<test-suite
             xmlns="urn:xml.testframework.asterix.apache.org"
             ResultOffsetPath="results"
             QueryOffsetPath="queries"
             QueryFileExtension=".aql">
  <test-group name="external-library">
    <test-case FilePath="external-library">
      <compilation-unit name="typed_adapter">
        <output-dir compare="Text">typed_adapter</output-dir>
      </compilation-unit>
    </test-case>
    <test-case FilePath="external-library">
      <compilation-unit name="classad-parser-new">
        <output-dir compare="Text">classad-parser-new</output-dir>
      </compilation-unit>
    </test-case>
    <test-case FilePath="external-library">
      <compilation-unit name="classad-parser-old">
        <output-dir compare="Text">classad-parser-old</output-dir>
      </compilation-unit>
    </test-case>
    <test-case FilePath="external-library">
      <compilation-unit name="getCapital">
        <output-dir compare="Text">getCapital</output-dir>
      </compilation-unit>
    </test-case>
  </test-group>
  <test-group name="external">
    <test-case FilePath="external">
      <compilation-unit name="invalid-format">
        <output-dir compare="Text">invalid-format</output-dir>
        <expected-error>Unknown format</expected-error>
      </compilation-unit>
    </test-case>
  </test-group>
  <test-group name="external-indexing">
    <test-case FilePath="external-indexing">
      <compilation-unit name="text-format">
        <output-dir compare="Text">text-format</output-dir>
      </compilation-unit>
    </test-case>
    <test-case FilePath="external-indexing">
      <compilation-unit name="sequence-format">
        <output-dir compare="Text">sequence-format</output-dir>
      </compilation-unit>
    </test-case>
    <test-case FilePath="external-indexing">
      <compilation-unit name="rc-format">
        <output-dir compare="Text">rc-format</output-dir>
      </compilation-unit>
    </test-case>
    <test-case FilePath="external-indexing">
      <compilation-unit name="rtree-index">
        <output-dir compare="Text">rtree-index</output-dir>
      </compilation-unit>
    </test-case>
    <test-case FilePath="external-indexing">
      <compilation-unit name="leftouterjoin">
        <output-dir compare="Text">leftouterjoin</output-dir>
      </compilation-unit>
    </test-case>
    <test-case FilePath="external-indexing">
      <compilation-unit name="leftouterjoin-rtree">
        <output-dir compare="Text">leftouterjoin-rtree</output-dir>
      </compilation-unit>
    </test-case>
  </test-group>
  <test-group name="feeds">
    <test-case FilePath="feeds">
      <compilation-unit name="feed-with-multiple-indexes">
        <output-dir compare="Text">feed-with-multiple-indexes</output-dir>
      </compilation-unit>
    </test-case>
    <test-case FilePath="feeds">
      <compilation-unit name="twitter-feed">
        <output-dir compare="Text">twitter-feed</output-dir>
        <expected-error>One or more parameters are missing from adapter configuration</expected-error>
      </compilation-unit>
    </test-case>
    <test-case FilePath="feeds">
      <compilation-unit name="feed-with-external-parser">
        <output-dir compare="Text">feed-with-external-parser</output-dir>
      </compilation-unit>
    </test-case>
    <test-case FilePath="feeds">
      <compilation-unit name="feed-with-external-function">
        <output-dir compare="Text">feed-with-external-function</output-dir>
      </compilation-unit>
    </test-case>
    <test-case FilePath="feeds">
      <compilation-unit name="change-feed-with-meta-pk-in-meta">
        <output-dir compare="Text">change-feed-with-meta-pk-in-meta</output-dir>
      </compilation-unit>
    </test-case>
    <test-case FilePath="feeds">
      <compilation-unit name="feed-with-filtered-dataset">
        <output-dir compare="Text">feed-with-filtered-dataset</output-dir>
      </compilation-unit>
    </test-case>
    <test-case FilePath="feeds">
      <compilation-unit name="change-feed">
        <output-dir compare="Text">change-feed</output-dir>
      </compilation-unit>
    </test-case>
    <test-case FilePath="feeds">
      <compilation-unit name="feed-with-meta-pk-in-meta">
        <output-dir compare="Text">feed-with-meta-pk-in-meta</output-dir>
      </compilation-unit>
    </test-case>
    <test-case FilePath="feeds">
      <compilation-unit name="feeds_07">
        <output-dir compare="Text">feeds_07</output-dir>
      </compilation-unit>
    </test-case>
    <!-- Fails constantly and not clear what is intended
    <test-case FilePath="feeds">
      <compilation-unit name="feeds_06">
        <output-dir compare="Text">feeds_06</output-dir>
      </compilation-unit>
    </test-case> -->
    <test-case FilePath="feeds">
      <compilation-unit name="drop-dataverse-with-disconnected-feed">
        <output-dir compare="Text">drop-dataverse-with-disconnected-feed</output-dir>
      </compilation-unit>
    </test-case>
    <test-case FilePath="feeds">
      <compilation-unit name="feed-push-socket">
        <output-dir compare="Text">feed-push-socket</output-dir>
      </compilation-unit>
    </test-case>
    <test-case FilePath="feeds">
      <compilation-unit name="feeds_01">
        <output-dir compare="Text">feeds_01</output-dir>
      </compilation-unit>
    </test-case>
    <test-case FilePath="feeds">
      <compilation-unit name="feeds_02">
        <output-dir compare="Text">feeds_02</output-dir>
      </compilation-unit>
    </test-case>
    <test-case FilePath="feeds">
      <compilation-unit name="feeds_03">
        <output-dir compare="Text">feeds_03</output-dir>
      </compilation-unit>
    </test-case>
    <!-- Fails constantly
    <test-case FilePath="feeds">
        <compilation-unit name="feeds_04">
            <output-dir compare="Text">feeds_04</output-dir>
        </compilation-unit>
    </test-case>
    -->
    <test-case FilePath="feeds">
      <compilation-unit name="feeds_08">
        <output-dir compare="Text">feeds_08</output-dir>
      </compilation-unit>
    </test-case>
    <test-case FilePath="feeds">
      <compilation-unit name="feeds_09">
        <output-dir compare="Text">feeds_09</output-dir>
      </compilation-unit>
    </test-case>

    <test-case FilePath="feeds">
      <compilation-unit name="feeds_10">
        <output-dir compare="Text">feeds_10</output-dir>
      </compilation-unit>
    </test-case>

    <test-case FilePath="feeds">
      <compilation-unit name="feeds_11">
        <output-dir compare="Text">feeds_11</output-dir>
      </compilation-unit>
    </test-case>
    <test-case FilePath="feeds">
      <compilation-unit name="feeds_12">
        <output-dir compare="Text">feeds_12</output-dir>
      </compilation-unit>
    </test-case>

    <test-case FilePath="feeds">
      <compilation-unit name="issue_230_feeds">
        <output-dir compare="Text">issue_230_feeds</output-dir>
      </compilation-unit>
    </test-case>
    <!--<test-case FilePath="feeds">
      <compilation-unit name="issue_711_feeds">
        <output-dir compare="Text">issue_711_feeds</output-dir>
      </compilation-unit>
    </test-case>-->
  </test-group>
  <test-group name="upsert">
    <test-case FilePath="upsert">
      <compilation-unit name="filtered-dataset">
        <output-dir compare="Text">filtered-dataset</output-dir>
      </compilation-unit>
    </test-case>
    <test-case FilePath="upsert">
      <compilation-unit name="nested-index">
        <output-dir compare="Text">nested-index</output-dir>
      </compilation-unit>
    </test-case>
    <test-case FilePath="upsert">
      <compilation-unit name="primary-secondary-rtree">
        <output-dir compare="Text">primary-secondary-rtree</output-dir>
      </compilation-unit>
    </test-case>
    <test-case FilePath="upsert">
      <compilation-unit name="upsert-with-self-read">
        <output-dir compare="Text">upsert-with-self-read</output-dir>
      </compilation-unit>
    </test-case>
    <test-case FilePath="upsert">
      <compilation-unit name="nullable-index">
        <output-dir compare="Text">nullable-index</output-dir>
      </compilation-unit>
    </test-case>
    <test-case FilePath="upsert">
      <compilation-unit name="open-index">
        <output-dir compare="Text">open-index</output-dir>
      </compilation-unit>
    </test-case>
    <test-case FilePath="upsert">
      <compilation-unit name="primary-index">
        <output-dir compare="Text">primary-index</output-dir>
      </compilation-unit>
    </test-case>
    <test-case FilePath="upsert">
      <compilation-unit name="primary-secondary-btree">
        <output-dir compare="Text">primary-secondary-btree</output-dir>
      </compilation-unit>
    </test-case>
    <test-case FilePath="upsert">
      <compilation-unit name="primary-secondary-inverted">
        <output-dir compare="Text">primary-secondary-inverted</output-dir>
      </compilation-unit>
    </test-case>
    <test-case FilePath="upsert">
      <compilation-unit name="multiple-secondaries">
        <output-dir compare="Text">multiple-secondaries</output-dir>
      </compilation-unit>
    </test-case>
  </test-group>
  <test-group name="flwor">
    <test-case FilePath="flwor">
      <compilation-unit name="at00">
        <output-dir compare="Text">at00</output-dir>
      </compilation-unit>
    </test-case>
    <test-case FilePath="flwor">
      <compilation-unit name="at01">
        <output-dir compare="Text">at01</output-dir>
      </compilation-unit>
    </test-case>
    <test-case FilePath="flwor">
      <compilation-unit name="at02">
        <output-dir compare="Text">at02</output-dir>
      </compilation-unit>
    </test-case>
    <test-case FilePath="flwor">
      <compilation-unit name="at03">
        <output-dir compare="Text">at03</output-dir>
      </compilation-unit>
    </test-case>
    <test-case FilePath="flwor">
      <compilation-unit name="at04">
        <output-dir compare="Text">at04</output-dir>
      </compilation-unit>
    </test-case>
    <test-case FilePath="flwor">
      <compilation-unit name="at05">
        <output-dir compare="Text">at05</output-dir>
      </compilation-unit>
    </test-case>
    <test-case FilePath="flwor">
      <compilation-unit name="at06">
        <output-dir compare="Text">at06</output-dir>
      </compilation-unit>
    </test-case>
    <test-case FilePath="flwor">
      <compilation-unit name="query-issue550">
        <output-dir compare="Text">query-issue550</output-dir>
      </compilation-unit>
    </test-case>
  </test-group>
  <test-group name="union">
    <test-case FilePath="union">
      <compilation-unit name="union">
        <output-dir compare="Text">union</output-dir>
      </compilation-unit>
    </test-case>
    <test-case FilePath="union">
      <compilation-unit name="union2">
        <output-dir compare="Text">union2</output-dir>
      </compilation-unit>
    </test-case>
    <test-case FilePath="union">
      <compilation-unit name="query-ASTERIXDB-300">
        <output-dir compare="Text">query-ASTERIXDB-300</output-dir>
      </compilation-unit>
    </test-case>
    <test-case FilePath="union">
      <compilation-unit name="query-ASTERIXDB-1205">
        <output-dir compare="Text">query-ASTERIXDB-1205</output-dir>
      </compilation-unit>
    </test-case>
    <test-case FilePath="union">
      <compilation-unit name="query-ASTERIXDB-1205-2">
        <output-dir compare="Text">query-ASTERIXDB-1205-2</output-dir>
      </compilation-unit>
    </test-case>
    <test-case FilePath="union">
      <compilation-unit name="query-ASTERIXDB-1205-3">
        <output-dir compare="Text">query-ASTERIXDB-1205-3</output-dir>
      </compilation-unit>
    </test-case>
    <test-case FilePath="union">
      <compilation-unit name="query-ASTERIXDB-1047">
        <output-dir compare="Text">query-ASTERIXDB-1047</output-dir>
      </compilation-unit>
    </test-case>
  </test-group>
  <test-group name="aggregate">
    <test-case FilePath="aggregate">
      <compilation-unit name="issue531_string_min_max">
        <output-dir compare="Text">issue531_string_min_max</output-dir>
      </compilation-unit>
    </test-case>
    <test-case FilePath="aggregate">
      <compilation-unit name="agg_null">
        <output-dir compare="Text">agg_null</output-dir>
      </compilation-unit>
    </test-case>
    <test-case FilePath="aggregate">
      <compilation-unit name="agg_null_rec">
        <output-dir compare="Text">agg_null_rec</output-dir>
      </compilation-unit>
    </test-case>
    <test-case FilePath="aggregate">
      <compilation-unit name="agg_null_rec_1">
        <output-dir compare="Text">agg_null_rec_1</output-dir>
      </compilation-unit>
    </test-case>
    <test-case FilePath="aggregate">
      <compilation-unit name="agg_number_rec">
        <output-dir compare="Text">agg_number_rec</output-dir>
      </compilation-unit>
    </test-case>
    <test-case FilePath="aggregate">
      <compilation-unit name="avg_mixed">
        <output-dir compare="Text">avg_mixed</output-dir>
        <expected-error>org.apache.hyracks.algebricks.common.exceptions.AlgebricksException: Unexpected type STRING</expected-error>
      </compilation-unit>
    </test-case>
    <test-case FilePath="aggregate">
      <compilation-unit name="sum_mixed">
        <output-dir compare="Text">sum_mixed</output-dir>
        <expected-error>org.apache.hyracks.algebricks.common.exceptions.AlgebricksException: Unexpected type STRING</expected-error>
      </compilation-unit>
    </test-case>
    <test-case FilePath="aggregate">
      <compilation-unit name="min_mixed">
        <output-dir compare="Text">min_mixed</output-dir>
        <expected-error>org.apache.hyracks.algebricks.common.exceptions.AlgebricksException: Unexpected type STRING</expected-error>
      </compilation-unit>
    </test-case>
    <test-case FilePath="aggregate">
      <compilation-unit name="agg_number">
        <output-dir compare="Text">agg_number</output-dir>
      </compilation-unit>
    </test-case>
    <test-case FilePath="aggregate">
      <compilation-unit name="issue425_min_hetero_list_1">
        <output-dir compare="Text">issue425_min_hetero_list_1</output-dir>
      </compilation-unit>
    </test-case>
    <test-case FilePath="aggregate">
      <compilation-unit name="issue425_min_hetero_list">
        <output-dir compare="Text">issue425_min_hetero_list</output-dir>
      </compilation-unit>
    </test-case>
    <test-case FilePath="aggregate">
      <compilation-unit name="issue425_sum_hetero_list_1">
        <output-dir compare="Text">issue425_sum_hetero_list_1</output-dir>
      </compilation-unit>
    </test-case>
    <test-case FilePath="aggregate">
      <compilation-unit name="issue425_sum_hetero_list">
        <output-dir compare="Text">issue425_sum_hetero_list</output-dir>
      </compilation-unit>
    </test-case>
    <test-case FilePath="aggregate">
      <compilation-unit name="query-issue400">
        <output-dir compare="Text">query-issue400</output-dir>
      </compilation-unit>
    </test-case>
    <test-case FilePath="aggregate">
      <compilation-unit name="issue395">
        <output-dir compare="Text">issue395</output-dir>
      </compilation-unit>
    </test-case>
    <test-case FilePath="aggregate">
      <compilation-unit name="issue412_0">
        <output-dir compare="Text">issue412_0</output-dir>
      </compilation-unit>
    </test-case>
    <test-case FilePath="aggregate">
      <compilation-unit name="issue412_1">
        <output-dir compare="Text">issue412_1</output-dir>
      </compilation-unit>
    </test-case>
    <test-case FilePath="aggregate">
      <compilation-unit name="avg_double">
        <output-dir compare="Text">avg_double</output-dir>
      </compilation-unit>
    </test-case>
    <test-case FilePath="aggregate">
      <compilation-unit name="avg_double_null">
        <output-dir compare="Text">avg_double_null</output-dir>
      </compilation-unit>
    </test-case>
    <test-case FilePath="aggregate">
      <compilation-unit name="avg_empty_01">
        <output-dir compare="Text">avg_empty_01</output-dir>
      </compilation-unit>
    </test-case>
    <test-case FilePath="aggregate">
      <compilation-unit name="avg_empty_02">
        <output-dir compare="Text">avg_empty_02</output-dir>
      </compilation-unit>
    </test-case>
    <test-case FilePath="aggregate">
      <compilation-unit name="avg_float">
        <output-dir compare="Text">avg_float</output-dir>
      </compilation-unit>
    </test-case>
    <test-case FilePath="aggregate">
      <compilation-unit name="avg_float_null">
        <output-dir compare="Text">avg_float_null</output-dir>
      </compilation-unit>
    </test-case>
    <test-case FilePath="aggregate">
      <compilation-unit name="avg_int16">
        <output-dir compare="Text">avg_int16</output-dir>
      </compilation-unit>
    </test-case>
    <test-case FilePath="aggregate">
      <compilation-unit name="avg_int16_null">
        <output-dir compare="Text">avg_int16_null</output-dir>
      </compilation-unit>
    </test-case>
    <test-case FilePath="aggregate">
      <compilation-unit name="avg_int32">
        <output-dir compare="Text">avg_int32</output-dir>
      </compilation-unit>
    </test-case>
    <test-case FilePath="aggregate">
      <compilation-unit name="avg_int32_null">
        <output-dir compare="Text">avg_int32_null</output-dir>
      </compilation-unit>
    </test-case>
    <test-case FilePath="aggregate">
      <compilation-unit name="avg_int64">
        <output-dir compare="Text">avg_int64</output-dir>
      </compilation-unit>
    </test-case>
    <test-case FilePath="aggregate">
      <compilation-unit name="avg_int64_null">
        <output-dir compare="Text">avg_int64_null</output-dir>
      </compilation-unit>
    </test-case>
    <test-case FilePath="aggregate">
      <compilation-unit name="avg_int8">
        <output-dir compare="Text">avg_int8</output-dir>
      </compilation-unit>
    </test-case>
    <test-case FilePath="aggregate">
      <compilation-unit name="avg_int8_null">
        <output-dir compare="Text">avg_int8_null</output-dir>
      </compilation-unit>
    </test-case>
    <test-case FilePath="aggregate">
      <compilation-unit name="count_01">
        <output-dir compare="Text">count_01</output-dir>
      </compilation-unit>
    </test-case>
    <test-case FilePath="aggregate">
      <compilation-unit name="count_empty_01">
        <output-dir compare="Text">count_empty_01</output-dir>
      </compilation-unit>
    </test-case>
    <test-case FilePath="aggregate">
      <compilation-unit name="count_empty_02">
        <output-dir compare="Text">count_empty_02</output-dir>
      </compilation-unit>
    </test-case>
    <test-case FilePath="aggregate">
      <compilation-unit name="count_null">
        <output-dir compare="Text">count_null</output-dir>
      </compilation-unit>
    </test-case>
    <test-case FilePath="aggregate">
      <compilation-unit name="query-ASTERIXDB-923">
        <output-dir compare="Text">query-ASTERIXDB-923</output-dir>
      </compilation-unit>
    </test-case>
    <test-case FilePath="aggregate">
      <compilation-unit name="group_only">
        <output-dir compare="Text">group_only</output-dir>
      </compilation-unit>
    </test-case>
    <!--
    <test-case FilePath="aggregate">
      <compilation-unit name="droptype">
        <output-dir compare="Text">droptype</output-dir>
      </compilation-unit>
    </test-case>
    -->
    <!-- TODO(madhusudancs): These tests that test for local_<agg>/global_<agg> functions should be removed, but
      before that we should modify the code to make sure those built-in functions are still defined but not exposed
      by AQL, so leaving these test cases commented.
    <test-case FilePath="aggregate">
      <compilation-unit name="global-avg_01">
        <output-dir compare="Text">global-avg_01</output-dir>
      </compilation-unit>
    </test-case>
    <test-case FilePath="aggregate">
      <compilation-unit name="global-avg_null">
        <output-dir compare="Text">global-avg_null</output-dir>
      </compilation-unit>
    </test-case>
    <test-case FilePath="aggregate">
      <compilation-unit name="local-avg_double">
        <output-dir compare="Text">local-avg_double</output-dir>
      </compilation-unit>
    </test-case>
    <test-case FilePath="aggregate">
      <compilation-unit name="local-avg_double_null">
        <output-dir compare="Text">local-avg_double_null</output-dir>
      </compilation-unit>
    </test-case>
    <test-case FilePath="aggregate">
      <compilation-unit name="local-avg_float">
        <output-dir compare="Text">local-avg_float</output-dir>
      </compilation-unit>
    </test-case>
    <test-case FilePath="aggregate">
      <compilation-unit name="local-avg_float_null">
        <output-dir compare="Text">local-avg_float_null</output-dir>
      </compilation-unit>
    </test-case>
    <test-case FilePath="aggregate">
      <compilation-unit name="local-avg_int16">
        <output-dir compare="Text">local-avg_int16</output-dir>
      </compilation-unit>
    </test-case>
    <test-case FilePath="aggregate">
      <compilation-unit name="local-avg_int16_null">
        <output-dir compare="Text">local-avg_int16_null</output-dir>
      </compilation-unit>
    </test-case>
    <test-case FilePath="aggregate">
      <compilation-unit name="local-avg_int32">
        <output-dir compare="Text">local-avg_int32</output-dir>
      </compilation-unit>
    </test-case>
    <test-case FilePath="aggregate">
      <compilation-unit name="local-avg_int32_null">
        <output-dir compare="Text">local-avg_int32_null</output-dir>
      </compilation-unit>
    </test-case>
    <test-case FilePath="aggregate">
      <compilation-unit name="local-avg_int64">
        <output-dir compare="Text">local-avg_int64</output-dir>
      </compilation-unit>
    </test-case>
    <test-case FilePath="aggregate">
      <compilation-unit name="local-avg_int64_null">
        <output-dir compare="Text">local-avg_int64_null</output-dir>
      </compilation-unit>
    </test-case>
    <test-case FilePath="aggregate">
      <compilation-unit name="local-avg_int8">
        <output-dir compare="Text">local-avg_int8</output-dir>
      </compilation-unit>
    </test-case>
    <test-case FilePath="aggregate">
      <compilation-unit name="local-avg_int8_null">
        <output-dir compare="Text">local-avg_int8_null</output-dir>
      </compilation-unit>
    </test-case>
    -->
    <test-case FilePath="aggregate">
      <compilation-unit name="max_empty_01">
        <output-dir compare="Text">max_empty_01</output-dir>
      </compilation-unit>
    </test-case>
    <test-case FilePath="aggregate">
      <compilation-unit name="max_empty_02">
        <output-dir compare="Text">max_empty_02</output-dir>
      </compilation-unit>
    </test-case>
    <test-case FilePath="aggregate">
      <compilation-unit name="min_empty_01">
        <output-dir compare="Text">min_empty_01</output-dir>
      </compilation-unit>
    </test-case>
    <test-case FilePath="aggregate">
      <compilation-unit name="min_empty_02">
        <output-dir compare="Text">min_empty_02</output-dir>
      </compilation-unit>
    </test-case>
    <test-case FilePath="aggregate">
      <compilation-unit name="scalar_avg">
        <output-dir compare="Text">scalar_avg</output-dir>
      </compilation-unit>
    </test-case>
    <test-case FilePath="aggregate">
      <compilation-unit name="scalar_avg_empty">
        <output-dir compare="Text">scalar_avg_empty</output-dir>
      </compilation-unit>
    </test-case>
    <test-case FilePath="aggregate">
      <compilation-unit name="scalar_avg_null">
        <output-dir compare="Text">scalar_avg_null</output-dir>
      </compilation-unit>
    </test-case>
    <test-case FilePath="aggregate">
      <compilation-unit name="scalar_count">
        <output-dir compare="Text">scalar_count</output-dir>
      </compilation-unit>
    </test-case>
    <test-case FilePath="aggregate">
      <compilation-unit name="scalar_count_empty">
        <output-dir compare="Text">scalar_count_empty</output-dir>
      </compilation-unit>
    </test-case>
    <test-case FilePath="aggregate">
      <compilation-unit name="scalar_count_null">
        <output-dir compare="Text">scalar_count_null</output-dir>
      </compilation-unit>
    </test-case>
    <test-case FilePath="aggregate">
      <compilation-unit name="scalar_max">
        <output-dir compare="Text">scalar_max</output-dir>
      </compilation-unit>
    </test-case>
    <test-case FilePath="aggregate">
      <compilation-unit name="scalar_max_empty">
        <output-dir compare="Text">scalar_max_empty</output-dir>
      </compilation-unit>
    </test-case>
    <test-case FilePath="aggregate">
      <compilation-unit name="scalar_max_null">
        <output-dir compare="Text">scalar_max_null</output-dir>
      </compilation-unit>
    </test-case>
    <test-case FilePath="aggregate">
      <compilation-unit name="scalar_min">
        <output-dir compare="Text">scalar_min</output-dir>
      </compilation-unit>
    </test-case>
    <test-case FilePath="aggregate">
      <compilation-unit name="scalar_min_empty">
        <output-dir compare="Text">scalar_min_empty</output-dir>
      </compilation-unit>
    </test-case>
    <test-case FilePath="aggregate">
      <compilation-unit name="scalar_min_null">
        <output-dir compare="Text">scalar_min_null</output-dir>
      </compilation-unit>
    </test-case>
    <test-case FilePath="aggregate">
      <compilation-unit name="scalar_sum">
        <output-dir compare="Text">scalar_sum</output-dir>
      </compilation-unit>
    </test-case>
    <test-case FilePath="aggregate">
      <compilation-unit name="scalar_sum_empty">
        <output-dir compare="Text">scalar_sum_empty</output-dir>
      </compilation-unit>
    </test-case>
    <test-case FilePath="aggregate">
      <compilation-unit name="scalar_sum_null">
        <output-dir compare="Text">scalar_sum_null</output-dir>
      </compilation-unit>
    </test-case>
    <test-case FilePath="aggregate">
      <compilation-unit name="sum_double">
        <output-dir compare="Text">sum_double</output-dir>
      </compilation-unit>
    </test-case>
    <test-case FilePath="aggregate">
      <compilation-unit name="sum_double_null">
        <output-dir compare="Text">sum_double_null</output-dir>
      </compilation-unit>
    </test-case>
    <test-case FilePath="aggregate">
      <compilation-unit name="sum_empty_01">
        <output-dir compare="Text">sum_empty_01</output-dir>
      </compilation-unit>
    </test-case>
    <test-case FilePath="aggregate">
      <compilation-unit name="sum_empty_02">
        <output-dir compare="Text">sum_empty_02</output-dir>
      </compilation-unit>
    </test-case>
    <test-case FilePath="aggregate">
      <compilation-unit name="sum_float">
        <output-dir compare="Text">sum_float</output-dir>
      </compilation-unit>
    </test-case>
    <test-case FilePath="aggregate">
      <compilation-unit name="sum_float_null">
        <output-dir compare="Text">sum_float_null</output-dir>
      </compilation-unit>
    </test-case>
    <test-case FilePath="aggregate">
      <compilation-unit name="sum_int16">
        <output-dir compare="Text">sum_int16</output-dir>
      </compilation-unit>
    </test-case>
    <test-case FilePath="aggregate">
      <compilation-unit name="sum_int16_null">
        <output-dir compare="Text">sum_int16_null</output-dir>
      </compilation-unit>
    </test-case>
    <test-case FilePath="aggregate">
      <compilation-unit name="sum_int32">
        <output-dir compare="Text">sum_int32</output-dir>
      </compilation-unit>
    </test-case>
    <test-case FilePath="aggregate">
      <compilation-unit name="sum_int32_null">
        <output-dir compare="Text">sum_int32_null</output-dir>
      </compilation-unit>
    </test-case>
    <test-case FilePath="aggregate">
      <compilation-unit name="sum_int64">
        <output-dir compare="Text">sum_int64</output-dir>
      </compilation-unit>
    </test-case>
    <test-case FilePath="aggregate">
      <compilation-unit name="sum_int64_null">
        <output-dir compare="Text">sum_int64_null</output-dir>
      </compilation-unit>
    </test-case>
    <test-case FilePath="aggregate">
      <compilation-unit name="sum_int8">
        <output-dir compare="Text">sum_int8</output-dir>
      </compilation-unit>
    </test-case>
    <test-case FilePath="aggregate">
      <compilation-unit name="sum_int8_null">
        <output-dir compare="Text">sum_int8_null</output-dir>
      </compilation-unit>
    </test-case>
    <test-case FilePath="aggregate">
      <compilation-unit name="sum_null-with-pred">
        <output-dir compare="Text">sum_null-with-pred</output-dir>
      </compilation-unit>
    </test-case>
    <test-case FilePath="aggregate">
      <compilation-unit name="sum_numeric_null">
        <output-dir compare="Text">sum_numeric_null</output-dir>
      </compilation-unit>
    </test-case>
  </test-group>
  <test-group name="aggregate-sql">
    <test-case FilePath="aggregate-sql">
      <compilation-unit name="issue531_string_min_max">
        <output-dir compare="Text">issue531_string_min_max</output-dir>
      </compilation-unit>
    </test-case>
    <test-case FilePath="aggregate-sql">
      <compilation-unit name="agg_null">
        <output-dir compare="Text">agg_null</output-dir>
      </compilation-unit>
    </test-case>
    <test-case FilePath="aggregate-sql">
      <compilation-unit name="agg_null_rec">
        <output-dir compare="Text">agg_null_rec</output-dir>
      </compilation-unit>
    </test-case>
    <test-case FilePath="aggregate-sql">
      <compilation-unit name="agg_null_rec_1">
        <output-dir compare="Text">agg_null_rec_1</output-dir>
      </compilation-unit>
    </test-case>
    <test-case FilePath="aggregate-sql">
      <compilation-unit name="agg_number_rec">
        <output-dir compare="Text">agg_number_rec</output-dir>
      </compilation-unit>
    </test-case>
    <test-case FilePath="aggregate-sql">
      <compilation-unit name="avg_mixed">
        <output-dir compare="Text">avg_mixed</output-dir>
        <expected-error>org.apache.hyracks.algebricks.common.exceptions.AlgebricksException: Unexpected type STRING</expected-error>
      </compilation-unit>
    </test-case>
    <test-case FilePath="aggregate-sql">
      <compilation-unit name="sum_mixed">
        <output-dir compare="Text">sum_mixed</output-dir>
        <expected-error>org.apache.hyracks.algebricks.common.exceptions.AlgebricksException: Unexpected type STRING</expected-error>
      </compilation-unit>
    </test-case>
    <test-case FilePath="aggregate-sql">
      <compilation-unit name="min_mixed">
        <output-dir compare="Text">min_mixed</output-dir>
        <expected-error>org.apache.hyracks.algebricks.common.exceptions.AlgebricksException: Unexpected type STRING</expected-error>
      </compilation-unit>
    </test-case>
    <test-case FilePath="aggregate-sql">
      <compilation-unit name="agg_number">
        <output-dir compare="Text">agg_number</output-dir>
      </compilation-unit>
    </test-case>
    <test-case FilePath="aggregate-sql">
      <compilation-unit name="issue425_min_hetero_list_1">
        <output-dir compare="Text">issue425_min_hetero_list_1</output-dir>
      </compilation-unit>
    </test-case>
    <test-case FilePath="aggregate-sql">
      <compilation-unit name="issue425_min_hetero_list">
        <output-dir compare="Text">issue425_min_hetero_list</output-dir>
      </compilation-unit>
    </test-case>
    <test-case FilePath="aggregate-sql">
      <compilation-unit name="issue425_sum_hetero_list_1">
        <output-dir compare="Text">issue425_sum_hetero_list_1</output-dir>
      </compilation-unit>
    </test-case>
    <test-case FilePath="aggregate-sql">
      <compilation-unit name="issue425_sum_hetero_list">
        <output-dir compare="Text">issue425_sum_hetero_list</output-dir>
      </compilation-unit>
    </test-case>
    <test-case FilePath="aggregate-sql">
      <compilation-unit name="query-issue400">
        <output-dir compare="Text">query-issue400</output-dir>
      </compilation-unit>
    </test-case>
    <test-case FilePath="aggregate-sql">
      <compilation-unit name="issue395">
        <output-dir compare="Text">issue395</output-dir>
      </compilation-unit>
    </test-case>
    <test-case FilePath="aggregate-sql">
      <compilation-unit name="issue412_0">
        <output-dir compare="Text">issue412_0</output-dir>
      </compilation-unit>
    </test-case>
    <test-case FilePath="aggregate-sql">
      <compilation-unit name="issue412_1">
        <output-dir compare="Text">issue412_1</output-dir>
      </compilation-unit>
    </test-case>
    <test-case FilePath="aggregate-sql">
      <compilation-unit name="avg_double">
        <output-dir compare="Text">avg_double</output-dir>
      </compilation-unit>
    </test-case>
    <test-case FilePath="aggregate-sql">
      <compilation-unit name="avg_double_null">
        <output-dir compare="Text">avg_double_null</output-dir>
      </compilation-unit>
    </test-case>
    <test-case FilePath="aggregate-sql">
      <compilation-unit name="avg_empty_01">
        <output-dir compare="Text">avg_empty_01</output-dir>
      </compilation-unit>
    </test-case>
    <test-case FilePath="aggregate-sql">
      <compilation-unit name="avg_empty_02">
        <output-dir compare="Text">avg_empty_02</output-dir>
      </compilation-unit>
    </test-case>
    <test-case FilePath="aggregate-sql">
      <compilation-unit name="avg_float">
        <output-dir compare="Text">avg_float</output-dir>
      </compilation-unit>
    </test-case>
    <test-case FilePath="aggregate-sql">
      <compilation-unit name="avg_float_null">
        <output-dir compare="Text">avg_float_null</output-dir>
      </compilation-unit>
    </test-case>
    <test-case FilePath="aggregate-sql">
      <compilation-unit name="avg_int16">
        <output-dir compare="Text">avg_int16</output-dir>
      </compilation-unit>
    </test-case>
    <test-case FilePath="aggregate-sql">
      <compilation-unit name="avg_int16_null">
        <output-dir compare="Text">avg_int16_null</output-dir>
      </compilation-unit>
    </test-case>
    <test-case FilePath="aggregate-sql">
      <compilation-unit name="avg_int32">
        <output-dir compare="Text">avg_int32</output-dir>
      </compilation-unit>
    </test-case>
    <test-case FilePath="aggregate-sql">
      <compilation-unit name="avg_int32_null">
        <output-dir compare="Text">avg_int32_null</output-dir>
      </compilation-unit>
    </test-case>
    <test-case FilePath="aggregate-sql">
      <compilation-unit name="avg_int64">
        <output-dir compare="Text">avg_int64</output-dir>
      </compilation-unit>
    </test-case>
    <test-case FilePath="aggregate-sql">
      <compilation-unit name="avg_int64_null">
        <output-dir compare="Text">avg_int64_null</output-dir>
      </compilation-unit>
    </test-case>
    <test-case FilePath="aggregate-sql">
      <compilation-unit name="avg_int8">
        <output-dir compare="Text">avg_int8</output-dir>
      </compilation-unit>
    </test-case>
    <test-case FilePath="aggregate-sql">
      <compilation-unit name="avg_int8_null">
        <output-dir compare="Text">avg_int8_null</output-dir>
      </compilation-unit>
    </test-case>
    <test-case FilePath="aggregate-sql">
      <compilation-unit name="count_01">
        <output-dir compare="Text">count_01</output-dir>
      </compilation-unit>
    </test-case>
    <test-case FilePath="aggregate-sql">
      <compilation-unit name="count_empty_01">
        <output-dir compare="Text">count_empty_01</output-dir>
      </compilation-unit>
    </test-case>
    <test-case FilePath="aggregate-sql">
      <compilation-unit name="count_empty_02">
        <output-dir compare="Text">count_empty_02</output-dir>
      </compilation-unit>
    </test-case>
    <test-case FilePath="aggregate-sql">
      <compilation-unit name="count_null">
        <output-dir compare="Text">count_null</output-dir>
      </compilation-unit>
    </test-case>
    <test-case FilePath="aggregate-sql">
      <compilation-unit name="max_empty_01">
        <output-dir compare="Text">max_empty_01</output-dir>
      </compilation-unit>
    </test-case>
    <test-case FilePath="aggregate-sql">
      <compilation-unit name="max_empty_02">
        <output-dir compare="Text">max_empty_02</output-dir>
      </compilation-unit>
    </test-case>
    <test-case FilePath="aggregate-sql">
      <compilation-unit name="min_empty_01">
        <output-dir compare="Text">min_empty_01</output-dir>
      </compilation-unit>
    </test-case>
    <test-case FilePath="aggregate-sql">
      <compilation-unit name="min_empty_02">
        <output-dir compare="Text">min_empty_02</output-dir>
      </compilation-unit>
    </test-case>
    <test-case FilePath="aggregate-sql">
      <compilation-unit name="scalar_avg">
        <output-dir compare="Text">scalar_avg</output-dir>
      </compilation-unit>
    </test-case>
    <test-case FilePath="aggregate-sql">
      <compilation-unit name="scalar_avg_empty">
        <output-dir compare="Text">scalar_avg_empty</output-dir>
      </compilation-unit>
    </test-case>
    <test-case FilePath="aggregate-sql">
      <compilation-unit name="scalar_avg_null">
        <output-dir compare="Text">scalar_avg_null</output-dir>
      </compilation-unit>
    </test-case>
    <test-case FilePath="aggregate-sql">
      <compilation-unit name="scalar_count">
        <output-dir compare="Text">scalar_count</output-dir>
      </compilation-unit>
    </test-case>
    <test-case FilePath="aggregate-sql">
      <compilation-unit name="scalar_count_empty">
        <output-dir compare="Text">scalar_count_empty</output-dir>
      </compilation-unit>
    </test-case>
    <test-case FilePath="aggregate-sql">
      <compilation-unit name="scalar_count_null">
        <output-dir compare="Text">scalar_count_null</output-dir>
      </compilation-unit>
    </test-case>
    <test-case FilePath="aggregate-sql">
      <compilation-unit name="scalar_max">
        <output-dir compare="Text">scalar_max</output-dir>
      </compilation-unit>
    </test-case>
    <test-case FilePath="aggregate-sql">
      <compilation-unit name="scalar_max_empty">
        <output-dir compare="Text">scalar_max_empty</output-dir>
      </compilation-unit>
    </test-case>
    <test-case FilePath="aggregate-sql">
      <compilation-unit name="scalar_max_null">
        <output-dir compare="Text">scalar_max_null</output-dir>
      </compilation-unit>
    </test-case>
    <test-case FilePath="aggregate-sql">
      <compilation-unit name="scalar_min">
        <output-dir compare="Text">scalar_min</output-dir>
      </compilation-unit>
    </test-case>
    <test-case FilePath="aggregate-sql">
      <compilation-unit name="scalar_min_empty">
        <output-dir compare="Text">scalar_min_empty</output-dir>
      </compilation-unit>
    </test-case>
    <test-case FilePath="aggregate-sql">
      <compilation-unit name="scalar_min_null">
        <output-dir compare="Text">scalar_min_null</output-dir>
      </compilation-unit>
    </test-case>
    <test-case FilePath="aggregate-sql">
      <compilation-unit name="scalar_sum">
        <output-dir compare="Text">scalar_sum</output-dir>
      </compilation-unit>
    </test-case>
    <test-case FilePath="aggregate-sql">
      <compilation-unit name="scalar_sum_empty">
        <output-dir compare="Text">scalar_sum_empty</output-dir>
      </compilation-unit>
    </test-case>
    <test-case FilePath="aggregate-sql">
      <compilation-unit name="scalar_sum_null">
        <output-dir compare="Text">scalar_sum_null</output-dir>
      </compilation-unit>
    </test-case>
    <test-case FilePath="aggregate-sql">
      <compilation-unit name="sum_double">
        <output-dir compare="Text">sum_double</output-dir>
      </compilation-unit>
    </test-case>
    <test-case FilePath="aggregate-sql">
      <compilation-unit name="sum_double_null">
        <output-dir compare="Text">sum_double_null</output-dir>
      </compilation-unit>
    </test-case>
    <test-case FilePath="aggregate-sql">
      <compilation-unit name="sum_empty_01">
        <output-dir compare="Text">sum_empty_01</output-dir>
      </compilation-unit>
    </test-case>
    <test-case FilePath="aggregate-sql">
      <compilation-unit name="sum_empty_02">
        <output-dir compare="Text">sum_empty_02</output-dir>
      </compilation-unit>
    </test-case>
    <test-case FilePath="aggregate-sql">
      <compilation-unit name="sum_float">
        <output-dir compare="Text">sum_float</output-dir>
      </compilation-unit>
    </test-case>
    <test-case FilePath="aggregate-sql">
      <compilation-unit name="sum_float_null">
        <output-dir compare="Text">sum_float_null</output-dir>
      </compilation-unit>
    </test-case>
    <test-case FilePath="aggregate-sql">
      <compilation-unit name="sum_int16">
        <output-dir compare="Text">sum_int16</output-dir>
      </compilation-unit>
    </test-case>
    <test-case FilePath="aggregate-sql">
      <compilation-unit name="sum_int16_null">
        <output-dir compare="Text">sum_int16_null</output-dir>
      </compilation-unit>
    </test-case>
    <test-case FilePath="aggregate-sql">
      <compilation-unit name="sum_int32">
        <output-dir compare="Text">sum_int32</output-dir>
      </compilation-unit>
    </test-case>
    <test-case FilePath="aggregate-sql">
      <compilation-unit name="sum_int32_null">
        <output-dir compare="Text">sum_int32_null</output-dir>
      </compilation-unit>
    </test-case>
    <test-case FilePath="aggregate-sql">
      <compilation-unit name="sum_int64">
        <output-dir compare="Text">sum_int64</output-dir>
      </compilation-unit>
    </test-case>
    <test-case FilePath="aggregate-sql">
      <compilation-unit name="sum_int64_null">
        <output-dir compare="Text">sum_int64_null</output-dir>
      </compilation-unit>
    </test-case>
    <test-case FilePath="aggregate-sql">
      <compilation-unit name="sum_int8">
        <output-dir compare="Text">sum_int8</output-dir>
      </compilation-unit>
    </test-case>
    <test-case FilePath="aggregate-sql">
      <compilation-unit name="sum_int8_null">
        <output-dir compare="Text">sum_int8_null</output-dir>
      </compilation-unit>
    </test-case>
    <test-case FilePath="aggregate-sql">
      <compilation-unit name="sum_null-with-pred">
        <output-dir compare="Text">sum_null-with-pred</output-dir>
      </compilation-unit>
    </test-case>
    <test-case FilePath="aggregate-sql">
      <compilation-unit name="sum_numeric_null">
        <output-dir compare="Text">sum_numeric_null</output-dir>
      </compilation-unit>
    </test-case>
  </test-group>
  <test-group name="boolean">
    <test-case FilePath="boolean">
      <compilation-unit name="and_01">
        <output-dir compare="Text">and_01</output-dir>
      </compilation-unit>
    </test-case>
    <test-case FilePath="boolean">
      <compilation-unit name="and_null">
        <output-dir compare="Text">and_null</output-dir>
      </compilation-unit>
    </test-case>
    <test-case FilePath="boolean">
      <compilation-unit name="and_null_false">
        <output-dir compare="Text">and_null_false</output-dir>
      </compilation-unit>
    </test-case>
    <test-case FilePath="boolean">
      <compilation-unit name="not_01">
        <output-dir compare="Text">not_01</output-dir>
      </compilation-unit>
    </test-case>
  </test-group>
  <test-group name="comparison">
    &ComparisonQueries;
  </test-group>
  <test-group name="constructor">
    <test-case FilePath="constructor">
      <compilation-unit name="binary_01">
        <output-dir compare="Text">binary_01</output-dir>
      </compilation-unit>
    </test-case>
    <test-case FilePath="constructor">
      <compilation-unit name="add-null">
        <output-dir compare="Text">add-null</output-dir>
      </compilation-unit>
    </test-case>
    <test-case FilePath="constructor">
      <compilation-unit name="boolean_01">
        <output-dir compare="Text">boolean_01</output-dir>
      </compilation-unit>
    </test-case>
    <test-case FilePath="constructor">
      <compilation-unit name="circle_01">
        <output-dir compare="Text">circle_01</output-dir>
      </compilation-unit>
    </test-case>
    <test-case FilePath="constructor">
      <compilation-unit name="date_01">
        <output-dir compare="Text">date_01</output-dir>
      </compilation-unit>
    </test-case>
    <test-case FilePath="constructor">
      <compilation-unit name="datetime_01">
        <output-dir compare="Text">datetime_01</output-dir>
      </compilation-unit>
    </test-case>
    <test-case FilePath="constructor">
      <compilation-unit name="double_01">
        <output-dir compare="Text">double_01</output-dir>
      </compilation-unit>
    </test-case>
    <test-case FilePath="constructor">
      <compilation-unit name="duration_01">
        <output-dir compare="Text">duration_01</output-dir>
      </compilation-unit>
    </test-case>
    <test-case FilePath="constructor">
      <compilation-unit name="duration_02">
        <output-dir compare="Text">duration_02</output-dir>
      </compilation-unit>
    </test-case>
    <test-case FilePath="constructor">
      <compilation-unit name="float_01">
        <output-dir compare="Text">float_01</output-dir>
      </compilation-unit>
    </test-case>
    <test-case FilePath="constructor">
      <compilation-unit name="int_01">
        <output-dir compare="Text">int_01</output-dir>
      </compilation-unit>
    </test-case>
    <test-case FilePath="constructor">
      <compilation-unit name="interval">
        <output-dir compare="Text">interval</output-dir>
      </compilation-unit>
    </test-case>
    <test-case FilePath="constructor">
      <compilation-unit name="line_01">
        <output-dir compare="Text">line_01</output-dir>
      </compilation-unit>
    </test-case>
    <test-case FilePath="constructor">
      <compilation-unit name="rectangle_01">
        <output-dir compare="Text">rectangle_01</output-dir>
      </compilation-unit>
    </test-case>
    <test-case FilePath="constructor">
      <compilation-unit name="point_01">
        <output-dir compare="Text">point_01</output-dir>
      </compilation-unit>
    </test-case>
    <test-case FilePath="constructor">
      <compilation-unit name="polygon_01">
        <output-dir compare="Text">polygon_01</output-dir>
      </compilation-unit>
    </test-case>
    <test-case FilePath="constructor">
      <compilation-unit name="primitive-01">
        <output-dir compare="Text">primitive-01</output-dir>
      </compilation-unit>
    </test-case>
    <test-case FilePath="constructor">
      <compilation-unit name="primitive-02">
        <output-dir compare="Text">primitive-02</output-dir>
      </compilation-unit>
    </test-case>
    <test-case FilePath="constructor">
      <compilation-unit name="primitive-03">
        <output-dir compare="Text">primitive-03</output-dir>
      </compilation-unit>
    </test-case>
    <test-case FilePath="constructor">
      <compilation-unit name="primitive-04">
        <output-dir compare="Text">primitive-04</output-dir>
      </compilation-unit>
    </test-case>
    <test-case FilePath="constructor">
      <compilation-unit name="string_01">
        <output-dir compare="Text">string_01</output-dir>
      </compilation-unit>
    </test-case>
    <test-case FilePath="constructor">
      <compilation-unit name="time_01">
        <output-dir compare="Text">time_01</output-dir>
      </compilation-unit>
    </test-case>
    <test-case FilePath="constructor">
      <compilation-unit name="uuid_01">
        <output-dir compare="Text">uuid_01</output-dir>
      </compilation-unit>
    </test-case>
  </test-group>
  <test-group name="custord">
    <!--
    <test-case FilePath="custord">
      <compilation-unit name="co">
        <output-dir compare="Text">co</output-dir>
      </compilation-unit>
    </test-case>
    -->
    <test-case FilePath="custord">
      <compilation-unit name="customer_q_01">
        <output-dir compare="Text">customer_q_01</output-dir>
      </compilation-unit>
    </test-case>
    <test-case FilePath="custord">
      <compilation-unit name="customer_q_02">
        <output-dir compare="Text">customer_q_02</output-dir>
      </compilation-unit>
    </test-case>
    <test-case FilePath="custord">
      <compilation-unit name="customer_q_03">
        <output-dir compare="Text">customer_q_03</output-dir>
      </compilation-unit>
    </test-case>
    <test-case FilePath="custord">
      <compilation-unit name="customer_q_04">
        <output-dir compare="Text">customer_q_04</output-dir>
      </compilation-unit>
    </test-case>
    <test-case FilePath="custord">
      <compilation-unit name="customer_q_05">
        <output-dir compare="Text">customer_q_05</output-dir>
      </compilation-unit>
    </test-case>
    <test-case FilePath="custord">
      <compilation-unit name="customer_q_06">
        <output-dir compare="Text">customer_q_06</output-dir>
      </compilation-unit>
    </test-case>
    <test-case FilePath="custord">
      <compilation-unit name="customer_q_07">
        <output-dir compare="Text">customer_q_07</output-dir>
      </compilation-unit>
    </test-case>
    <test-case FilePath="custord">
      <compilation-unit name="customer_q_08">
        <output-dir compare="Text">customer_q_08</output-dir>
      </compilation-unit>
    </test-case>
    <!--
    <test-case FilePath="custord">
      <compilation-unit name="denorm-cust-order_01">
        <output-dir compare="Text">denorm-cust-order_01</output-dir>
      </compilation-unit>
    </test-case>
    -->
    <test-case FilePath="custord">
      <compilation-unit name="denorm-cust-order_02">
        <output-dir compare="Text">denorm-cust-order_02</output-dir>
      </compilation-unit>
    </test-case>
    <!--
    <test-case FilePath="custord">
      <compilation-unit name="denorm-cust-order_03">
        <output-dir compare="Text">denorm-cust-order_03</output-dir>
      </compilation-unit>
    </test-case>
    -->
    <!--
    <test-case FilePath="custord">
      <compilation-unit name="freq-clerk">
        <output-dir compare="Text">freq-clerk</output-dir>
      </compilation-unit>
    </test-case>
    -->
    <test-case FilePath="custord">
      <compilation-unit name="join_q_01">
        <output-dir compare="Text">join_q_01</output-dir>
      </compilation-unit>
    </test-case>
    <test-case FilePath="custord">
      <compilation-unit name="join_q_02">
        <output-dir compare="Text">join_q_02</output-dir>
      </compilation-unit>
    </test-case>
    <test-case FilePath="custord">
      <compilation-unit name="join_q_03">
        <output-dir compare="Text">join_q_03</output-dir>
      </compilation-unit>
    </test-case>
    <test-case FilePath="custord">
      <compilation-unit name="join_q_04">
        <output-dir compare="Text">join_q_04</output-dir>
      </compilation-unit>
    </test-case>
    <test-case FilePath="custord">
      <compilation-unit name="load-test">
        <output-dir compare="Text">load-test</output-dir>
      </compilation-unit>
    </test-case>
    <test-case FilePath="custord">
      <compilation-unit name="order_q_01">
        <output-dir compare="Text">order_q_01</output-dir>
      </compilation-unit>
    </test-case>
    <test-case FilePath="custord">
      <compilation-unit name="order_q_02">
        <output-dir compare="Text">order_q_02</output-dir>
      </compilation-unit>
    </test-case>
    <test-case FilePath="custord">
      <compilation-unit name="order_q_03">
        <output-dir compare="Text">order_q_03</output-dir>
      </compilation-unit>
    </test-case>
    <test-case FilePath="custord">
      <compilation-unit name="order_q_04">
        <output-dir compare="Text">order_q_04</output-dir>
      </compilation-unit>
    </test-case>
    <test-case FilePath="custord">
      <compilation-unit name="order_q_05">
        <output-dir compare="Text">order_q_05</output-dir>
      </compilation-unit>
    </test-case>
    <test-case FilePath="custord">
      <compilation-unit name="order_q_06">
        <output-dir compare="Text">order_q_06</output-dir>
      </compilation-unit>
    </test-case>
  </test-group>
  <test-group name="dapd">
    <test-case FilePath="dapd">
      <compilation-unit name="q1">
        <output-dir compare="Text">q1</output-dir>
      </compilation-unit>
    </test-case>
    <test-case FilePath="dapd">
      <compilation-unit name="q2">
        <output-dir compare="Text">q2</output-dir>
      </compilation-unit>
    </test-case>
    <!--
    <test-case FilePath="dapd">
      <compilation-unit name="q3">
        <output-dir compare="Text">q3</output-dir>
      </compilation-unit>
    </test-case>
    -->
  </test-group>
  <test-group name="dml">
    <test-case FilePath="dml">
      <compilation-unit name="insert-dataset-with-meta">
        <output-dir compare="Text">insert-dataset-with-meta</output-dir>
        <expected-error>insert into dataset is not supported on Datasets with Meta records</expected-error>
      </compilation-unit>
    </test-case>
    <test-case FilePath="dml">
      <compilation-unit name="delete-dataset-with-meta">
        <output-dir compare="Text">delete-dataset-with-meta</output-dir>
        <expected-error>delete from dataset is not supported on Datasets with Meta records</expected-error>
      </compilation-unit>
    </test-case>
    <test-case FilePath="dml">
      <compilation-unit name="upsert-dataset-with-meta">
        <output-dir compare="Text">upsert-dataset-with-meta</output-dir>
        <expected-error>upsert into dataset is not supported on Datasets with Meta records</expected-error>
      </compilation-unit>
    </test-case>
    <test-case FilePath="dml">
      <compilation-unit name="load-with-ngram-index">
        <output-dir compare="Text">load-with-ngram-index</output-dir>
      </compilation-unit>
    </test-case>
    <test-case FilePath="dml">
      <compilation-unit name="insert-duplicated-keys-from-query">
        <output-dir compare="Text">insert-duplicated-keys-from-query</output-dir>
        <expected-error>org.apache.hyracks.storage.am.common.exceptions.TreeIndexDuplicateKeyException: Failed to insert key since key already exists</expected-error>
      </compilation-unit>
    </test-case>
    <test-case FilePath="dml">
      <compilation-unit name="compact-dataset-and-its-indexes">
        <output-dir compare="Text">compact-dataset-and-its-indexes</output-dir>
      </compilation-unit>
    </test-case>
    <test-case FilePath="dml">
      <compilation-unit name="using-constant-merge-policy">
        <output-dir compare="Text">using-constant-merge-policy</output-dir>
      </compilation-unit>
    </test-case>
    <test-case FilePath="dml">
      <compilation-unit name="using-prefix-merge-policy">
        <output-dir compare="Text">using-prefix-merge-policy</output-dir>
      </compilation-unit>
    </test-case>
    <test-case FilePath="dml">
      <compilation-unit name="using-correlated-prefix-merge-policy">
        <output-dir compare="Text">using-correlated-prefix-merge-policy</output-dir>
      </compilation-unit>
    </test-case>
    <test-case FilePath="dml">
      <compilation-unit name="using-no-merge-policy">
        <output-dir compare="Text">using-no-merge-policy</output-dir>
      </compilation-unit>
    </test-case>
    <test-case FilePath="dml">
      <compilation-unit name="query-issue382">
        <output-dir compare="Text">query-issue382</output-dir>
      </compilation-unit>
    </test-case>
    <test-case FilePath="dml">
      <compilation-unit name="query-issue433">
        <output-dir compare="Text">query-issue433</output-dir>
      </compilation-unit>
    </test-case>
    <test-case FilePath="dml">
      <compilation-unit name="query-issue288">
        <output-dir compare="Text">query-issue288</output-dir>
      </compilation-unit>
    </test-case>
    <test-case FilePath="dml">
      <compilation-unit name="query-issue205">
        <output-dir compare="Text">query-issue205</output-dir>
      </compilation-unit>
    </test-case>
    <test-case FilePath="dml">
      <compilation-unit name="delete-from-loaded-dataset-with-index">
        <output-dir compare="Text">delete-from-loaded-dataset-with-index</output-dir>
      </compilation-unit>
    </test-case>
    <test-case FilePath="dml">
      <compilation-unit name="delete-from-loaded-dataset">
        <output-dir compare="Text">delete-from-loaded-dataset</output-dir>
      </compilation-unit>
    </test-case>
    <test-case FilePath="dml">
      <compilation-unit name="delete-syntax-change">
        <output-dir compare="Text">delete-syntax-change</output-dir>
      </compilation-unit>
    </test-case>
    <test-case FilePath="dml">
      <compilation-unit name="drop-empty-secondary-indexes">
        <output-dir compare="Text">drop-empty-secondary-indexes</output-dir>
      </compilation-unit>
    </test-case>
    <test-case FilePath="dml">
      <compilation-unit name="drop-index">
        <output-dir compare="Text">drop-index</output-dir>
      </compilation-unit>
    </test-case>
    <test-case FilePath="dml">
      <compilation-unit name="create-drop-cltype">
        <output-dir compare="Text">create-drop-cltype</output-dir>
      </compilation-unit>
    </test-case>
    <test-case FilePath="dml">
      <compilation-unit name="create-drop-opntype">
        <output-dir compare="Text">create-drop-opntype</output-dir>
      </compilation-unit>
    </test-case>
    <test-case FilePath="dml">
      <compilation-unit name="empty-load-with-index">
        <output-dir compare="Text">empty-load-with-index</output-dir>
      </compilation-unit>
    </test-case>
    <test-case FilePath="dml">
      <compilation-unit name="insert-into-empty-dataset">
        <output-dir compare="Text">insert-into-empty-dataset</output-dir>
      </compilation-unit>
    </test-case>
    <test-case FilePath="dml">
      <compilation-unit name="insert-into-empty-dataset-with-index">
        <output-dir compare="Text">insert-into-empty-dataset-with-index</output-dir>
      </compilation-unit>
    </test-case>
    <test-case FilePath="dml">
      <compilation-unit name="insert-syntax">
        <output-dir compare="Text">insert-syntax</output-dir>
      </compilation-unit>
    </test-case>
    <test-case FilePath="dml">
      <compilation-unit name="insert-and-scan-dataset">
        <output-dir compare="Text">insert-and-scan-dataset</output-dir>
      </compilation-unit>
    </test-case>
    <test-case FilePath="dml">
      <compilation-unit name="insert-and-scan-dataset-with-index">
        <output-dir compare="Text">insert-and-scan-dataset-with-index</output-dir>
      </compilation-unit>
    </test-case>
    <test-case FilePath="dml">
      <compilation-unit name="insert-and-scan-joined-datasets">
        <output-dir compare="Text">insert-and-scan-joined-datasets</output-dir>
      </compilation-unit>
    </test-case>
    <test-case FilePath="dml">
      <compilation-unit name="insert-into-loaded-dataset-with-index_01">
        <output-dir compare="Text">insert-into-loaded-dataset-with-index_01</output-dir>
      </compilation-unit>
    </test-case>
    <test-case FilePath="dml">
      <compilation-unit name="insert-into-loaded-dataset-with-index_02">
        <output-dir compare="Text">insert-into-loaded-dataset-with-index_02</output-dir>
      </compilation-unit>
    </test-case>
    <test-case FilePath="dml">
      <compilation-unit name="insert-into-loaded-dataset_01">
        <output-dir compare="Text">insert-into-loaded-dataset_01</output-dir>
      </compilation-unit>
    </test-case>
    <test-case FilePath="dml">
      <compilation-unit name="insert-into-loaded-dataset_02">
        <output-dir compare="Text">insert-into-loaded-dataset_02</output-dir>
      </compilation-unit>
    </test-case>
    <test-case FilePath="dml">
      <compilation-unit name="insert-src-dst-01">
        <output-dir compare="Text">insert-src-dst-01</output-dir>
      </compilation-unit>
    </test-case>
    <test-case FilePath="dml">
      <compilation-unit name="insert">
        <output-dir compare="Text">insert</output-dir>
      </compilation-unit>
    </test-case>
    <test-case FilePath="dml">
      <compilation-unit name="insert-duplicated-keys">
        <output-dir compare="Text">insert-duplicated-keys</output-dir>
        <expected-error>org.apache.hyracks.storage.am.common.exceptions.TreeIndexDuplicateKeyException: Failed to insert key since key already exists</expected-error>
      </compilation-unit>
    </test-case>
    <test-case FilePath="dml">
      <compilation-unit name="insert_less_nc">
        <output-dir compare="Text">insert_less_nc</output-dir>
      </compilation-unit>
    </test-case>
    <!--
    <test-case FilePath="dml">
      <compilation-unit name="load-from-hdfs">
        <output-dir compare="Text">load-from-hdfs</output-dir>
      </compilation-unit>
    </test-case>
    -->
    <test-case FilePath="dml">
      <compilation-unit name="insert-with-autogenerated-pk_adm_01">
        <output-dir compare="Text">insert-with-autogenerated-pk_adm_01</output-dir>
      </compilation-unit>
    </test-case>
    <test-case FilePath="dml">
      <compilation-unit name="insert-with-autogenerated-pk_adm_02">
        <output-dir compare="Text">insert-with-autogenerated-pk_adm_02</output-dir>
        <expected-error>org.apache.hyracks.algebricks.common.exceptions.AlgebricksException: Duplicate field id encountered</expected-error>
      </compilation-unit>
    </test-case>
    <test-case FilePath="dml">
      <compilation-unit name="insert-with-autogenerated-pk_adm_03">
        <output-dir compare="Text">insert-with-autogenerated-pk_adm_03</output-dir>
      </compilation-unit>
    </test-case>
    <test-case FilePath="dml">
      <compilation-unit name="load-with-autogenerated-pk_txt_01">
        <output-dir compare="Text">load-with-autogenerated-pk_txt_01</output-dir>
      </compilation-unit>
    </test-case>
    <test-case FilePath="dml">
      <compilation-unit name="load-with-autogenerated-pk_adm_01">
        <output-dir compare="Text">load-with-autogenerated-pk_adm_01</output-dir>
      </compilation-unit>
    </test-case>
    <test-case FilePath="dml">
      <compilation-unit name="load-with-autogenerated-pk_adm_02">
        <output-dir compare="Text">load-with-autogenerated-pk_adm_02</output-dir>
        <expected-error>org.apache.asterix.external.parser.ADMDataParser$ParseException</expected-error>
      </compilation-unit>
    </test-case>
    <test-case FilePath="dml">
      <compilation-unit name="load-with-autogenerated-pk_adm_03">
        <output-dir compare="Text">load-with-autogenerated-pk_adm_03</output-dir>
        <expected-error>org.apache.asterix.external.parser.ADMDataParser$ParseException</expected-error>
      </compilation-unit>
    </test-case>
    <test-case FilePath="dml">
      <compilation-unit name="load-with-autogenerated-pk_adm_04">
        <output-dir compare="Text">load-with-autogenerated-pk_adm_04</output-dir>
      </compilation-unit>
    </test-case>
    <test-case FilePath="dml">
      <compilation-unit name="load-with-autogenerated-pk_csv_01">
        <output-dir compare="Text">load-with-autogenerated-pk_csv_01</output-dir>
      </compilation-unit>
    </test-case>
    <test-case FilePath="dml">
      <compilation-unit name="load-with-autogenerated-pk_csv_02"><!-- Right now, this only throw exception on expected result!!! -->
        <output-dir compare="Text">load-with-autogenerated-pk_csv_02</output-dir>
        <expected-error>java.lang.Exception: Result</expected-error>
      </compilation-unit>
    </test-case>
    <test-case FilePath="dml">
      <compilation-unit name="load-with-index">
        <output-dir compare="Text">load-with-index</output-dir>
      </compilation-unit>
    </test-case>
    <test-case FilePath="dml">
      <compilation-unit name="load-with-rtree-index">
        <output-dir compare="Text">load-with-rtree-index</output-dir>
      </compilation-unit>
    </test-case>
    <test-case FilePath="dml">
      <compilation-unit name="load-with-word-index">
        <output-dir compare="Text">load-with-word-index</output-dir>
      </compilation-unit>
    </test-case>
    <test-case FilePath="dml">
      <compilation-unit name="opentype-c2o-recursive">
        <output-dir compare="Text">opentype-c2o-recursive</output-dir>
      </compilation-unit>
    </test-case>
    <test-case FilePath="dml">
      <compilation-unit name="opentype-c2o">
        <output-dir compare="Text">opentype-c2o</output-dir>
      </compilation-unit>
    </test-case>
    <test-case FilePath="dml">
      <compilation-unit name="opentype-closed-optional">
        <output-dir compare="Text">opentype-closed-optional</output-dir>
      </compilation-unit>
    </test-case>
    <test-case FilePath="dml">
      <compilation-unit name="opentype-insert">
        <output-dir compare="Text">opentype-insert</output-dir>
      </compilation-unit>
    </test-case>
    <test-case FilePath="dml">
      <compilation-unit name="opentype-insert2">
        <output-dir compare="Text">opentype-insert2</output-dir>
      </compilation-unit>
    </test-case>
    <test-case FilePath="dml">
      <compilation-unit name="opentype-noexpand">
        <output-dir compare="Text">opentype-noexpand</output-dir>
      </compilation-unit>
    </test-case>
    <test-case FilePath="dml">
      <compilation-unit name="opentype-o2c-recursive">
        <output-dir compare="Text">opentype-o2c-recursive</output-dir>
      </compilation-unit>
    </test-case>
    <test-case FilePath="dml">
      <compilation-unit name="opentype-o2c">
        <output-dir compare="Text">opentype-o2c</output-dir>
      </compilation-unit>
    </test-case>
    <test-case FilePath="dml">
      <compilation-unit name="opentype-o2o">
        <output-dir compare="Text">opentype-o2o</output-dir>
      </compilation-unit>
    </test-case>
    <test-case FilePath="dml">
      <compilation-unit name="scan-delete-btree-secondary-index-nullable">
        <output-dir compare="Text">scan-delete-btree-secondary-index-nullable</output-dir>
      </compilation-unit>
    </test-case>
    <test-case FilePath="dml">
      <compilation-unit name="scan-delete-rtree-secondary-index-nullable">
        <output-dir compare="Text">scan-delete-rtree-secondary-index-nullable</output-dir>
      </compilation-unit>
    </test-case>
    <test-case FilePath="dml">
      <compilation-unit name="scan-delete-rtree-secondary-index">
        <output-dir compare="Text">scan-delete-rtree-secondary-index</output-dir>
      </compilation-unit>
    </test-case>
    <test-case FilePath="dml">
      <compilation-unit name="scan-insert-btree-secondary-index-nullable">
        <output-dir compare="Text">scan-insert-btree-secondary-index-nullable</output-dir>
      </compilation-unit>
    </test-case>
    <test-case FilePath="dml">
      <compilation-unit name="scan-insert-rtree-secondary-index-nullable">
        <output-dir compare="Text">scan-insert-rtree-secondary-index-nullable</output-dir>
      </compilation-unit>
    </test-case>
    <test-case FilePath="dml">
      <compilation-unit name="scan-insert-rtree-secondary-index">
        <output-dir compare="Text">scan-insert-rtree-secondary-index</output-dir>
      </compilation-unit>
    </test-case>
    <test-case FilePath="dml">
      <compilation-unit name="scan-insert-inverted-index-ngram-secondary-index">
        <output-dir compare="Text">scan-insert-inverted-index-ngram-secondary-index</output-dir>
      </compilation-unit>
    </test-case>
    <test-case FilePath="dml">
      <compilation-unit name="scan-insert-inverted-index-word-secondary-index">
        <output-dir compare="Text">scan-insert-inverted-index-word-secondary-index</output-dir>
      </compilation-unit>
    </test-case>
    <test-case FilePath="dml">
      <compilation-unit name="scan-insert-inverted-index-ngram-secondary-index-nullable">
        <output-dir compare="Text">scan-insert-inverted-index-ngram-secondary-index-nullable</output-dir>
      </compilation-unit>
    </test-case>
    <test-case FilePath="dml">
      <compilation-unit name="scan-insert-inverted-index-word-secondary-index-nullable">
        <output-dir compare="Text">scan-insert-inverted-index-word-secondary-index-nullable</output-dir>
      </compilation-unit>
    </test-case>
    <test-case FilePath="dml">
      <compilation-unit name="scan-delete-inverted-index-ngram-secondary-index">
        <output-dir compare="Text">scan-delete-inverted-index-ngram-secondary-index</output-dir>
      </compilation-unit>
    </test-case>
    <test-case FilePath="dml">
      <compilation-unit name="scan-delete-inverted-index-word-secondary-index">
        <output-dir compare="Text">scan-delete-inverted-index-word-secondary-index</output-dir>
      </compilation-unit>
    </test-case>
    <test-case FilePath="dml">
      <compilation-unit name="scan-delete-inverted-index-ngram-secondary-index-nullable">
        <output-dir compare="Text">scan-delete-inverted-index-ngram-secondary-index-nullable</output-dir>
      </compilation-unit>
    </test-case>
    <test-case FilePath="dml">
      <compilation-unit name="scan-delete-inverted-index-word-secondary-index-nullable">
        <output-dir compare="Text">scan-delete-inverted-index-word-secondary-index-nullable</output-dir>
      </compilation-unit>
    </test-case>
    <test-case FilePath="dml">
      <compilation-unit name="load-with-index-open">
        <output-dir compare="Text">load-with-index-open</output-dir>
      </compilation-unit>
    </test-case>
    <test-case FilePath="dml">
      <compilation-unit name="load-with-index-open_02">
        <output-dir compare="Text">load-with-index-open_02</output-dir>
      </compilation-unit>
    </test-case>
    <test-case FilePath="dml">
      <compilation-unit name="load-with-ngram-index-open">
        <output-dir compare="Text">load-with-ngram-index-open</output-dir>
      </compilation-unit>
    </test-case>
    <test-case FilePath="dml">
      <compilation-unit name="load-with-rtree-index-open">
        <output-dir compare="Text">load-with-rtree-index-open</output-dir>
      </compilation-unit>
    </test-case>
    <test-case FilePath="dml">
      <compilation-unit name="load-with-word-index-open">
        <output-dir compare="Text">load-with-word-index-open</output-dir>
      </compilation-unit>
    </test-case>
    <test-case FilePath="dml">
      <compilation-unit name="scan-delete-btree-secondary-index-open">
        <output-dir compare="Text">scan-delete-btree-secondary-index-open</output-dir>
      </compilation-unit>
    </test-case>
    <test-case FilePath="dml">
      <compilation-unit name="scan-delete-inverted-index-ngram-secondary-index-open">
        <output-dir compare="Text">scan-delete-inverted-index-ngram-secondary-index-open</output-dir>
      </compilation-unit>
    </test-case>
    <test-case FilePath="dml">
      <compilation-unit name="scan-delete-inverted-index-word-secondary-index-open">
        <output-dir compare="Text">scan-delete-inverted-index-word-secondary-index-open</output-dir>
      </compilation-unit>
    </test-case>
    <test-case FilePath="dml">
      <compilation-unit name="scan-delete-rtree-secondary-index-open">
        <output-dir compare="Text">scan-delete-rtree-secondary-index-open</output-dir>
      </compilation-unit>
    </test-case>
    <test-case FilePath="dml">
      <compilation-unit name="scan-insert-btree-secondary-index-open">
        <output-dir compare="Text">scan-insert-btree-secondary-index-open</output-dir>
      </compilation-unit>
    </test-case>
    <test-case FilePath="dml">
      <compilation-unit name="scan-insert-inverted-index-ngram-secondary-index-open">
        <output-dir compare="Text">scan-insert-inverted-index-ngram-secondary-index-open</output-dir>
      </compilation-unit>
    </test-case>
    <test-case FilePath="dml">
      <compilation-unit name="scan-insert-inverted-index-word-secondary-index-open">
        <output-dir compare="Text">scan-insert-inverted-index-word-secondary-index-open</output-dir>
      </compilation-unit>
    </test-case>
    <test-case FilePath="dml">
      <compilation-unit name="scan-insert-rtree-secondary-index-open">
        <output-dir compare="Text">scan-insert-rtree-secondary-index-open</output-dir>
      </compilation-unit>
    </test-case>
    <test-case FilePath="dml">
      <compilation-unit name="delete-multi-statement">
        <output-dir compare="Text">delete-multi-statement</output-dir>
      </compilation-unit>
    </test-case>
  </test-group>
  <test-group name="employee">
    <test-case FilePath="employee">
      <compilation-unit name="q_01">
        <output-dir compare="Text">q_01</output-dir>
      </compilation-unit>
    </test-case>
    <test-case FilePath="employee">
      <compilation-unit name="q_02">
        <output-dir compare="Text">q_02</output-dir>
      </compilation-unit>
    </test-case>
  </test-group>
  <test-group name="failure">
    <!--
    <test-case FilePath="failure">
      <compilation-unit name="q1_pricing_summary_report_failure">
        <output-dir compare="Text">q1_pricing_summary_report_failure</output-dir>
      </compilation-unit>
    </test-case>
    -->
  </test-group>
  <!--
  <test-group name="flwor">
    <test-case FilePath="flwor">
      <compilation-unit name="for01">
        <output-dir compare="Text">for01</output-dir>
      </compilation-unit>
    </test-case>
    <test-case FilePath="flwor">
      <compilation-unit name="for02">
        <output-dir compare="Text">for02</output-dir>
      </compilation-unit>
    </test-case>
    <test-case FilePath="flwor">
      <compilation-unit name="for03">
        <output-dir compare="Text">for03</output-dir>
      </compilation-unit>
    </test-case>
    <test-case FilePath="flwor">
      <compilation-unit name="for04">
        <output-dir compare="Text">for04</output-dir>
      </compilation-unit>
    </test-case>
    <test-case FilePath="flwor">
      <compilation-unit name="for05">
        <output-dir compare="Text">for05</output-dir>
      </compilation-unit>
    </test-case>
    <test-case FilePath="flwor">
      <compilation-unit name="for06">
        <output-dir compare="Text">for06</output-dir>
      </compilation-unit>
    </test-case>
    <test-case FilePath="flwor">
      <compilation-unit name="for07">
        <output-dir compare="Text">for07</output-dir>
      </compilation-unit>
    </test-case>
    <test-case FilePath="flwor">
      <compilation-unit name="for08">
        <output-dir compare="Text">for08</output-dir>
      </compilation-unit>
    </test-case>
    <test-case FilePath="flwor">
      <compilation-unit name="for09">
        <output-dir compare="Text">for09</output-dir>
      </compilation-unit>
    </test-case>
    <test-case FilePath="flwor">
      <compilation-unit name="for10">
        <output-dir compare="Text">for10</output-dir>
      </compilation-unit>
    </test-case>
    <test-case FilePath="flwor">
      <compilation-unit name="for11">
        <output-dir compare="Text">for11</output-dir>
      </compilation-unit>
    </test-case>
    <test-case FilePath="flwor">
      <compilation-unit name="for12">
        <output-dir compare="Text">for12</output-dir>
      </compilation-unit>
    </test-case>
    <test-case FilePath="flwor">
      <compilation-unit name="for13">
        <output-dir compare="Text">for13</output-dir>
      </compilation-unit>
    </test-case>
    <test-case FilePath="flwor">
      <compilation-unit name="for14">
        <output-dir compare="Text">for14</output-dir>
      </compilation-unit>
    </test-case>
    <test-case FilePath="flwor">
      <compilation-unit name="for15">
        <output-dir compare="Text">for15</output-dir>
      </compilation-unit>
    </test-case>
    <test-case FilePath="flwor">
      <compilation-unit name="for16">
        <output-dir compare="Text">for16</output-dir>
      </compilation-unit>
    </test-case>
    <test-case FilePath="flwor">
      <compilation-unit name="for17">
        <output-dir compare="Text">for17</output-dir>
      </compilation-unit>
    </test-case>
    <test-case FilePath="flwor">
      <compilation-unit name="for18">
        <output-dir compare="Text">for18</output-dir>
      </compilation-unit>
    </test-case>
    <test-case FilePath="flwor">
      <compilation-unit name="for19">
        <output-dir compare="Text">for19</output-dir>
      </compilation-unit>
    </test-case>
    <test-case FilePath="flwor">
      <compilation-unit name="grpby01">
        <output-dir compare="Text">grpby01</output-dir>
      </compilation-unit>
    </test-case>
    <test-case FilePath="flwor">
      <compilation-unit name="grpby02">
        <output-dir compare="Text">grpby02</output-dir>
      </compilation-unit>
    </test-case>
    <test-case FilePath="flwor">
      <compilation-unit name="let01">
        <output-dir compare="Text">let01</output-dir>
      </compilation-unit>
    </test-case>
    <test-case FilePath="flwor">
      <compilation-unit name="let02">
        <output-dir compare="Text">let02</output-dir>
      </compilation-unit>
    </test-case>
    <test-case FilePath="flwor">
      <compilation-unit name="let03">
        <output-dir compare="Text">let03</output-dir>
      </compilation-unit>
    </test-case>
    <test-case FilePath="flwor">
      <compilation-unit name="let04">
        <output-dir compare="Text">let04</output-dir>
      </compilation-unit>
    </test-case>
    <test-case FilePath="flwor">
      <compilation-unit name="let05">
        <output-dir compare="Text">let05</output-dir>
      </compilation-unit>
    </test-case>
    <test-case FilePath="flwor">
      <compilation-unit name="let06">
        <output-dir compare="Text">let06</output-dir>
      </compilation-unit>
    </test-case>
    <test-case FilePath="flwor">
      <compilation-unit name="let07">
        <output-dir compare="Text">let07</output-dir>
      </compilation-unit>
    </test-case>
    <test-case FilePath="flwor">
      <compilation-unit name="let08">
        <output-dir compare="Text">let08</output-dir>
      </compilation-unit>
    </test-case>
    <test-case FilePath="flwor">
      <compilation-unit name="let09">
        <output-dir compare="Text">let09</output-dir>
      </compilation-unit>
    </test-case>
    <test-case FilePath="flwor">
      <compilation-unit name="let10">
        <output-dir compare="Text">let10</output-dir>
      </compilation-unit>
    </test-case>
    <test-case FilePath="flwor">
      <compilation-unit name="let11">
        <output-dir compare="Text">let11</output-dir>
      </compilation-unit>
    </test-case>
    <test-case FilePath="flwor">
      <compilation-unit name="let12">
        <output-dir compare="Text">let12</output-dir>
      </compilation-unit>
    </test-case>
    <test-case FilePath="flwor">
      <compilation-unit name="let13">
        <output-dir compare="Text">let13</output-dir>
      </compilation-unit>
    </test-case>
    <test-case FilePath="flwor">
      <compilation-unit name="let14">
        <output-dir compare="Text">let14</output-dir>
      </compilation-unit>
    </test-case>
    <test-case FilePath="flwor">
      <compilation-unit name="let15">
        <output-dir compare="Text">let15</output-dir>
      </compilation-unit>
    </test-case>
    <test-case FilePath="flwor">
      <compilation-unit name="let16">
        <output-dir compare="Text">let16</output-dir>
      </compilation-unit>
    </test-case>
    <test-case FilePath="flwor">
      <compilation-unit name="let17">
        <output-dir compare="Text">let17</output-dir>
      </compilation-unit>
    </test-case>
    <test-case FilePath="flwor">
      <compilation-unit name="let18">
        <output-dir compare="Text">let18</output-dir>
      </compilation-unit>
    </test-case>
    <test-case FilePath="flwor">
      <compilation-unit name="let19">
        <output-dir compare="Text">let19</output-dir>
      </compilation-unit>
    </test-case>
    <test-case FilePath="flwor">
      <compilation-unit name="let20">
        <output-dir compare="Text">let20</output-dir>
      </compilation-unit>
    </test-case>
    <test-case FilePath="flwor">
      <compilation-unit name="let21">
        <output-dir compare="Text">let21</output-dir>
      </compilation-unit>
    </test-case>
    <test-case FilePath="flwor">
      <compilation-unit name="let22">
        <output-dir compare="Text">let22</output-dir>
      </compilation-unit>
    </test-case>
    <test-case FilePath="flwor">
      <compilation-unit name="let23">
        <output-dir compare="Text">let23</output-dir>
      </compilation-unit>
    </test-case>
    <test-case FilePath="flwor">
      <compilation-unit name="let24">
        <output-dir compare="Text">let24</output-dir>
      </compilation-unit>
    </test-case>
    <test-case FilePath="flwor">
      <compilation-unit name="let25">
        <output-dir compare="Text">let25</output-dir>
      </compilation-unit>
    </test-case>
    <test-case FilePath="flwor">
      <compilation-unit name="let26">
        <output-dir compare="Text">let26</output-dir>
      </compilation-unit>
    </test-case>
    <test-case FilePath="flwor">
      <compilation-unit name="let27">
        <output-dir compare="Text">let27</output-dir>
      </compilation-unit>
    </test-case>
    <test-case FilePath="flwor">
      <compilation-unit name="let28">
        <output-dir compare="Text">let28</output-dir>
      </compilation-unit>
    </test-case>
    <test-case FilePath="flwor">
      <compilation-unit name="let29">
        <output-dir compare="Text">let29</output-dir>
      </compilation-unit>
    </test-case>
    <test-case FilePath="flwor">
      <compilation-unit name="let30">
        <output-dir compare="Text">let30</output-dir>
      </compilation-unit>
    </test-case>
    <test-case FilePath="flwor">
      <compilation-unit name="let31">
        <output-dir compare="Text">let31</output-dir>
      </compilation-unit>
    </test-case>
    <test-case FilePath="flwor">
      <compilation-unit name="let32">
        <output-dir compare="Text">let32</output-dir>
      </compilation-unit>
    </test-case>
    <test-case FilePath="flwor">
      <compilation-unit name="let33">
        <output-dir compare="Text">let33</output-dir>
      </compilation-unit>
    </test-case>
    <test-case FilePath="flwor">
      <compilation-unit name="order-by-01">
        <output-dir compare="Text">order-by-01</output-dir>
      </compilation-unit>
    </test-case>
    <test-case FilePath="flwor">
      <compilation-unit name="order-by-02">
        <output-dir compare="Text">order-by-02</output-dir>
      </compilation-unit>
    </test-case>
    <test-case FilePath="flwor">
      <compilation-unit name="order-by-03">
        <output-dir compare="Text">order-by-03</output-dir>
      </compilation-unit>
    </test-case>
    <test-case FilePath="flwor">
      <compilation-unit name="order-by-04">
        <output-dir compare="Text">order-by-04</output-dir>
      </compilation-unit>
    </test-case>
    <test-case FilePath="flwor">
      <compilation-unit name="order-by-05">
        <output-dir compare="Text">order-by-05</output-dir>
      </compilation-unit>
    </test-case>
    <test-case FilePath="flwor">
      <compilation-unit name="order-by-06">
        <output-dir compare="Text">order-by-06</output-dir>
      </compilation-unit>
    </test-case>
    <test-case FilePath="flwor">
      <compilation-unit name="order-by-07">
        <output-dir compare="Text">order-by-07</output-dir>
      </compilation-unit>
    </test-case>
    <test-case FilePath="flwor">
      <compilation-unit name="order-by-08">
        <output-dir compare="Text">order-by-08</output-dir>
      </compilation-unit>
    </test-case>
    <test-case FilePath="flwor">
      <compilation-unit name="order-by-09">
        <output-dir compare="Text">order-by-09</output-dir>
      </compilation-unit>
    </test-case>
    <test-case FilePath="flwor">
      <compilation-unit name="order-by-10">
        <output-dir compare="Text">order-by-10</output-dir>
      </compilation-unit>
    </test-case>
    <test-case FilePath="flwor">
      <compilation-unit name="order-by-11">
        <output-dir compare="Text">order-by-11</output-dir>
      </compilation-unit>
    </test-case>
    <test-case FilePath="flwor">
      <compilation-unit name="order-by-12">
        <output-dir compare="Text">order-by-12</output-dir>
      </compilation-unit>
    </test-case>
    <test-case FilePath="flwor">
      <compilation-unit name="ret-01">
        <output-dir compare="Text">ret-01</output-dir>
      </compilation-unit>
    </test-case>
    <test-case FilePath="flwor">
      <compilation-unit name="ret-02">
        <output-dir compare="Text">ret-02</output-dir>
      </compilation-unit>
    </test-case>
    <test-case FilePath="flwor">
      <compilation-unit name="ret-03">
        <output-dir compare="Text">ret-03</output-dir>
      </compilation-unit>
    </test-case>
    <test-case FilePath="flwor">
      <compilation-unit name="ret-04">
        <output-dir compare="Text">ret-04</output-dir>
      </compilation-unit>
    </test-case>
    <test-case FilePath="flwor">
      <compilation-unit name="ret-05">
        <output-dir compare="Text">ret-05</output-dir>
      </compilation-unit>
    </test-case>
    <test-case FilePath="flwor">
      <compilation-unit name="ret-06">
        <output-dir compare="Text">ret-06</output-dir>
      </compilation-unit>
    </test-case>
    <test-case FilePath="flwor">
      <compilation-unit name="ret-07">
        <output-dir compare="Text">ret-07</output-dir>
      </compilation-unit>
    </test-case>
    <test-case FilePath="flwor">
      <compilation-unit name="ret-08">
        <output-dir compare="Text">ret-08</output-dir>
      </compilation-unit>
    </test-case>
    <test-case FilePath="flwor">
      <compilation-unit name="ret-09">
        <output-dir compare="Text">ret-09</output-dir>
      </compilation-unit>
    </test-case>
    <test-case FilePath="flwor">
      <compilation-unit name="ret-10">
        <output-dir compare="Text">ret-10</output-dir>
      </compilation-unit>
    </test-case>
    <test-case FilePath="flwor">
      <compilation-unit name="ret-11">
        <output-dir compare="Text">ret-11</output-dir>
      </compilation-unit>
    </test-case>
    <test-case FilePath="flwor">
      <compilation-unit name="ret-12">
        <output-dir compare="Text">ret-12</output-dir>
      </compilation-unit>
    </test-case>
    <test-case FilePath="flwor">
      <compilation-unit name="ret-13">
        <output-dir compare="Text">ret-13</output-dir>
      </compilation-unit>
    </test-case>
    <test-case FilePath="flwor">
      <compilation-unit name="ret-14">
        <output-dir compare="Text">ret-14</output-dir>
      </compilation-unit>
    </test-case>
    <test-case FilePath="flwor">
      <compilation-unit name="ret-15">
        <output-dir compare="Text">ret-15</output-dir>
      </compilation-unit>
    </test-case>
  </test-group>
  <test-group name="writers">
    <test-case FilePath="writers">
      <compilation-unit name="print_01">
        <output-dir compare="Text">print_01</output-dir>
    </test-case>
    <test-case FilePath="flwor">
      <compilation-unit name="ret-16">
        <output-dir compare="Text">ret-16</output-dir>
      </compilation-unit>
    </test-case>
    <test-case FilePath="flwor">
      <compilation-unit name="ret-17">
        <output-dir compare="Text">ret-17</output-dir>
      </compilation-unit>
    </test-case>
    <test-case FilePath="flwor">
      <compilation-unit name="ret-18">
        <output-dir compare="Text">ret-18</output-dir>
      </compilation-unit>
    </test-case>
    <test-case FilePath="flwor">
      <compilation-unit name="ret-19">
        <output-dir compare="Text">ret-19</output-dir>
      </compilation-unit>
    </test-case>
  </test-group>
  -->
  <test-group name="fuzzyjoin">
    <test-case FilePath="fuzzyjoin">
      <compilation-unit name="dblp-1_1">
        <output-dir compare="Text">dblp-1_1</output-dir>
      </compilation-unit>
    </test-case>
    <test-case FilePath="fuzzyjoin">
      <compilation-unit name="dblp-1_2.1.1">
        <output-dir compare="Text">dblp-1_2.1.1</output-dir>
      </compilation-unit>
    </test-case>
    <test-case FilePath="fuzzyjoin">
      <compilation-unit name="dblp-1_2.1">
        <output-dir compare="Text">dblp-1_2.1</output-dir>
      </compilation-unit>
    </test-case>
    <test-case FilePath="fuzzyjoin">
      <compilation-unit name="dblp-1_2">
        <output-dir compare="Text">dblp-1_2</output-dir>
      </compilation-unit>
    </test-case>
    <test-case FilePath="fuzzyjoin">
      <compilation-unit name="dblp-2.1_5.3.1">
        <output-dir compare="Text">dblp-2.1_5.3.1</output-dir>
      </compilation-unit>
    </test-case>
    <test-case FilePath="fuzzyjoin">
      <compilation-unit name="dblp-2_1">
        <output-dir compare="Text">dblp-2_1</output-dir>
      </compilation-unit>
    </test-case>
    <test-case FilePath="fuzzyjoin">
      <compilation-unit name="dblp-2_2">
        <output-dir compare="Text">dblp-2_2</output-dir>
      </compilation-unit>
    </test-case>
    <test-case FilePath="fuzzyjoin">
      <compilation-unit name="dblp-2.2">
        <output-dir compare="Text">dblp-2.2</output-dir>
      </compilation-unit>
    </test-case>
    <test-case FilePath="fuzzyjoin">
      <compilation-unit name="dblp-2_3">
        <output-dir compare="Text">dblp-2_3</output-dir>
      </compilation-unit>
    </test-case>
    <test-case FilePath="fuzzyjoin">
      <compilation-unit name="dblp-2_4">
        <output-dir compare="Text">dblp-2_4</output-dir>
      </compilation-unit>
    </test-case>
    <test-case FilePath="fuzzyjoin">
      <compilation-unit name="dblp-2_5.1">
        <output-dir compare="Text">dblp-2_5.1</output-dir>
      </compilation-unit>
    </test-case>
    <test-case FilePath="fuzzyjoin">
      <compilation-unit name="dblp-2_5.2">
        <output-dir compare="Text">dblp-2_5.2</output-dir>
      </compilation-unit>
    </test-case>
    <test-case FilePath="fuzzyjoin">
      <compilation-unit name="dblp-2_5.3.1">
        <output-dir compare="Text">dblp-2_5.3.1</output-dir>
      </compilation-unit>
    </test-case>
    <test-case FilePath="fuzzyjoin">
      <compilation-unit name="dblp-2_5.3">
        <output-dir compare="Text">dblp-2_5.3</output-dir>
      </compilation-unit>
    </test-case>
    <test-case FilePath="fuzzyjoin">
      <compilation-unit name="dblp-2_5">
        <output-dir compare="Text">dblp-2_5</output-dir>
      </compilation-unit>
    </test-case>
    <test-case FilePath="fuzzyjoin">
      <compilation-unit name="dblp-3_1.1">
        <output-dir compare="Text">dblp-3_1.1</output-dir>
      </compilation-unit>
    </test-case>
    <test-case FilePath="fuzzyjoin">
      <compilation-unit name="dblp-3_1.2">
        <output-dir compare="Text">dblp-3_1.2</output-dir>
      </compilation-unit>
    </test-case>
    <test-case FilePath="fuzzyjoin">
      <compilation-unit name="dblp-3_1">
        <output-dir compare="Text">dblp-3_1</output-dir>
      </compilation-unit>
    </test-case>
    <test-case FilePath="fuzzyjoin">
      <compilation-unit name="dblp-aqlplus_1">
        <output-dir compare="Text">dblp-aqlplus_1</output-dir>
      </compilation-unit>
    </test-case>
    <test-case FilePath="fuzzyjoin">
      <compilation-unit name="dblp-aqlplus_2">
        <output-dir compare="Text">dblp-aqlplus_2</output-dir>
        <expected-error>org.apache.hyracks.algebricks.common.exceptions.AlgebricksException: Invalid types STRING given as arguments to jaccard</expected-error>
      </compilation-unit>
    </test-case>
    <test-case FilePath="fuzzyjoin">
      <compilation-unit name="dblp-csx-2_1">
        <output-dir compare="Text">dblp-csx-2_1</output-dir>
      </compilation-unit>
    </test-case>
    <test-case FilePath="fuzzyjoin">
      <compilation-unit name="dblp-csx-2_2">
        <output-dir compare="Text">dblp-csx-2_2</output-dir>
      </compilation-unit>
    </test-case>
    <test-case FilePath="fuzzyjoin">
      <compilation-unit name="dblp-csx-2_3">
        <output-dir compare="Text">dblp-csx-2_3</output-dir>
      </compilation-unit>
    </test-case>
    <test-case FilePath="fuzzyjoin">
      <compilation-unit name="dblp-csx-2_4">
        <output-dir compare="Text">dblp-csx-2_4</output-dir>
      </compilation-unit>
    </test-case>
    <test-case FilePath="fuzzyjoin">
      <compilation-unit name="dblp-csx-2_5.1">
        <output-dir compare="Text">dblp-csx-2_5.1</output-dir>
      </compilation-unit>
    </test-case>
    <test-case FilePath="fuzzyjoin">
      <compilation-unit name="dblp-csx-2_5.2">
        <output-dir compare="Text">dblp-csx-2_5.2</output-dir>
      </compilation-unit>
    </test-case>
    <test-case FilePath="fuzzyjoin">
      <compilation-unit name="dblp-csx-2_5.3.1">
        <output-dir compare="Text">dblp-csx-2_5.3.1</output-dir>
      </compilation-unit>
    </test-case>
    <test-case FilePath="fuzzyjoin">
      <compilation-unit name="dblp-csx-2_5.3">
        <output-dir compare="Text">dblp-csx-2_5.3</output-dir>
      </compilation-unit>
    </test-case>
    <test-case FilePath="fuzzyjoin">
      <compilation-unit name="dblp-csx-2_5">
        <output-dir compare="Text">dblp-csx-2_5</output-dir>
      </compilation-unit>
    </test-case>
    <test-case FilePath="fuzzyjoin">
      <compilation-unit name="dblp-csx-3_1">
        <output-dir compare="Text">dblp-csx-3_1</output-dir>
      </compilation-unit>
    </test-case>
    <test-case FilePath="fuzzyjoin">
      <compilation-unit name="dblp-csx-3_2">
        <output-dir compare="Text">dblp-csx-3_2</output-dir>
      </compilation-unit>
    </test-case>
    <test-case FilePath="fuzzyjoin">
      <compilation-unit name="dblp-csx-3_3">
        <output-dir compare="Text">dblp-csx-3_3</output-dir>
      </compilation-unit>
    </test-case>
    <test-case FilePath="fuzzyjoin">
      <compilation-unit name="dblp-csx-3_4">
        <output-dir compare="Text">dblp-csx-3_4</output-dir>
      </compilation-unit>
    </test-case>
    <test-case FilePath="fuzzyjoin">
      <compilation-unit name="dblp-csx-3_5.1">
        <output-dir compare="Text">dblp-csx-3_5.1</output-dir>
      </compilation-unit>
    </test-case>
    <test-case FilePath="fuzzyjoin">
      <compilation-unit name="dblp-csx-3_5.2">
        <output-dir compare="Text">dblp-csx-3_5.2</output-dir>
      </compilation-unit>
    </test-case>
    <test-case FilePath="fuzzyjoin">
      <compilation-unit name="dblp-csx-3_5.3.1">
        <output-dir compare="Text">dblp-csx-3_5.3.1</output-dir>
      </compilation-unit>
    </test-case>
    <test-case FilePath="fuzzyjoin">
      <compilation-unit name="dblp-csx-3_5.3">
        <output-dir compare="Text">dblp-csx-3_5.3</output-dir>
      </compilation-unit>
    </test-case>
    <test-case FilePath="fuzzyjoin">
      <compilation-unit name="dblp-csx-3_5.4.1">
        <output-dir compare="Text">dblp-csx-3_5.4.1</output-dir>
      </compilation-unit>
    </test-case>
    <test-case FilePath="fuzzyjoin">
      <compilation-unit name="dblp-csx-3_5.4">
        <output-dir compare="Text">dblp-csx-3_5.4</output-dir>
      </compilation-unit>
    </test-case>
    <test-case FilePath="fuzzyjoin">
      <compilation-unit name="dblp-csx-3_5">
        <output-dir compare="Text">dblp-csx-3_5</output-dir>
      </compilation-unit>
    </test-case>
    <test-case FilePath="fuzzyjoin">
      <compilation-unit name="dblp-csx-aqlplus_1">
        <output-dir compare="Text">dblp-csx-aqlplus_1</output-dir>
      </compilation-unit>
    </test-case>
    <test-case FilePath="fuzzyjoin">
      <compilation-unit name="dblp-csx-aqlplus_2">
        <output-dir compare="Text">dblp-csx-aqlplus_2</output-dir>
      </compilation-unit>
    </test-case>
    <test-case FilePath="fuzzyjoin">
      <compilation-unit name="dblp-csx-aqlplus_3">
        <output-dir compare="Text">dblp-csx-aqlplus_3</output-dir>
      </compilation-unit>
    </test-case>
    <test-case FilePath="fuzzyjoin">
      <compilation-unit name="dblp-csx-dblp-aqlplus_1">
        <output-dir compare="Text">dblp-csx-dblp-aqlplus_1</output-dir>
      </compilation-unit>
    </test-case>
    <test-case FilePath="fuzzyjoin">
      <compilation-unit name="dblp-lookup_1">
        <output-dir compare="Text">dblp-lookup_1</output-dir>
      </compilation-unit>
    </test-case>
    <!--
    <test-case FilePath="fuzzyjoin">
      <compilation-unit name="dblp-splits-3_1">
        <output-dir compare="Text">dblp-splits-3_1</output-dir>
      </compilation-unit>
    </test-case>
    -->
    <test-case FilePath="fuzzyjoin">
      <compilation-unit name="opentype">
        <output-dir compare="Text">opentype</output-dir>
      </compilation-unit>
    </test-case>
  </test-group>
  <!-- <test-group name="graph">
    <test-case FilePath="graph">
      <compilation-unit name="pregel-q01">
        <output-dir compare="Text">pregel-q01</output-dir>
      </compilation-unit>
    </test-case>
    <test-case FilePath="graph">
      <compilation-unit name="pregel-q02">
        <output-dir compare="Text">pregel-q02</output-dir>
      </compilation-unit>
    </test-case>
    <test-case FilePath="graph">
      <compilation-unit name="pregel-q03">
          <output-dir compare="Text">pregel-q03</output-dir>
      </compilation-unit>
    </test-case>
  </test-group> -->
  <test-group name="index-join">
    <test-case FilePath="index-join">
      <compilation-unit name="btree-index-nested-loop-join">
        <output-dir compare="Text">btree-index-nested-loop-join</output-dir>
      </compilation-unit>
    </test-case>
    <test-case FilePath="index-join">
      <compilation-unit name="btree-primary-equi-join">
        <output-dir compare="Text">btree-primary-equi-join</output-dir>
      </compilation-unit>
    </test-case>
    <test-case FilePath="index-join">
      <compilation-unit name="btree-secondary-equi-join_01">
        <output-dir compare="Text">btree-secondary-equi-join_01</output-dir>
      </compilation-unit>
    </test-case>
    <test-case FilePath="index-join">
      <compilation-unit name="btree-secondary-equi-join_02">
        <output-dir compare="Text">btree-secondary-equi-join_02</output-dir>
      </compilation-unit>
    </test-case>
    <test-case FilePath="index-join">
      <compilation-unit name="btree-secondary-equi-join_03">
        <output-dir compare="Text">btree-secondary-equi-join_03</output-dir>
      </compilation-unit>
    </test-case>
    <test-case FilePath="index-join">
      <compilation-unit name="btree-secondary-self-equi-join_01">
        <output-dir compare="Text">btree-secondary-self-equi-join_01</output-dir>
      </compilation-unit>
    </test-case>
    <test-case FilePath="index-join">
      <compilation-unit name="rtree-spatial-intersect-point">
        <output-dir compare="Text">rtree-spatial-intersect-point</output-dir>
      </compilation-unit>
    </test-case>
    <test-case FilePath="index-join">
      <compilation-unit name="rtree-spatial-self-intersect-point">
        <output-dir compare="Text">rtree-spatial-self-intersect-point</output-dir>
      </compilation-unit>
    </test-case>
  </test-group>
  <test-group name="index-selection">
    <test-case FilePath="index-selection">
      <compilation-unit name="btree-index-composite-key">
        <output-dir compare="Text">btree-index-composite-key</output-dir>
      </compilation-unit>
    </test-case>
    <test-case FilePath="index-selection">
      <compilation-unit name="btree-index-composite-key-mixed-intervals">
        <output-dir compare="Text">btree-index-composite-key-mixed-intervals</output-dir>
      </compilation-unit>
    </test-case>
    <test-case FilePath="index-selection">
      <compilation-unit name="btree-index-rewrite-multiple">
        <output-dir compare="Text">btree-index-rewrite-multiple</output-dir>
      </compilation-unit>
    </test-case>
    <test-case FilePath="index-selection">
      <compilation-unit name="cust-index-age-nullable">
        <output-dir compare="Text">cust-index-age-nullable</output-dir>
      </compilation-unit>
    </test-case>
    <test-case FilePath="index-selection">
      <compilation-unit name="inverted-index-ngram-contains">
        <output-dir compare="Text">inverted-index-ngram-contains</output-dir>
      </compilation-unit>
    </test-case>
    <test-case FilePath="index-selection">
      <compilation-unit name="inverted-index-ngram-edit-distance-panic">
        <output-dir compare="Text">inverted-index-ngram-edit-distance-panic</output-dir>
      </compilation-unit>
    </test-case>
    <test-case FilePath="index-selection">
      <compilation-unit name="inverted-index-ngram-edit-distance">
        <output-dir compare="Text">inverted-index-ngram-edit-distance</output-dir>
      </compilation-unit>
    </test-case>
    <test-case FilePath="index-selection">
      <compilation-unit name="inverted-index-ngram-edit-distance-word-tokens">
        <output-dir compare="Text">inverted-index-ngram-edit-distance-word-tokens</output-dir>
      </compilation-unit>
    </test-case>
    <test-case FilePath="index-selection">
      <compilation-unit name="inverted-index-ngram-jaccard">
        <output-dir compare="Text">inverted-index-ngram-jaccard</output-dir>
      </compilation-unit>
    </test-case>
    <test-case FilePath="index-selection">
      <compilation-unit name="inverted-index-ngram-edit-distance-contains">
        <output-dir compare="Text">inverted-index-ngram-edit-distance-contains</output-dir>
      </compilation-unit>
    </test-case>
    <test-case FilePath="index-selection">
      <compilation-unit name="inverted-index-olist-edit-distance-panic">
        <output-dir compare="Text">inverted-index-olist-edit-distance-panic</output-dir>
      </compilation-unit>
    </test-case>
    <test-case FilePath="index-selection">
      <compilation-unit name="inverted-index-olist-edit-distance">
        <output-dir compare="Text">inverted-index-olist-edit-distance</output-dir>
      </compilation-unit>
    </test-case>
    <test-case FilePath="index-selection">
      <compilation-unit name="inverted-index-olist-jaccard">
        <output-dir compare="Text">inverted-index-olist-jaccard</output-dir>
      </compilation-unit>
    </test-case>
    <test-case FilePath="index-selection">
      <compilation-unit name="inverted-index-ulist-jaccard">
        <output-dir compare="Text">inverted-index-ulist-jaccard</output-dir>
      </compilation-unit>
    </test-case>
    <test-case FilePath="index-selection">
      <compilation-unit name="inverted-index-word-contains">
        <output-dir compare="Text">inverted-index-word-contains</output-dir>
      </compilation-unit>
    </test-case>
    <test-case FilePath="index-selection">
      <compilation-unit name="inverted-index-word-jaccard">
        <output-dir compare="Text">inverted-index-word-jaccard</output-dir>
      </compilation-unit>
    </test-case>
    <test-case FilePath="index-selection">
      <compilation-unit name="orders-index-custkey-conjunctive-open">
        <output-dir compare="Text">orders-index-custkey-conjunctive-open</output-dir>
      </compilation-unit>
    </test-case>
    <test-case FilePath="index-selection">
      <compilation-unit name="orders-index-custkey-conjunctive">
        <output-dir compare="Text">orders-index-custkey-conjunctive</output-dir>
      </compilation-unit>
    </test-case>
    <test-case FilePath="index-selection">
      <compilation-unit name="orders-index-custkey-open">
        <output-dir compare="Text">orders-index-custkey-open</output-dir>
      </compilation-unit>
    </test-case>
    <test-case FilePath="index-selection">
      <compilation-unit name="orders-index-custkey">
        <output-dir compare="Text">orders-index-custkey</output-dir>
      </compilation-unit>
    </test-case>
    <test-case FilePath="index-selection">
      <compilation-unit name="range-search-open">
        <output-dir compare="Text">range-search-open</output-dir>
      </compilation-unit>
    </test-case>
    <test-case FilePath="index-selection">
      <compilation-unit name="range-search">
        <output-dir compare="Text">range-search</output-dir>
      </compilation-unit>
    </test-case>
    <test-case FilePath="index-selection">
      <compilation-unit name="rtree-secondary-index-nullable">
        <output-dir compare="Text">rtree-secondary-index-nullable</output-dir>
      </compilation-unit>
    </test-case>
    <test-case FilePath="index-selection">
      <compilation-unit name="rtree-secondary-index-open">
        <output-dir compare="Text">rtree-secondary-index-open</output-dir>
      </compilation-unit>
    </test-case>
    <test-case FilePath="index-selection">
      <compilation-unit name="rtree-secondary-index">
        <output-dir compare="Text">rtree-secondary-index</output-dir>
      </compilation-unit>
    </test-case>
    <test-case FilePath="index-selection">
      <compilation-unit name="rtree-secondary-index-circular-query">
        <output-dir compare="Text">rtree-secondary-index-circular-query</output-dir>
      </compilation-unit>
    </test-case>
    <test-case FilePath="index-selection">
      <compilation-unit name="disjunctive-predicate-1">
        <output-dir compare="Text">disjunctive-predicate-1</output-dir>
      </compilation-unit>
    </test-case>
    <test-case FilePath="index-selection">
      <compilation-unit name="intersection">
        <output-dir compare="Text">intersection</output-dir>
      </compilation-unit>
    </test-case>
    <test-case FilePath="index-selection">
      <compilation-unit name="intersection_with_nodegroup">
        <output-dir compare="Text">intersection</output-dir>
      </compilation-unit>
    </test-case>
  </test-group>
  <test-group name="inverted-index-join">
    <test-case FilePath="inverted-index-join">
      <compilation-unit name="ngram-edit-distance">
        <output-dir compare="Text">ngram-edit-distance</output-dir>
      </compilation-unit>
    </test-case>
    <test-case FilePath="inverted-index-join">
      <compilation-unit name="ngram-edit-distance-inline">
        <output-dir compare="Text">ngram-edit-distance-inline</output-dir>
      </compilation-unit>
    </test-case>
    <test-case FilePath="inverted-index-join">
      <compilation-unit name="ngram-jaccard">
        <output-dir compare="Text">ngram-jaccard</output-dir>
      </compilation-unit>
    </test-case>
    <test-case FilePath="inverted-index-join">
      <compilation-unit name="ngram-jaccard-inline">
        <output-dir compare="Text">ngram-jaccard-inline</output-dir>
      </compilation-unit>
    </test-case>
    <test-case FilePath="inverted-index-join">
      <compilation-unit name="olist-edit-distance">
        <output-dir compare="Text">olist-edit-distance</output-dir>
      </compilation-unit>
    </test-case>
    <test-case FilePath="inverted-index-join">
      <compilation-unit name="olist-edit-distance-inline">
        <output-dir compare="Text">olist-edit-distance-inline</output-dir>
      </compilation-unit>
    </test-case>
    <test-case FilePath="inverted-index-join">
      <compilation-unit name="olist-jaccard">
        <output-dir compare="Text">olist-jaccard</output-dir>
      </compilation-unit>
    </test-case>
    <test-case FilePath="inverted-index-join">
      <compilation-unit name="olist-jaccard-inline">
        <output-dir compare="Text">olist-jaccard-inline</output-dir>
      </compilation-unit>
    </test-case>
    <test-case FilePath="inverted-index-join">
      <compilation-unit name="ulist-jaccard">
        <output-dir compare="Text">ulist-jaccard</output-dir>
      </compilation-unit>
    </test-case>
    <test-case FilePath="inverted-index-join">
      <compilation-unit name="ulist-jaccard-inline">
        <output-dir compare="Text">ulist-jaccard-inline</output-dir>
      </compilation-unit>
    </test-case>
    <test-case FilePath="inverted-index-join">
      <compilation-unit name="word-jaccard">
        <output-dir compare="Text">word-jaccard</output-dir>
      </compilation-unit>
    </test-case>
    <test-case FilePath="inverted-index-join">
      <compilation-unit name="word-jaccard-inline">
        <output-dir compare="Text">word-jaccard-inline</output-dir>
      </compilation-unit>
    </test-case>
  </test-group>
  <test-group name="inverted-index-join-noeqjoin">
    <test-case FilePath="inverted-index-join-noeqjoin">
      <compilation-unit name="ngram-edit-distance">
        <output-dir compare="Text">ngram-edit-distance</output-dir>
      </compilation-unit>
    </test-case>
    <test-case FilePath="inverted-index-join-noeqjoin">
      <compilation-unit name="ngram-edit-distance-inline">
        <output-dir compare="Text">ngram-edit-distance-inline</output-dir>
      </compilation-unit>
    </test-case>
    <test-case FilePath="inverted-index-join-noeqjoin">
      <compilation-unit name="ngram-jaccard">
        <output-dir compare="Text">ngram-jaccard</output-dir>
      </compilation-unit>
    </test-case>
    <test-case FilePath="inverted-index-join-noeqjoin">
      <compilation-unit name="ngram-jaccard-inline">
        <output-dir compare="Text">ngram-jaccard-inline</output-dir>
      </compilation-unit>
    </test-case>
    <test-case FilePath="inverted-index-join-noeqjoin">
      <compilation-unit name="olist-edit-distance">
        <output-dir compare="Text">olist-edit-distance</output-dir>
      </compilation-unit>
    </test-case>
    <test-case FilePath="inverted-index-join-noeqjoin">
      <compilation-unit name="olist-edit-distance-inline">
        <output-dir compare="Text">olist-edit-distance-inline</output-dir>
      </compilation-unit>
    </test-case>
    <test-case FilePath="inverted-index-join-noeqjoin">
      <compilation-unit name="olist-jaccard">
        <output-dir compare="Text">olist-jaccard</output-dir>
      </compilation-unit>
    </test-case>
    <test-case FilePath="inverted-index-join-noeqjoin">
      <compilation-unit name="olist-jaccard-inline">
        <output-dir compare="Text">olist-jaccard-inline</output-dir>
      </compilation-unit>
    </test-case>
    <test-case FilePath="inverted-index-join-noeqjoin">
      <compilation-unit name="ulist-jaccard">
        <output-dir compare="Text">ulist-jaccard</output-dir>
      </compilation-unit>
    </test-case>
    <test-case FilePath="inverted-index-join-noeqjoin">
      <compilation-unit name="ulist-jaccard-inline">
        <output-dir compare="Text">ulist-jaccard-inline</output-dir>
      </compilation-unit>
    </test-case>
    <test-case FilePath="inverted-index-join-noeqjoin">
      <compilation-unit name="word-jaccard">
        <output-dir compare="Text">word-jaccard</output-dir>
      </compilation-unit>
    </test-case>
    <test-case FilePath="inverted-index-join-noeqjoin">
      <compilation-unit name="word-jaccard-inline">
        <output-dir compare="Text">word-jaccard-inline</output-dir>
      </compilation-unit>
    </test-case>
  </test-group>
  <test-group name="list">
    <test-case FilePath="list">
      <compilation-unit name="any-collection-member_01">
        <output-dir compare="Text">any-collection-member_01</output-dir>
      </compilation-unit>
    </test-case>
    <test-case FilePath="list">
      <compilation-unit name="get-item_01">
        <output-dir compare="Text">get-item_01</output-dir>
      </compilation-unit>
    </test-case>
    <test-case FilePath="list">
      <compilation-unit name="get-item_02">
        <output-dir compare="Text">get-item_02</output-dir>
      </compilation-unit>
    </test-case>
    <test-case FilePath="list">
      <compilation-unit name="len_01">
        <output-dir compare="Text">len_01</output-dir>
      </compilation-unit>
    </test-case>
    <test-case FilePath="list">
      <compilation-unit name="len_null_01">
        <output-dir compare="Text">len_null_01</output-dir>
      </compilation-unit>
    </test-case>
    <test-case FilePath="list">
      <compilation-unit name="listify_01">
        <output-dir compare="Text">listify_01</output-dir>
      </compilation-unit>
    </test-case>
    <test-case FilePath="list">
      <compilation-unit name="listify_02">
        <output-dir compare="Text">listify_02</output-dir>
      </compilation-unit>
    </test-case>
    <test-case FilePath="list">
      <compilation-unit name="listify_03">
        <output-dir compare="Text">listify_03</output-dir>
      </compilation-unit>
    </test-case>
    <test-case FilePath="list">
      <compilation-unit name="ordered-list-constructor_01">
        <output-dir compare="Text">ordered-list-constructor_01</output-dir>
      </compilation-unit>
    </test-case>
    <test-case FilePath="list">
      <compilation-unit name="ordered-list-constructor_02">
        <output-dir compare="Text">ordered-list-constructor_02</output-dir>
      </compilation-unit>
    </test-case>
    <test-case FilePath="list">
      <compilation-unit name="ordered-list-constructor_03">
        <output-dir compare="Text">ordered-list-constructor_03</output-dir>
      </compilation-unit>
    </test-case>
    <test-case FilePath="list">
      <compilation-unit name="ordered-list-constructor_04">
        <output-dir compare="Text">ordered-list-constructor_04</output-dir>
      </compilation-unit>
    </test-case>
    <test-case FilePath="list">
      <compilation-unit name="scan-collection_01">
        <output-dir compare="Text">scan-collection_01</output-dir>
      </compilation-unit>
    </test-case>
    <!--
    <test-case FilePath="list">
      <compilation-unit name="union_01">
        <output-dir compare="Text">union_01</output-dir>
      </compilation-unit>
    </test-case>
    <test-case FilePath="list">
      <compilation-unit name="union_02">
        <output-dir compare="Text">union_02</output-dir>
      </compilation-unit>
    </test-case>
     -->
    <test-case FilePath="list">
      <compilation-unit name="unordered-list-constructor_01">
        <output-dir compare="Text">unordered-list-constructor_01</output-dir>
      </compilation-unit>
    </test-case>
    <test-case FilePath="list">
      <compilation-unit name="unordered-list-constructor_02">
        <output-dir compare="Text">unordered-list-constructor_02</output-dir>
      </compilation-unit>
    </test-case>
    <test-case FilePath="list">
      <compilation-unit name="unordered-list-constructor_03">
        <output-dir compare="Text">unordered-list-constructor_03</output-dir>
      </compilation-unit>
    </test-case>
    <test-case FilePath="list">
      <compilation-unit name="unordered-list-constructor_04">
        <output-dir compare="Text">unordered-list-constructor_04</output-dir>
      </compilation-unit>
    </test-case>
    <test-case FilePath="list">
      <compilation-unit name="query-issue428">
        <output-dir compare="Text">query-issue428</output-dir>
      </compilation-unit>
    </test-case>
    <test-case FilePath="list">
      <compilation-unit name="query-ASTERIXDB-673">
        <output-dir compare="Text">query-ASTERIXDB-673</output-dir>
      </compilation-unit>
    </test-case>
  </test-group>
  <test-group name="meta">
    <test-case FilePath="meta">
      <compilation-unit name="query_dataset_with_meta-1">
        <output-dir compare="Text">query_dataset_with_meta-1</output-dir>
      </compilation-unit>
    </test-case>
    <test-case FilePath="meta">
      <compilation-unit name="query_dataset_with_meta-2">
        <output-dir compare="Text">query_dataset_with_meta-2</output-dir>
      </compilation-unit>
    </test-case>
    <test-case FilePath="meta">
      <compilation-unit name="query_dataset_with_meta_primary_index-1">
        <output-dir compare="Text">query_dataset_with_meta_primary_index-1</output-dir>
      </compilation-unit>
    </test-case>
    <test-case FilePath="meta">
      <compilation-unit name="query_dataset_with_meta_failure">
        <output-dir compare="Text">query_dataset_with_meta_failure</output-dir>
        <expected-error>org.apache.hyracks.algebricks.common.exceptions.AlgebricksException: Cannot resolve to ambiguity on the meta function call -- there are more than once dataset choices!</expected-error>
      </compilation-unit>
    </test-case>
  </test-group>
  <test-group name="misc">
    <test-case FilePath="misc">
      <compilation-unit name="partition-by-nonexistent-field"> <!-- Seriously?? 3 expected errors -->
        <output-dir compare="Text">partition-by-nonexistent-field</output-dir>
        <expected-error>java.lang.NullPointerException</expected-error>
        <expected-error>org.apache.hyracks.algebricks.common.exceptions.AlgebricksException: Cannot find dataset</expected-error>
        <expected-error>org.apache.hyracks.algebricks.common.exceptions.AlgebricksException: Could not find dataset</expected-error>
      </compilation-unit>
    </test-case>
    <test-case FilePath="misc">
      <compilation-unit name="float_01">
        <output-dir compare="Text">float_01</output-dir>
      </compilation-unit>
    </test-case>
    <test-case FilePath="misc">
      <compilation-unit name="flushtest">
        <output-dir compare="Text">flushtest</output-dir>
      </compilation-unit>
    </test-case>
    <test-case FilePath="misc">
      <compilation-unit name="groupby-orderby-count">
        <output-dir compare="Text">groupby-orderby-count</output-dir>
      </compilation-unit>
    </test-case>
    <test-case FilePath="misc">
      <compilation-unit name="ifthenelse_01">
        <output-dir compare="Text">ifthenelse_01</output-dir>
      </compilation-unit>
    </test-case>
    <test-case FilePath="misc">
      <compilation-unit name="is-null_01">
        <output-dir compare="Text">is-null_01</output-dir>
      </compilation-unit>
    </test-case>
    <test-case FilePath="misc">
      <compilation-unit name="nested-loop-join_01">
        <output-dir compare="Text">nested-loop-join_01</output-dir>
      </compilation-unit>
    </test-case>
    <test-case FilePath="misc">
      <compilation-unit name="query_issue267">
        <output-dir compare="Text">query_issue267</output-dir>
      </compilation-unit>
    </test-case>
    <test-case FilePath="misc">
      <compilation-unit name="stable_sort">
        <output-dir compare="Text">stable_sort</output-dir>
      </compilation-unit>
    </test-case>
    <!--
     <test-case FilePath="misc">
       <compilation-unit name="range_01">
         <output-dir compare="Text">range_01</output-dir>
       </compilation-unit>
     </test-case>
    -->
    <!--
    <test-case FilePath="misc">
      <compilation-unit name="tid_01">
        <output-dir compare="Text">tid_01</output-dir>
      </compilation-unit>
    </test-case>
    -->
    <test-case FilePath="misc">
      <compilation-unit name="year_01">
        <output-dir compare="Text">year_01</output-dir>
      </compilation-unit>
    </test-case>
    <test-case FilePath="misc">
      <compilation-unit name="string_eq_01">
        <output-dir compare="Text">string_eq_01</output-dir>
      </compilation-unit>
    </test-case>
    <test-case FilePath="misc">
      <compilation-unit name="prefix-search">
        <output-dir compare="Text">prefix-search</output-dir>
      </compilation-unit>
    </test-case>
    <test-case FilePath="misc">
      <compilation-unit name="query-ASTERIXDB-865">
        <output-dir compare="Text">query-ASTERIXDB-865</output-dir>
      </compilation-unit>
    </test-case>
    <test-case FilePath="misc">
      <compilation-unit name="query-ASTERIXDB-1203">
        <output-dir compare="Text">query-ASTERIXDB-1203</output-dir>
      </compilation-unit>
    </test-case>
  </test-group>
  <test-group name="open-index-enforced">
    <test-group name="open-index-enforced/error-checking">
      <test-case FilePath="open-index-enforced/error-checking">
        <compilation-unit name="index-on-closed-type">
          <output-dir compare="Text">index-on-closed-type</output-dir>
          <expected-error>org.apache.hyracks.algebricks.common.exceptions.AlgebricksException: Typed index on "[value]" field could be created only for open datatype</expected-error>
        </compilation-unit>
      </test-case>
      <test-case FilePath="open-index-enforced/error-checking">
        <compilation-unit name="index-type-collision">
          <output-dir compare="Text">index-type-collision</output-dir>
          <expected-error>org.apache.asterix.common.exceptions.AsterixException: Cannot create index testIdx2 , enforced index testIdx1 on field "[value]" is already defined with type "[INT32]"</expected-error>
        </compilation-unit>
      </test-case>
      <test-case FilePath="open-index-enforced/error-checking">
        <compilation-unit name="index-type-promotion-collision">
          <output-dir compare="Text">index-type-promotion-collision</output-dir>
          <expected-error>org.apache.asterix.common.exceptions.AsterixException: Cannot create index testIdx2 , enforced index testIdx1 on field "[value]" is already defined with type "[INT64]"</expected-error>
        </compilation-unit>
      </test-case>
      <test-case FilePath="open-index-enforced/error-checking">
        <compilation-unit name="missing-enforce-statement">
          <output-dir compare="Text">missing-enforce-statement</output-dir>
          <expected-error>org.apache.hyracks.algebricks.common.exceptions.AlgebricksException: Cannot create typed index on "[value]" field without enforcing it's type</expected-error>
        </compilation-unit>
      </test-case>
      <test-case FilePath="open-index-enforced/error-checking">
        <compilation-unit name="record-type-collision">
          <output-dir compare="Text">record-type-collision</output-dir>
          <expected-error>org.apache.asterix.common.exceptions.AsterixException: A field "[value]" is already defined with the type "STRING"</expected-error>
        </compilation-unit>
      </test-case>
    </test-group>
    <test-group name="open-index-enforced/index-join">
      <test-case FilePath="open-index-enforced/index-join">
        <compilation-unit name="btree-secondary-equi-join">
          <output-dir compare="Text">btree-secondary-equi-join</output-dir>
        </compilation-unit>
      </test-case>
      <test-case FilePath="open-index-enforced/index-join">
        <compilation-unit name="ngram-edit-distance">
          <output-dir compare="Text">ngram-edit-distance</output-dir>
        </compilation-unit>
      </test-case>
      <test-case FilePath="open-index-enforced/index-join">
        <compilation-unit name="ngram-edit-distance-inline">
          <output-dir compare="Text">ngram-edit-distance-inline</output-dir>
        </compilation-unit>
      </test-case>
      <test-case FilePath="open-index-enforced/index-join">
        <compilation-unit name="ngram-jaccard">
          <output-dir compare="Text">ngram-jaccard</output-dir>
        </compilation-unit>
      </test-case>
      <test-case FilePath="open-index-enforced/index-join">
        <compilation-unit name="ngram-jaccard-inline">
          <output-dir compare="Text">ngram-jaccard-inline</output-dir>
        </compilation-unit>
      </test-case>
      <test-case FilePath="open-index-enforced/index-join">
        <compilation-unit name="rtree-spatial-intersect-point">
          <output-dir compare="Text">rtree-spatial-intersect-point</output-dir>
        </compilation-unit>
      </test-case>
      <test-case FilePath="open-index-enforced/index-join">
        <compilation-unit name="word-jaccard">
          <output-dir compare="Text">word-jaccard</output-dir>
        </compilation-unit>
      </test-case>
      <test-case FilePath="open-index-enforced/index-join">
        <compilation-unit name="word-jaccard-inline">
          <output-dir compare="Text">word-jaccard-inline</output-dir>
        </compilation-unit>
      </test-case>
    </test-group>
    <test-group name="open-index-enforced/index-leftouterjoin">
      <test-case FilePath="open-index-enforced/index-leftouterjoin">
        <compilation-unit name="probe-pidx-with-join-btree-sidx1">
          <output-dir compare="Text">probe-pidx-with-join-btree-sidx1</output-dir>
        </compilation-unit>
      </test-case>
      <test-case FilePath="open-index-enforced/index-leftouterjoin">
        <compilation-unit name="probe-pidx-with-join-btree-sidx2">
          <output-dir compare="Text">probe-pidx-with-join-btree-sidx2</output-dir>
        </compilation-unit>
      </test-case>
      <test-case FilePath="open-index-enforced/index-leftouterjoin">
        <compilation-unit name="probe-pidx-with-join-invidx-sidx1">
          <output-dir compare="Text">probe-pidx-with-join-invidx-sidx1</output-dir>
        </compilation-unit>
      </test-case>
      <test-case FilePath="open-index-enforced/index-leftouterjoin">
        <compilation-unit name="probe-pidx-with-join-invidx-sidx2">
          <output-dir compare="Text">probe-pidx-with-join-invidx-sidx2</output-dir>
        </compilation-unit>
      </test-case>
      <test-case FilePath="open-index-enforced/index-leftouterjoin">
        <compilation-unit name="probe-pidx-with-join-rtree-sidx1">
          <output-dir compare="Text">probe-pidx-with-join-rtree-sidx1</output-dir>
        </compilation-unit>
      </test-case>
      <test-case FilePath="open-index-enforced/index-leftouterjoin">
        <compilation-unit name="probe-pidx-with-join-rtree-sidx2">
          <output-dir compare="Text">probe-pidx-with-join-rtree-sidx2</output-dir>
        </compilation-unit>
      </test-case>
    </test-group>
    <test-group name="open-index-enforced/index-selection">
      <test-case FilePath="open-index-enforced/index-selection">
        <compilation-unit name="btree-index-composite-key">
          <output-dir compare="Text">btree-index-composite-key</output-dir>
        </compilation-unit>
      </test-case>
      <test-case FilePath="open-index-enforced/index-selection">
        <compilation-unit name="btree-index-composite-key-mixed-intervals">
          <output-dir compare="Text">btree-index-composite-key-mixed-intervals</output-dir>
        </compilation-unit>
      </test-case>
      <test-case FilePath="open-index-enforced/index-selection">
        <compilation-unit name="btree-index-rewrite-multiple">
          <output-dir compare="Text">btree-index-rewrite-multiple</output-dir>
        </compilation-unit>
      </test-case>
      <test-case FilePath="open-index-enforced/index-selection">
        <compilation-unit name="inverted-index-ngram-contains">
          <output-dir compare="Text">inverted-index-ngram-contains</output-dir>
        </compilation-unit>
      </test-case>
      <test-case FilePath="open-index-enforced/index-selection">
        <compilation-unit name="inverted-index-ngram-edit-distance">
          <output-dir compare="Text">inverted-index-ngram-edit-distance</output-dir>
        </compilation-unit>
      </test-case>
      <test-case FilePath="open-index-enforced/index-selection">
        <compilation-unit name="inverted-index-ngram-edit-distance-contains">
          <output-dir compare="Text">inverted-index-ngram-edit-distance-contains</output-dir>
        </compilation-unit>
      </test-case>
      <test-case FilePath="open-index-enforced/index-selection">
        <compilation-unit name="inverted-index-ngram-edit-distance-panic">
          <output-dir compare="Text">inverted-index-ngram-edit-distance-panic</output-dir>
        </compilation-unit>
      </test-case>
      <test-case FilePath="open-index-enforced/index-selection">
        <compilation-unit name="inverted-index-ngram-edit-distance-word-tokens">
          <output-dir compare="Text">inverted-index-ngram-edit-distance-word-tokens</output-dir>
        </compilation-unit>
      </test-case>
      <test-case FilePath="open-index-enforced/index-selection">
        <compilation-unit name="inverted-index-ngram-jaccard">
          <output-dir compare="Text">inverted-index-ngram-jaccard</output-dir>
        </compilation-unit>
      </test-case>
      <test-case FilePath="open-index-enforced/index-selection">
        <compilation-unit name="inverted-index-word-contains">
          <output-dir compare="Text">inverted-index-word-contains</output-dir>
        </compilation-unit>
      </test-case>
      <test-case FilePath="open-index-enforced/index-selection">
        <compilation-unit name="inverted-index-word-jaccard">
          <output-dir compare="Text">inverted-index-word-jaccard</output-dir>
        </compilation-unit>
      </test-case>
      <test-case FilePath="open-index-enforced/index-selection">
        <compilation-unit name="multi-index">
          <output-dir compare="Text">multi-index</output-dir>
        </compilation-unit>
      </test-case>
      <test-case FilePath="open-index-enforced/index-selection">
        <compilation-unit name="multi-index-composite-key">
          <output-dir compare="Text">multi-index-composite-key</output-dir>
        </compilation-unit>
      </test-case>
      <test-case FilePath="open-index-enforced/index-selection">
        <compilation-unit name="orders-index-custkey">
          <output-dir compare="Text">orders-index-custkey</output-dir>
        </compilation-unit>
      </test-case>
      <test-case FilePath="open-index-enforced/index-selection">
        <compilation-unit name="orders-index-custkey-conjunctive">
          <output-dir compare="Text">orders-index-custkey-conjunctive</output-dir>
        </compilation-unit>
      </test-case>
      <test-case FilePath="open-index-enforced/index-selection">
        <compilation-unit name="range-search">
          <output-dir compare="Text">range-search</output-dir>
        </compilation-unit>
      </test-case>
      <test-case FilePath="open-index-enforced/index-selection">
        <compilation-unit name="rtree-secondary-index">
          <output-dir compare="Text">rtree-secondary-index</output-dir>
        </compilation-unit>
      </test-case>
    </test-group>
    <test-group name="open-index-enforced/external-indexing">
      <test-case FilePath="open-index-enforced/external-indexing">
        <compilation-unit name="adm-format">
          <output-dir compare="Text">adm-format</output-dir>
        </compilation-unit>
      </test-case>
      <test-case FilePath="open-index-enforced/external-indexing">
        <compilation-unit name="rtree-index">
          <output-dir compare="Text">rtree-index</output-dir>
        </compilation-unit>
      </test-case>
      <test-case FilePath="open-index-enforced/external-indexing">
        <compilation-unit name="leftouterjoin">
          <output-dir compare="Text">leftouterjoin</output-dir>
        </compilation-unit>
      </test-case>
      <test-case FilePath="open-index-enforced/external-indexing">
        <compilation-unit name="leftouterjoin-rtree">
          <output-dir compare="Text">leftouterjoin-rtree</output-dir>
        </compilation-unit>
      </test-case>
    </test-group>
  </test-group>
  <test-group name="nested-open-index">
    <test-group name="nested-open-index/index-join">
      <test-case FilePath="index-join">
        <compilation-unit name="btree-secondary-equi-join">
          <output-dir compare="Text">btree-secondary-equi-join</output-dir>
        </compilation-unit>
      </test-case>
      <test-case FilePath="nested-open-index/index-join">
        <compilation-unit name="ngram-edit-distance">
          <output-dir compare="Text">ngram-edit-distance</output-dir>
        </compilation-unit>
      </test-case>
      <test-case FilePath="nested-open-index/index-join">
        <compilation-unit name="ngram-edit-distance-inline">
          <output-dir compare="Text">ngram-edit-distance-inline</output-dir>
        </compilation-unit>
      </test-case>
      <test-case FilePath="nested-open-index/index-join">
        <compilation-unit name="ngram-jaccard">
          <output-dir compare="Text">ngram-jaccard</output-dir>
        </compilation-unit>
      </test-case>
      <test-case FilePath="nested-open-index/index-join">
        <compilation-unit name="ngram-jaccard-inline">
          <output-dir compare="Text">ngram-jaccard-inline</output-dir>
        </compilation-unit>
      </test-case>
      <test-case FilePath="nested-open-index/index-join">
        <compilation-unit name="rtree-spatial-intersect-point">
          <output-dir compare="Text">rtree-spatial-intersect-point</output-dir>
        </compilation-unit>
      </test-case>
      <test-case FilePath="nested-open-index/index-join">
        <compilation-unit name="word-jaccard">
          <output-dir compare="Text">word-jaccard</output-dir>
        </compilation-unit>
      </test-case>
      <test-case FilePath="nested-open-index/index-join">
        <compilation-unit name="word-jaccard-inline">
          <output-dir compare="Text">word-jaccard-inline</output-dir>
        </compilation-unit>
      </test-case>
    </test-group>
    <test-group name="nested-open-index/index-leftouterjoin">
      <test-case FilePath="nested-open-index/index-leftouterjoin">
        <compilation-unit name="probe-pidx-with-join-btree-sidx1">
          <output-dir compare="Text">probe-pidx-with-join-btree-sidx1</output-dir>
        </compilation-unit>
      </test-case>
      <test-case FilePath="nested-open-index/index-leftouterjoin">
        <compilation-unit name="probe-pidx-with-join-btree-sidx2">
          <output-dir compare="Text">probe-pidx-with-join-btree-sidx2</output-dir>
        </compilation-unit>
      </test-case>
      <test-case FilePath="nested-open-index/index-leftouterjoin">
        <compilation-unit name="probe-pidx-with-join-invidx-sidx1">
          <output-dir compare="Text">probe-pidx-with-join-invidx-sidx1</output-dir>
        </compilation-unit>
      </test-case>
      <test-case FilePath="nested-open-index/index-leftouterjoin">
        <compilation-unit name="probe-pidx-with-join-invidx-sidx2">
          <output-dir compare="Text">probe-pidx-with-join-invidx-sidx2</output-dir>
        </compilation-unit>
      </test-case>
      <test-case FilePath="nested-open-index/index-leftouterjoin">
        <compilation-unit name="probe-pidx-with-join-rtree-sidx1">
          <output-dir compare="Text">probe-pidx-with-join-rtree-sidx1</output-dir>
        </compilation-unit>
      </test-case>
      <test-case FilePath="nested-open-index/index-leftouterjoin">
        <compilation-unit name="probe-pidx-with-join-rtree-sidx2">
          <output-dir compare="Text">probe-pidx-with-join-rtree-sidx2</output-dir>
        </compilation-unit>
      </test-case>
    </test-group>
    <test-group name="nested-open-index/index-selection">
      <test-case FilePath="nested-open-index/index-selection">
        <compilation-unit name="btree-index-composite-key">
          <output-dir compare="Text">btree-index-composite-key</output-dir>
        </compilation-unit>
      </test-case>
      <test-case FilePath="nested-open-index/index-selection">
        <compilation-unit name="btree-index-composite-key-mixed-intervals">
          <output-dir compare="Text">btree-index-composite-key-mixed-intervals</output-dir>
        </compilation-unit>
      </test-case>
      <test-case FilePath="nested-open-index/index-selection">
        <compilation-unit name="btree-index-rewrite-multiple">
          <output-dir compare="Text">btree-index-rewrite-multiple</output-dir>
        </compilation-unit>
      </test-case>
      <test-case FilePath="nested-open-index/index-selection">
        <compilation-unit name="inverted-index-ngram-contains">
          <output-dir compare="Text">inverted-index-ngram-contains</output-dir>
        </compilation-unit>
      </test-case>
      <test-case FilePath="nested-open-index/index-selection">
        <compilation-unit name="inverted-index-ngram-edit-distance">
          <output-dir compare="Text">inverted-index-ngram-edit-distance</output-dir>
        </compilation-unit>
      </test-case>
      <test-case FilePath="nested-open-index/index-selection">
        <compilation-unit name="inverted-index-ngram-edit-distance-contains">
          <output-dir compare="Text">inverted-index-ngram-edit-distance-contains</output-dir>
        </compilation-unit>
      </test-case>
      <test-case FilePath="nested-open-index/index-selection">
        <compilation-unit name="inverted-index-ngram-edit-distance-panic">
          <output-dir compare="Text">inverted-index-ngram-edit-distance-panic</output-dir>
        </compilation-unit>
      </test-case>
      <test-case FilePath="nested-open-index/index-selection">
        <compilation-unit name="inverted-index-ngram-edit-distance-work-tokens">
          <output-dir compare="Text">inverted-index-ngram-edit-distance-word-tokens</output-dir>
        </compilation-unit>
      </test-case>
      <test-case FilePath="nested-open-index/index-selection">
        <compilation-unit name="inverted-index-ngram-jaccard">
          <output-dir compare="Text">inverted-index-ngram-jaccard</output-dir>
        </compilation-unit>
      </test-case>
      <test-case FilePath="nested-open-index/index-selection">
        <compilation-unit name="inverted-index-word-contains">
          <output-dir compare="Text">inverted-index-word-contains</output-dir>
        </compilation-unit>
      </test-case>
      <test-case FilePath="nested-open-index/index-selection">
        <compilation-unit name="inverted-index-word-jaccard">
          <output-dir compare="Text">inverted-index-word-jaccard</output-dir>
        </compilation-unit>
      </test-case>
      <test-case FilePath="nested-open-index/index-selection">
        <compilation-unit name="orders-index-custkey">
          <output-dir compare="Text">orders-index-custkey</output-dir>
        </compilation-unit>
      </test-case>
      <test-case FilePath="nested-open-index/index-selection">
        <compilation-unit name="orders-index-custkey-conjunctive">
          <output-dir compare="Text">orders-index-custkey-conjunctive</output-dir>
        </compilation-unit>
      </test-case>
      <test-case FilePath="nested-open-index/index-selection">
        <compilation-unit name="range-search">
          <output-dir compare="Text">range-search</output-dir>
        </compilation-unit>
      </test-case>
      <test-case FilePath="nested-open-index/index-selection">
        <compilation-unit name="rtree-secondary-index">
          <output-dir compare="Text">rtree-secondary-index</output-dir>
        </compilation-unit>
      </test-case>
    </test-group>
    <test-group name="nested-open-index/external-indexing">
      <test-case FilePath="nested-open-index/external-indexing">
        <compilation-unit name="adm-format">
          <output-dir compare="Text">adm-format</output-dir>
        </compilation-unit>
      </test-case>
      <test-case FilePath="nested-open-index/external-indexing">
        <compilation-unit name="rtree-index">
          <output-dir compare="Text">rtree-index</output-dir>
        </compilation-unit>
      </test-case>
      <test-case FilePath="nested-open-index/external-indexing">
        <compilation-unit name="leftouterjoin">
          <output-dir compare="Text">leftouterjoin</output-dir>
        </compilation-unit>
      </test-case>
      <test-case FilePath="nested-open-index/external-indexing">
        <compilation-unit name="leftouterjoin-rtree">
          <output-dir compare="Text">leftouterjoin-rtree</output-dir>
        </compilation-unit>
      </test-case>
    </test-group>
    <test-group name="highly-open-highly-nested">
      <test-case FilePath="nested-open-index/highly-open-highly-nested">
        <compilation-unit name="bottom-closed-top-closed">
          <output-dir compare="Text">bottom-closed-top-closed</output-dir>
        </compilation-unit>
      </test-case>
      <test-case FilePath="nested-open-index/highly-open-highly-nested">
        <compilation-unit name="bottom-closed-top-open">
          <output-dir compare="Text">bottom-closed-top-open</output-dir>
        </compilation-unit>
      </test-case>
      <test-case FilePath="nested-open-index/highly-open-highly-nested">
        <compilation-unit name="bottom-open-top-closed">
          <output-dir compare="Text">bottom-open-top-closed</output-dir>
        </compilation-unit>
      </test-case>
      <test-case FilePath="nested-open-index/highly-open-highly-nested">
        <compilation-unit name="bottom-open-top-open">
          <output-dir compare="Text">bottom-open-top-open</output-dir>
        </compilation-unit>
      </test-case>
    </test-group>
  </test-group>
  <test-group name="nested-index">
    <test-group name="nested-index/index-join">
      <test-case FilePath="nested-index/index-join">
        <compilation-unit name="btree-primary-equi-join">
          <output-dir compare="Text">btree-primary-equi-join</output-dir>
        </compilation-unit>
      </test-case>
      <test-case FilePath="nested-index/index-join">
        <compilation-unit name="btree-secondary-equi-join">
          <output-dir compare="Text">btree-secondary-equi-join</output-dir>
        </compilation-unit>
      </test-case>
      <test-case FilePath="nested-index/index-join">
        <compilation-unit name="ngram-edit-distance">
          <output-dir compare="Text">ngram-edit-distance</output-dir>
        </compilation-unit>
      </test-case>
      <test-case FilePath="nested-index/index-join">
        <compilation-unit name="ngram-edit-distance-inline">
          <output-dir compare="Text">ngram-edit-distance-inline</output-dir>
        </compilation-unit>
      </test-case>
      <test-case FilePath="nested-index/index-join">
        <compilation-unit name="ngram-jaccard">
          <output-dir compare="Text">ngram-jaccard</output-dir>
        </compilation-unit>
      </test-case>
      <test-case FilePath="nested-index/index-join">
        <compilation-unit name="ngram-jaccard-inline">
          <output-dir compare="Text">ngram-jaccard-inline</output-dir>
        </compilation-unit>
      </test-case>
      <test-case FilePath="nested-index/index-join">
        <compilation-unit name="rtree-spatial-intersect-point">
          <output-dir compare="Text">rtree-spatial-intersect-point</output-dir>
        </compilation-unit>
      </test-case>
      <test-case FilePath="nested-index/index-join">
        <compilation-unit name="word-jaccard">
          <output-dir compare="Text">word-jaccard</output-dir>
        </compilation-unit>
      </test-case>
      <test-case FilePath="nested-index/index-join">
        <compilation-unit name="word-jaccard-inline">
          <output-dir compare="Text">word-jaccard-inline</output-dir>
        </compilation-unit>
      </test-case>
    </test-group>
    <test-group name="nested-index/index-leftouterjoin">
      <test-case FilePath="nested-index/index-leftouterjoin">
        <compilation-unit name="probe-pidx-with-join-btree-sidx1">
          <output-dir compare="Text">probe-pidx-with-join-btree-sidx1</output-dir>
        </compilation-unit>
      </test-case>
      <test-case FilePath="nested-index/index-leftouterjoin">
        <compilation-unit name="probe-pidx-with-join-btree-sidx2">
          <output-dir compare="Text">probe-pidx-with-join-btree-sidx2</output-dir>
        </compilation-unit>
      </test-case>
      <test-case FilePath="nested-index/index-leftouterjoin">
        <compilation-unit name="probe-pidx-with-join-invidx-sidx1">
          <output-dir compare="Text">probe-pidx-with-join-invidx-sidx1</output-dir>
        </compilation-unit>
      </test-case>
      <test-case FilePath="nested-index/index-leftouterjoin">
        <compilation-unit name="probe-pidx-with-join-invidx-sidx2">
          <output-dir compare="Text">probe-pidx-with-join-invidx-sidx2</output-dir>
        </compilation-unit>
      </test-case>
      <test-case FilePath="nested-index/index-leftouterjoin">
        <compilation-unit name="probe-pidx-with-join-rtree-sidx1">
          <output-dir compare="Text">probe-pidx-with-join-rtree-sidx1</output-dir>
        </compilation-unit>
      </test-case>
      <test-case FilePath="nested-index/index-leftouterjoin">
        <compilation-unit name="probe-pidx-with-join-rtree-sidx2">
          <output-dir compare="Text">probe-pidx-with-join-rtree-sidx2</output-dir>
        </compilation-unit>
      </test-case>
    </test-group>
    <test-group name="nested-index/index-selection">
      <test-case FilePath="nested-index/index-selection">
        <compilation-unit name="btree-index-composite-key">
          <output-dir compare="Text">btree-index-composite-key</output-dir>
        </compilation-unit>
      </test-case>
      <test-case FilePath="nested-index/index-selection">
        <compilation-unit name="btree-index-composite-key-mixed-intervals">
          <output-dir compare="Text">btree-index-composite-key-mixed-intervals</output-dir>
        </compilation-unit>
      </test-case>
      <test-case FilePath="nested-index/index-selection">
        <compilation-unit name="btree-index-rewrite-multiple">
          <output-dir compare="Text">btree-index-rewrite-multiple</output-dir>
        </compilation-unit>
      </test-case>
      <test-case FilePath="nested-index/index-selection">
        <compilation-unit name="cust-index-age-nullable">
          <output-dir compare="Text">cust-index-age-nullable</output-dir>
        </compilation-unit>
      </test-case>
      <test-case FilePath="nested-index/index-selection">
        <compilation-unit name="inverted-index-ngram-contains">
          <output-dir compare="Text">inverted-index-ngram-contains</output-dir>
        </compilation-unit>
      </test-case>
      <test-case FilePath="nested-index/index-selection">
        <compilation-unit name="inverted-index-ngram-edit-distance">
          <output-dir compare="Text">inverted-index-ngram-edit-distance</output-dir>
        </compilation-unit>
      </test-case>
      <test-case FilePath="nested-index/index-selection">
        <compilation-unit name="inverted-index-ngram-edit-distance-contains">
          <output-dir compare="Text">inverted-index-ngram-edit-distance-contains</output-dir>
        </compilation-unit>
      </test-case>
      <test-case FilePath="nested-index/index-selection">
        <compilation-unit name="inverted-index-ngram-edit-distance-panic">
          <output-dir compare="Text">inverted-index-ngram-edit-distance-panic</output-dir>
        </compilation-unit>
      </test-case>
      <test-case FilePath="nested-index/index-selection">
        <compilation-unit name="inverted-index-ngram-edit-distance-word-tokens">
          <output-dir compare="Text">inverted-index-ngram-edit-distance-word-tokens</output-dir>
        </compilation-unit>
      </test-case>
      <test-case FilePath="nested-index/index-selection">
        <compilation-unit name="inverted-index-ngram-jaccard">
          <output-dir compare="Text">inverted-index-ngram-jaccard</output-dir>
        </compilation-unit>
      </test-case>
      <test-case FilePath="nested-index/index-selection">
        <compilation-unit name="inverted-index-olist-edit-distance">
          <output-dir compare="Text">inverted-index-olist-edit-distance</output-dir>
        </compilation-unit>
      </test-case>
      <test-case FilePath="nested-index/index-selection">
        <compilation-unit name="inverted-index-olist-edit-distance-panic">
          <output-dir compare="Text">inverted-index-olist-edit-distance-panic</output-dir>
        </compilation-unit>
      </test-case>
      <test-case FilePath="nested-index/index-selection">
        <compilation-unit name="inverted-index-olist-jaccard">
          <output-dir compare="Text">inverted-index-olist-jaccard</output-dir>
        </compilation-unit>
      </test-case>
      <test-case FilePath="nested-index/index-selection">
        <compilation-unit name="inverted-index-ulist-jaccard">
          <output-dir compare="Text">inverted-index-ulist-jaccard</output-dir>
        </compilation-unit>
      </test-case>
      <test-case FilePath="nested-index/index-selection">
        <compilation-unit name="inverted-index-word-contains">
          <output-dir compare="Text">inverted-index-word-contains</output-dir>
        </compilation-unit>
      </test-case>
      <test-case FilePath="nested-index/index-selection">
        <compilation-unit name="inverted-index-word-jaccard">
          <output-dir compare="Text">inverted-index-word-jaccard</output-dir>
        </compilation-unit>
      </test-case>
      <test-case FilePath="nested-index/index-selection">
        <compilation-unit name="orders-index-custkey">
          <output-dir compare="Text">orders-index-custkey</output-dir>
        </compilation-unit>
      </test-case>
      <test-case FilePath="nested-index/index-selection">
        <compilation-unit name="orders-index-custkey-conjunctive">
          <output-dir compare="Text">orders-index-custkey-conjunctive</output-dir>
        </compilation-unit>
      </test-case>
      <test-case FilePath="nested-index/index-selection">
        <compilation-unit name="orders-index-custkey-conjunctive-open">
          <output-dir compare="Text">orders-index-custkey-conjunctive-open</output-dir>
        </compilation-unit>
      </test-case>
      <test-case FilePath="nested-index/index-selection">
        <compilation-unit name="orders-index-custkey-open">
          <output-dir compare="Text">orders-index-custkey-open</output-dir>
        </compilation-unit>
      </test-case>
      <test-case FilePath="nested-index/index-selection">
        <compilation-unit name="range-search">
          <output-dir compare="Text">range-search</output-dir>
        </compilation-unit>
      </test-case>
      <test-case FilePath="nested-index/index-selection">
        <compilation-unit name="range-search-open">
          <output-dir compare="Text">range-search-open</output-dir>
        </compilation-unit>
      </test-case>
      <test-case FilePath="nested-index/index-selection">
        <compilation-unit name="rtree-secondary-index">
          <output-dir compare="Text">rtree-secondary-index</output-dir>
        </compilation-unit>
      </test-case>
      <test-case FilePath="nested-index/index-selection">
        <compilation-unit name="rtree-secondary-index-nullable">
          <output-dir compare="Text">rtree-secondary-index-nullable</output-dir>
        </compilation-unit>
      </test-case>
      <test-case FilePath="nested-index/index-selection">
        <compilation-unit name="rtree-secondary-index-open">
          <output-dir compare="Text">rtree-secondary-index-open</output-dir>
        </compilation-unit>
      </test-case>
    </test-group>
    <test-group name="nested-index/external-indexing">
      <test-case FilePath="nested-index/external-indexing">
        <compilation-unit name="adm-format">
          <output-dir compare="Text">adm-format</output-dir>
        </compilation-unit>
      </test-case>
      <test-case FilePath="nested-index/external-indexing">
        <compilation-unit name="rtree-index">
          <output-dir compare="Text">rtree-index</output-dir>
        </compilation-unit>
      </test-case>
      <test-case FilePath="nested-index/external-indexing">
        <compilation-unit name="leftouterjoin">
          <output-dir compare="Text">leftouterjoin</output-dir>
        </compilation-unit>
      </test-case>
      <test-case FilePath="nested-index/external-indexing">
        <compilation-unit name="leftouterjoin-rtree">
          <output-dir compare="Text">leftouterjoin-rtree</output-dir>
        </compilation-unit>
      </test-case>
    </test-group>
  </test-group>
  <test-group name="nested-index-dml">
    <test-case FilePath="nested-index-dml">
      <compilation-unit name="compact-dataset-and-its-indexes">
        <output-dir compare="Text">compact-dataset-and-its-indexes</output-dir>
      </compilation-unit>
    </test-case>
    <test-case FilePath="nested-index-dml">
      <compilation-unit name="nested-uuid-load">
        <output-dir compare="Text">nested-uuid-load</output-dir>
      </compilation-unit>
    </test-case>
    <test-case FilePath="nested-index-dml">
      <compilation-unit name="nested-uuid-insert">
        <output-dir compare="Text">nested-uuid-insert</output-dir>
      </compilation-unit>
    </test-case>
    <test-case FilePath="nested-index-dml">
      <compilation-unit name="delete-from-loaded-dataset-with-index">
        <output-dir compare="Text">delete-from-loaded-dataset-with-index</output-dir>
      </compilation-unit>
    </test-case>
    <test-case FilePath="nested-index-dml">
      <compilation-unit name="drop-index">
        <output-dir compare="Text">drop-index</output-dir>
      </compilation-unit>
    </test-case>
    <test-case FilePath="nested-index-dml">
      <compilation-unit name="insert-into-empty-dataset-with-index">
        <output-dir compare="Text">insert-into-empty-dataset-with-index</output-dir>
      </compilation-unit>
    </test-case>
    <test-case FilePath="nested-index-dml">
      <compilation-unit name="insert-into-loaded-dataset-with-index_01">
        <output-dir compare="Text">insert-into-loaded-dataset-with-index_01</output-dir>
      </compilation-unit>
    </test-case>
    <test-case FilePath="nested-index-dml">
      <compilation-unit name="insert-into-loaded-dataset-with-index_02">
        <output-dir compare="Text">insert-into-loaded-dataset-with-index_02</output-dir>
      </compilation-unit>
    </test-case>
    <test-case FilePath="nested-index-dml">
      <compilation-unit name="load-with-index">
        <output-dir compare="Text">load-with-index</output-dir>
      </compilation-unit>
    </test-case>
    <test-case FilePath="nested-index-dml">
      <compilation-unit name="load-with-ngram-index">
        <output-dir compare="Text">load-with-ngram-index</output-dir>
      </compilation-unit>
    </test-case>
    <test-case FilePath="nested-index-dml">
      <compilation-unit name="load-with-rtree-index">
        <output-dir compare="Text">load-with-rtree-index</output-dir>
      </compilation-unit>
    </test-case>
    <test-case FilePath="nested-index-dml">
      <compilation-unit name="load-with-word-index">
        <output-dir compare="Text">load-with-word-index</output-dir>
      </compilation-unit>
    </test-case>
    <test-case FilePath="nested-index-dml">
      <compilation-unit name="scan-delete-btree-secondary-index-nullable">
        <output-dir compare="Text">scan-delete-btree-secondary-index-nullable</output-dir>
      </compilation-unit>
    </test-case>
    <test-case FilePath="nested-index-dml">
      <compilation-unit name="scan-delete-rtree-secondary-index-nullable">
        <output-dir compare="Text">scan-delete-rtree-secondary-index-nullable</output-dir>
      </compilation-unit>
    </test-case>
    <test-case FilePath="nested-index-dml">
      <compilation-unit name="scan-delete-rtree-secondary-index">
        <output-dir compare="Text">scan-delete-rtree-secondary-index</output-dir>
      </compilation-unit>
    </test-case>
    <test-case FilePath="nested-index-dml">
      <compilation-unit name="scan-insert-btree-secondary-index-nullable">
        <output-dir compare="Text">scan-insert-btree-secondary-index-nullable</output-dir>
      </compilation-unit>
    </test-case>
    <test-case FilePath="nested-index-dml">
      <compilation-unit name="scan-insert-rtree-secondary-index-nullable">
        <output-dir compare="Text">scan-insert-rtree-secondary-index-nullable</output-dir>
      </compilation-unit>
    </test-case>
    <test-case FilePath="nested-index-dml">
      <compilation-unit name="scan-insert-rtree-secondary-index">
        <output-dir compare="Text">scan-insert-rtree-secondary-index</output-dir>
      </compilation-unit>
    </test-case>
    <test-case FilePath="nested-index-dml">
      <compilation-unit name="scan-insert-inverted-index-ngram-secondary-index">
        <output-dir compare="Text">scan-insert-inverted-index-ngram-secondary-index</output-dir>
      </compilation-unit>
    </test-case>
    <test-case FilePath="nested-index-dml">
      <compilation-unit name="scan-insert-inverted-index-word-secondary-index">
        <output-dir compare="Text">scan-insert-inverted-index-word-secondary-index</output-dir>
      </compilation-unit>
    </test-case>
    <test-case FilePath="nested-index-dml">
      <compilation-unit name="scan-insert-inverted-index-ngram-secondary-index-nullable">
        <output-dir compare="Text">scan-insert-inverted-index-ngram-secondary-index-nullable</output-dir>
      </compilation-unit>
    </test-case>
    <test-case FilePath="nested-index-dml">
      <compilation-unit name="scan-insert-inverted-index-word-secondary-index-nullable">
        <output-dir compare="Text">scan-insert-inverted-index-word-secondary-index-nullable</output-dir>
      </compilation-unit>
    </test-case>
    <test-case FilePath="nested-index-dml">
      <compilation-unit name="scan-delete-inverted-index-ngram-secondary-index">
        <output-dir compare="Text">scan-delete-inverted-index-ngram-secondary-index</output-dir>
      </compilation-unit>
    </test-case>
    <test-case FilePath="nested-index-dml">
      <compilation-unit name="scan-delete-inverted-index-word-secondary-index">
        <output-dir compare="Text">scan-delete-inverted-index-word-secondary-index</output-dir>
      </compilation-unit>
    </test-case>
    <test-case FilePath="nested-index-dml">
      <compilation-unit name="scan-delete-inverted-index-ngram-secondary-index-nullable">
        <output-dir compare="Text">scan-delete-inverted-index-ngram-secondary-index-nullable</output-dir>
      </compilation-unit>
    </test-case>
    <test-case FilePath="nested-index-dml">
      <compilation-unit name="scan-delete-inverted-index-word-secondary-index-nullable">
        <output-dir compare="Text">scan-delete-inverted-index-word-secondary-index-nullable</output-dir>
      </compilation-unit>
    </test-case>
  </test-group>
  <test-group name="nestrecords">
    <test-case FilePath="nestrecords">
      <compilation-unit name="nestrecord">
        <output-dir compare="Text">nestrecord</output-dir>
      </compilation-unit>
    </test-case>
  </test-group>
  <test-group name="numeric">
    <test-case FilePath="numeric">
      <compilation-unit name="caret0">
        <output-dir compare="Text">caret0</output-dir>
      </compilation-unit>
    </test-case>
    <test-case FilePath="numeric">
      <compilation-unit name="abs0">
        <output-dir compare="Text">abs0</output-dir>
      </compilation-unit>
    </test-case>
    <test-case FilePath="numeric">
      <compilation-unit name="abs1">
        <output-dir compare="Text">abs1</output-dir>
      </compilation-unit>
    </test-case>
    <test-case FilePath="numeric">
      <compilation-unit name="abs2">
        <output-dir compare="Text">abs2</output-dir>
      </compilation-unit>
    </test-case>
    <test-case FilePath="numeric">
      <compilation-unit name="abs3">
        <output-dir compare="Text">abs3</output-dir>
      </compilation-unit>
    </test-case>
    <test-case FilePath="numeric">
      <compilation-unit name="abs4">
        <output-dir compare="Text">abs4</output-dir>
      </compilation-unit>
    </test-case>
    <test-case FilePath="numeric">
      <compilation-unit name="add_double">
        <output-dir compare="Text">add_double</output-dir>
      </compilation-unit>
    </test-case>
    <test-case FilePath="numeric">
      <compilation-unit name="add_float">
        <output-dir compare="Text">add_float</output-dir>
      </compilation-unit>
    </test-case>
    <test-case FilePath="numeric">
      <compilation-unit name="add_int16">
        <output-dir compare="Text">add_int16</output-dir>
      </compilation-unit>
    </test-case>
    <test-case FilePath="numeric">
      <compilation-unit name="add_int32">
        <output-dir compare="Text">add_int32</output-dir>
      </compilation-unit>
    </test-case>
    <test-case FilePath="numeric">
      <compilation-unit name="add_int64">
        <output-dir compare="Text">add_int64</output-dir>
      </compilation-unit>
    </test-case>
    <test-case FilePath="numeric">
      <compilation-unit name="add_int8">
        <output-dir compare="Text">add_int8</output-dir>
      </compilation-unit>
    </test-case>
    <test-case FilePath="numeric">
      <compilation-unit name="ceiling0">
        <output-dir compare="Text">ceiling0</output-dir>
      </compilation-unit>
    </test-case>
    <test-case FilePath="numeric">
      <compilation-unit name="ceiling1">
        <output-dir compare="Text">ceiling1</output-dir>
      </compilation-unit>
    </test-case>
    <test-case FilePath="numeric">
      <compilation-unit name="ceiling2">
        <output-dir compare="Text">ceiling2</output-dir>
      </compilation-unit>
    </test-case>
    <test-case FilePath="numeric">
      <compilation-unit name="ceiling3">
        <output-dir compare="Text">ceiling3</output-dir>
      </compilation-unit>
    </test-case>
    <test-case FilePath="numeric">
      <compilation-unit name="ceiling4">
        <output-dir compare="Text">ceiling4</output-dir>
      </compilation-unit>
    </test-case>
    <test-case FilePath="numeric">
      <compilation-unit name="divide_double">
        <output-dir compare="Text">divide_double</output-dir>
      </compilation-unit>
    </test-case>
    <test-case FilePath="numeric">
      <compilation-unit name="divide_float">
        <output-dir compare="Text">divide_float</output-dir>
      </compilation-unit>
    </test-case>
    <test-case FilePath="numeric">
      <compilation-unit name="divide_int16">
        <output-dir compare="Text">divide_int16</output-dir>
      </compilation-unit>
    </test-case>
    <test-case FilePath="numeric">
      <compilation-unit name="divide_int32">
        <output-dir compare="Text">divide_int32</output-dir>
      </compilation-unit>
    </test-case>
    <test-case FilePath="numeric">
      <compilation-unit name="divide_int64">
        <output-dir compare="Text">divide_int64</output-dir>
      </compilation-unit>
    </test-case>
    <test-case FilePath="numeric">
      <compilation-unit name="divide_int8">
        <output-dir compare="Text">divide_int8</output-dir>
      </compilation-unit>
    </test-case>
    <test-case FilePath="numeric">
      <compilation-unit name="floor0">
        <output-dir compare="Text">floor0</output-dir>
      </compilation-unit>
    </test-case>
    <test-case FilePath="numeric">
      <compilation-unit name="floor1">
        <output-dir compare="Text">floor1</output-dir>
      </compilation-unit>
    </test-case>
    <test-case FilePath="numeric">
      <compilation-unit name="floor2">
        <output-dir compare="Text">floor2</output-dir>
      </compilation-unit>
    </test-case>
    <test-case FilePath="numeric">
      <compilation-unit name="floor3">
        <output-dir compare="Text">floor3</output-dir>
      </compilation-unit>
    </test-case>
    <test-case FilePath="numeric">
      <compilation-unit name="floor4">
        <output-dir compare="Text">floor4</output-dir>
      </compilation-unit>
    </test-case>
    <test-case FilePath="numeric">
      <compilation-unit name="multiply_double">
        <output-dir compare="Text">multiply_double</output-dir>
      </compilation-unit>
    </test-case>
    <test-case FilePath="numeric">
      <compilation-unit name="multiply_float">
        <output-dir compare="Text">multiply_float</output-dir>
      </compilation-unit>
    </test-case>
    <test-case FilePath="numeric">
      <compilation-unit name="multiply_int16">
        <output-dir compare="Text">multiply_int16</output-dir>
      </compilation-unit>
    </test-case>
    <test-case FilePath="numeric">
      <compilation-unit name="multiply_int32">
        <output-dir compare="Text">multiply_int32</output-dir>
      </compilation-unit>
    </test-case>
    <test-case FilePath="numeric">
      <compilation-unit name="multiply_int64">
        <output-dir compare="Text">multiply_int64</output-dir>
      </compilation-unit>
    </test-case>
    <test-case FilePath="numeric">
      <compilation-unit name="issue_1166">
        <output-dir compare="Text">issue_1166</output-dir>
      </compilation-unit>
    </test-case>
    <test-case FilePath="numeric">
      <compilation-unit name="multiply_int8">
        <output-dir compare="Text">multiply_int8</output-dir>
      </compilation-unit>
    </test-case>
    <test-case FilePath="numeric">
      <compilation-unit name="round-half-to-even0">
        <output-dir compare="Text">round-half-to-even0</output-dir>
      </compilation-unit>
    </test-case>
    <test-case FilePath="numeric">
      <compilation-unit name="round-half-to-even1">
        <output-dir compare="Text">round-half-to-even1</output-dir>
      </compilation-unit>
    </test-case>
    <test-case FilePath="numeric">
      <compilation-unit name="round-half-to-even2">
        <output-dir compare="Text">round-half-to-even2</output-dir>
      </compilation-unit>
    </test-case>
    <test-case FilePath="numeric">
      <compilation-unit name="round-half-to-even20">
        <output-dir compare="Text">round-half-to-even20</output-dir>
      </compilation-unit>
    </test-case>
    <test-case FilePath="numeric">
      <compilation-unit name="round-half-to-even21">
        <output-dir compare="Text">round-half-to-even21</output-dir>
      </compilation-unit>
    </test-case>
    <test-case FilePath="numeric">
      <compilation-unit name="round-half-to-even22">
        <output-dir compare="Text">round-half-to-even22</output-dir>
      </compilation-unit>
    </test-case>
    <test-case FilePath="numeric">
      <compilation-unit name="round-half-to-even23">
        <output-dir compare="Text">round-half-to-even23</output-dir>
      </compilation-unit>
    </test-case>
    <test-case FilePath="numeric">
      <compilation-unit name="round-half-to-even24">
        <output-dir compare="Text">round-half-to-even24</output-dir>
      </compilation-unit>
    </test-case>
    <test-case FilePath="numeric">
      <compilation-unit name="round-half-to-even3">
        <output-dir compare="Text">round-half-to-even3</output-dir>
      </compilation-unit>
    </test-case>
    <test-case FilePath="numeric">
      <compilation-unit name="round-half-to-even4">
        <output-dir compare="Text">round-half-to-even4</output-dir>
      </compilation-unit>
    </test-case>
    <test-case FilePath="numeric">
      <compilation-unit name="round-half-to-even5">
        <output-dir compare="Text">round-half-to-even5</output-dir>
      </compilation-unit>
    </test-case>
    <test-case FilePath="numeric">
      <compilation-unit name="round0">
        <output-dir compare="Text">round0</output-dir>
      </compilation-unit>
    </test-case>
    <test-case FilePath="numeric">
      <compilation-unit name="round1">
        <output-dir compare="Text">round1</output-dir>
      </compilation-unit>
    </test-case>
    <test-case FilePath="numeric">
      <compilation-unit name="round2">
        <output-dir compare="Text">round2</output-dir>
      </compilation-unit>
    </test-case>
    <test-case FilePath="numeric">
      <compilation-unit name="round3">
        <output-dir compare="Text">round3</output-dir>
      </compilation-unit>
    </test-case>
    <test-case FilePath="numeric">
      <compilation-unit name="round4">
        <output-dir compare="Text">round4</output-dir>
      </compilation-unit>
    </test-case>
    <test-case FilePath="numeric">
      <compilation-unit name="subtract_double">
        <output-dir compare="Text">subtract_double</output-dir>
      </compilation-unit>
    </test-case>
    <test-case FilePath="numeric">
      <compilation-unit name="subtract_float">
        <output-dir compare="Text">subtract_float</output-dir>
      </compilation-unit>
    </test-case>
    <test-case FilePath="numeric">
      <compilation-unit name="subtract_int16">
        <output-dir compare="Text">subtract_int16</output-dir>
      </compilation-unit>
    </test-case>
    <test-case FilePath="numeric">
      <compilation-unit name="subtract_int32">
        <output-dir compare="Text">subtract_int32</output-dir>
      </compilation-unit>
    </test-case>
    <test-case FilePath="numeric">
      <compilation-unit name="subtract_int64">
        <output-dir compare="Text">subtract_int64</output-dir>
      </compilation-unit>
    </test-case>
    <test-case FilePath="numeric">
      <compilation-unit name="subtract_int8">
        <output-dir compare="Text">subtract_int8</output-dir>
      </compilation-unit>
    </test-case>
    <test-case FilePath="numeric">
      <compilation-unit name="unary-minus_double_02">
        <output-dir compare="Text">unary-minus_double_02</output-dir>
      </compilation-unit>
    </test-case>
    <test-case FilePath="numeric">
      <compilation-unit name="unary-minus_float_02">
        <output-dir compare="Text">unary-minus_float_02</output-dir>
      </compilation-unit>
    </test-case>
    <test-case FilePath="numeric">
      <compilation-unit name="unary-minus_int_02">
        <output-dir compare="Text">unary-minus_int_02</output-dir>
      </compilation-unit>
    </test-case>
    <test-case FilePath="numeric">
      <compilation-unit name="unary-minus_null">
        <output-dir compare="Text">unary-minus_null</output-dir>
      </compilation-unit>
    </test-case>
    <test-case FilePath="numeric">
      <compilation-unit name="query-issue355">
        <output-dir compare="Text">query-issue355</output-dir>
        <expected-error>java.lang.NumberFormatException: For input string: "10000000000000000000"</expected-error>
      </compilation-unit>
    </test-case>
  </test-group>
  <test-group name="open-closed">
    <!--
    <test-case FilePath="open-closed">
      <compilation-unit name="c2c-w-optional">
        <output-dir compare="Text">c2c-w-optional</output-dir>
      </compilation-unit>
    </test-case>
    -->
    <!--
    <test-case FilePath="open-closed">
      <compilation-unit name="c2c-wo-optional">
        <output-dir compare="Text">c2c-wo-optional</output-dir>
      </compilation-unit>
    </test-case>
    -->
    <!--
    <test-case FilePath="open-closed">
      <compilation-unit name="c2c">
        <output-dir compare="Text">c2c</output-dir>
      </compilation-unit>
    </test-case>
    -->
    <test-case FilePath="open-closed">
      <compilation-unit name="heterog-list-ordered01">
        <output-dir compare="Text">heterog-list-ordered01</output-dir>
      </compilation-unit>
    </test-case>
    <test-case FilePath="open-closed">
      <compilation-unit name="heterog-list01">
        <output-dir compare="Text">heterog-list01</output-dir>
      </compilation-unit>
    </test-case>
    <!--
      <test-case FilePath="open-closed">
        <compilation-unit name="heterog-list02">
          <output-dir compare="Text">heterog-list02</output-dir>
        </compilation-unit>
      </test-case>
      -->
    <!--
      <test-case FilePath="open-closed">
        <compilation-unit name="heterog-list03">
          <output-dir compare="Text">heterog-list03</output-dir>
        </compilation-unit>
      </test-case>
      -->
    <test-case FilePath="open-closed">
      <compilation-unit name="open-closed-01">
        <output-dir compare="Text">open-closed-01</output-dir>
      </compilation-unit>
    </test-case>
    <test-case FilePath="open-closed">
      <compilation-unit name="open-closed-12">
        <output-dir compare="Text">open-closed-12</output-dir>
      </compilation-unit>
    </test-case>
    <test-case FilePath="open-closed">
      <compilation-unit name="open-closed-14">
        <output-dir compare="Text">open-closed-14</output-dir>
      </compilation-unit>
    </test-case>
    <test-case FilePath="open-closed">
      <compilation-unit name="query-issue134">
        <output-dir compare="Text">query-issue134</output-dir>
      </compilation-unit>
    </test-case>
    <test-case FilePath="open-closed">
      <compilation-unit name="query-issue55">
        <output-dir compare="Text">query-issue55</output-dir>
      </compilation-unit>
    </test-case>
    <test-case FilePath="open-closed">
      <compilation-unit name="query-issue55-1">
        <output-dir compare="Text">query-issue55-1</output-dir>
      </compilation-unit>
    </test-case>
    <test-case FilePath="open-closed">
      <compilation-unit name="query-issue166">
        <output-dir compare="Text">query-issue166</output-dir>
      </compilation-unit>
    </test-case>
    <test-case FilePath="open-closed">
      <compilation-unit name="query-issue208">
        <output-dir compare="Text">query-issue208</output-dir>
      </compilation-unit>
    </test-case>
    <test-case FilePath="open-closed">
      <compilation-unit name="query-issue236">
        <output-dir compare="Text">query-issue236</output-dir>
      </compilation-unit>
    </test-case>
    <!--
    <test-case FilePath="open-closed">
      <compilation-unit name="open-closed-15">
        <output-dir compare="Text">open-closed-15</output-dir>
      </compilation-unit>
    </test-case>
    -->
    <!--
    <test-case FilePath="open-closed">
      <compilation-unit name="open-closed-16">
        <output-dir compare="Text">open-closed-16</output-dir>
      </compilation-unit>
    </test-case>
    -->
    <!--
    <test-case FilePath="open-closed">
      <compilation-unit name="open-closed-17">
        <output-dir compare="Text">open-closed-17</output-dir>
      </compilation-unit>
    </test-case>
    -->
    <!--
    <test-case FilePath="open-closed">
      <compilation-unit name="open-closed-19">
        <output-dir compare="Text">open-closed-19</output-dir>
      </compilation-unit>
    </test-case>
    -->
    <!--
    <test-case FilePath="open-closed">
      <compilation-unit name="open-closed-20">
        <output-dir compare="Text">open-closed-20</output-dir>
      </compilation-unit>
    </test-case>
    -->
    <!--
    <test-case FilePath="open-closed">
      <compilation-unit name="open-closed-21">
        <output-dir compare="Text">open-closed-21</output-dir>
      </compilation-unit>
    </test-case>
    -->
    <!--
    <test-case FilePath="open-closed">
      <compilation-unit name="open-closed-22">
        <output-dir compare="Text">open-closed-22</output-dir>
      </compilation-unit>
    </test-case>
    -->
    <test-case FilePath="open-closed">
      <compilation-unit name="open-closed-24">
        <output-dir compare="Text">open-closed-24</output-dir>
      </compilation-unit>
    </test-case>
    <test-case FilePath="open-closed">
      <compilation-unit name="open-closed-25">
        <output-dir compare="Text">open-closed-25</output-dir>
      </compilation-unit>
    </test-case>
    <test-case FilePath="open-closed">
      <compilation-unit name="open-closed-26">
        <output-dir compare="Text">open-closed-26</output-dir>
      </compilation-unit>
    </test-case>
    <!--
      <test-case FilePath="open-closed">
        <compilation-unit name="open-closed-28">
          <output-dir compare="Text">open-closed-28</output-dir>
        </compilation-unit>
      </test-case>
      -->
    <test-case FilePath="open-closed">
      <compilation-unit name="open-closed-29">
        <output-dir compare="Text">open-closed-29</output-dir>
      </compilation-unit>
    </test-case>
    <!--
    <test-case FilePath="open-closed">
      <compilation-unit name="open-closed-30">
        <output-dir compare="Text">open-closed-30</output-dir>
      </compilation-unit>
    </test-case>
    -->
    <test-case FilePath="open-closed">
      <compilation-unit name="open-closed-31">
        <output-dir compare="Text">open-closed-31</output-dir>
      </compilation-unit>
    </test-case>
    <test-case FilePath="open-closed">
      <compilation-unit name="open-closed-32">
        <output-dir compare="Text">open-closed-32</output-dir>
      </compilation-unit>
    </test-case>
    <test-case FilePath="open-closed">
      <compilation-unit name="open-closed-33">
        <output-dir compare="Text">open-closed-33</output-dir>
      </compilation-unit>
    </test-case>
    <test-case FilePath="open-closed">
      <compilation-unit name="query-proposal02">
        <output-dir compare="Text">query-proposal02</output-dir>
      </compilation-unit>
    </test-case>
    <test-case FilePath="open-closed">
      <compilation-unit name="query-proposal">
        <output-dir compare="Text">query-proposal</output-dir>
      </compilation-unit>
    </test-case>
    <test-case FilePath="open-closed">
      <compilation-unit name="query-issue350">
        <output-dir compare="Text">query-issue350</output-dir>
      </compilation-unit>
    </test-case>
    <test-case FilePath="open-closed">
      <compilation-unit name="query-issue350-2">
        <output-dir compare="Text">query-issue350-2</output-dir>
      </compilation-unit>
    </test-case>
    <test-case FilePath="open-closed">
      <compilation-unit name="query-issue343">
        <output-dir compare="Text">query-issue343</output-dir>
      </compilation-unit>
    </test-case>
    <test-case FilePath="open-closed">
      <compilation-unit name="query-issue343-2">
        <output-dir compare="Text">query-issue343-2</output-dir>
      </compilation-unit>
    </test-case>
    <test-case FilePath="open-closed">
      <compilation-unit name="query-issue196">
        <output-dir compare="Text">query-issue196</output-dir>
      </compilation-unit>
    </test-case>
    <test-case FilePath="open-closed">
      <compilation-unit name="query-issue377">
        <output-dir compare="Text">query-issue377</output-dir>
      </compilation-unit>
    </test-case>
    <test-case FilePath="open-closed"><!-- Throws two exceptions. need to be checked. proposal: (fixed expected results) -->
      <compilation-unit name="query-issue410">
        <output-dir compare="Text">query-issue410</output-dir>
        <expected-error>java.lang.IllegalStateException: type mismatch: missing a required closed field name:string</expected-error>
        <expected-error>java.lang.Exception: Result</expected-error>
      </compilation-unit>
    </test-case>
    <test-case FilePath="open-closed">
      <compilation-unit name="query-issue453">
        <output-dir compare="Text">query-issue453</output-dir>
      </compilation-unit>
    </test-case>
    <test-case FilePath="open-closed">
      <compilation-unit name="query-issue453-2">
        <output-dir compare="Text">query-issue453-2</output-dir>
      </compilation-unit>
    </test-case>
    <test-case FilePath="open-closed">
      <compilation-unit name="query-issue456">
        <output-dir compare="Text">query-issue456</output-dir>
      </compilation-unit>
    </test-case>
    <test-case FilePath="open-closed">
      <compilation-unit name="query-issue465">
        <output-dir compare="Text">query-issue465</output-dir>
      </compilation-unit>
    </test-case>
    <test-case FilePath="open-closed">
      <compilation-unit name="query-issue258">
        <output-dir compare="Text">query-issue258</output-dir>
      </compilation-unit>
    </test-case>
    <test-case FilePath="open-closed">
      <compilation-unit name="query-issue423">
        <output-dir compare="Text">query-issue423</output-dir>
      </compilation-unit>
    </test-case>
    <test-case FilePath="open-closed">
      <compilation-unit name="query-issue423-2">
        <output-dir compare="Text">query-issue423-2</output-dir>
      </compilation-unit>
    </test-case>
    <test-case FilePath="open-closed"><!-- Exception is never thrown. Commenting it -->
      <compilation-unit name="query-issue442">
        <output-dir compare="Text">query-issue442</output-dir>
        <!-- <expected-error>org.apache.asterix.common.exceptions.AsterixException</expected-error> -->
      </compilation-unit>
    </test-case>
    <test-case FilePath="open-closed">
      <compilation-unit name="query-issue487"><!-- This test case is never run!!!! -->
        <output-dir compare="Text">query-issue487</output-dir>
        <expected-error>org.apache.asterix.common.exceptions.AsterixException</expected-error>
        <expected-error>java.lang.Exception: Result</expected-error>
      </compilation-unit>
    </test-case>
    <test-case FilePath="open-closed">
      <compilation-unit name="query-issue592">
        <output-dir compare="Text">query-issue592</output-dir>
      </compilation-unit>
    </test-case>
    <test-case FilePath="open-closed">
      <compilation-unit name="query-issue625">
        <output-dir compare="Text">query-issue625</output-dir>
      </compilation-unit>
    </test-case>
  </test-group>
  <test-group name="orderby_limit">
    <test-case FilePath="orderby_limit">
      <compilation-unit name="limit_on_variable_01">
        <output-dir compare="Text">limit_on_variable_01</output-dir>
      </compilation-unit>
    </test-case>
    <test-case FilePath="orderby_limit">
      <compilation-unit name="orderby_limit_01">
        <output-dir compare="Text">orderby_limit_01</output-dir>
      </compilation-unit>
    </test-case>
    <test-case FilePath="orderby_limit">
      <compilation-unit name="orderby_limit_02">
        <output-dir compare="Text">orderby_limit_02</output-dir>
      </compilation-unit>
    </test-case>
    <test-case FilePath="orderby_limit">
      <compilation-unit name="orderby_limit_offset_01">
        <output-dir compare="Text">orderby_limit_offset_01</output-dir>
      </compilation-unit>
    </test-case>
    <test-case FilePath="orderby_limit">
      <compilation-unit name="orderby_limit_primary_index_01">
        <output-dir compare="Text">orderby_limit_primary_index_01</output-dir>
      </compilation-unit>
    </test-case>
  </test-group>
  <test-group name="quantifiers">
    <test-case FilePath="quantifiers">
      <compilation-unit name="everysat_01">
        <output-dir compare="Text">everysat_01</output-dir>
      </compilation-unit>
    </test-case>
    <!--
    <test-case FilePath="quantifiers">
      <compilation-unit name="everysat_02">
        <output-dir compare="Text">everysat_02</output-dir>
      </compilation-unit>
    </test-case>
    -->
    <!--
    <test-case FilePath="quantifiers">
      <compilation-unit name="everysat_03">
        <output-dir compare="Text">everysat_03</output-dir>
      </compilation-unit>
    </test-case>
    -->
    <test-case FilePath="quantifiers">
      <compilation-unit name="everysat_04">
        <output-dir compare="Text">everysat_04</output-dir>
      </compilation-unit>
    </test-case>
    <test-case FilePath="quantifiers">
      <compilation-unit name="somesat_01">
        <output-dir compare="Text">somesat_01</output-dir>
      </compilation-unit>
    </test-case>
    <test-case FilePath="quantifiers">
      <compilation-unit name="somesat_02">
        <output-dir compare="Text">somesat_02</output-dir>
      </compilation-unit>
    </test-case>
    <!--
    <test-case FilePath="quantifiers">
      <compilation-unit name="somesat_03">
        <output-dir compare="Text">somesat_03</output-dir>
      </compilation-unit>
    </test-case>
    -->
    <!--
    <test-case FilePath="quantifiers">
      <compilation-unit name="somesat_04">
        <output-dir compare="Text">somesat_04</output-dir>
      </compilation-unit>
    </test-case>
    -->
    <!--
    <test-case FilePath="quantifiers">
      <compilation-unit name="somesat_05">
        <output-dir compare="Text">somesat_05</output-dir>
      </compilation-unit>
    </test-case>
    -->
    <test-case FilePath="quantifiers">
      <compilation-unit name="somesat_06">
        <output-dir compare="Text">somesat_06</output-dir>
      </compilation-unit>
    </test-case>
  </test-group>
  <test-group name="range-hints">
    <test-case FilePath="range-hints">
      <compilation-unit name="order-by">
        <output-dir compare="Text">order-by</output-dir>
      </compilation-unit>
    </test-case>
    <!-- Fail sporadically!!!!! disabled because of that -->
    <!--<test-case FilePath="range-hints">
      <compilation-unit name="order-by-exception_01">
        <output-dir compare="Text">order-by</output-dir>
        <expected-error>org.json.JSONException: JSONObject["summary"] not found</expected-error>
      </compilation-unit>
    </test-case>
    <test-case FilePath="range-hints">
      <compilation-unit name="order-by-exception_02">
        <output-dir compare="Text">order-by</output-dir>
        <expected-error>org.json.JSONException: JSONObject["summary"] not found</expected-error>
      </compilation-unit>
    </test-case>-->
  </test-group>
  <test-group name="records">
    &RecordsQueries;
  </test-group>
  <test-group name="deep-equal">
    &DeepEqualQueries;
  </test-group>
  <test-group name="scan">
    <test-case FilePath="scan">
      <compilation-unit name="10">
        <output-dir compare="Text">10</output-dir>
      </compilation-unit>
    </test-case>
    <test-case FilePath="scan">
      <compilation-unit name="20">
        <output-dir compare="Text">20</output-dir>
      </compilation-unit>
    </test-case>
    <test-case FilePath="scan">
      <compilation-unit name="issue238_query_1">
        <output-dir compare="Text">issue238_query_1</output-dir>
      </compilation-unit>
    </test-case>
    <test-case FilePath="scan">
      <compilation-unit name="issue238_query_2">
        <output-dir compare="Text">issue238_query_2</output-dir>
      </compilation-unit>
    </test-case>
    <!-- The syntax this test case test isn't really invalid
    <test-case FilePath="scan">
        <compilation-unit name="invalid-scan-syntax">
            <output-dir compare="Text">invalid-scan-syntax</output-dir>
            <expected-error>java.lang.IllegalStateException: no result file</expected-error>
        </compilation-unit>
    </test-case>-->
    <test-case FilePath="scan">
      <compilation-unit name="30">
        <output-dir compare="Text">30</output-dir>
      </compilation-unit>
    </test-case>
    <test-case FilePath="scan">
      <compilation-unit name="alltypes_01">
        <output-dir compare="Text">alltypes_01</output-dir>
      </compilation-unit>
    </test-case>
    <test-case FilePath="scan">
      <compilation-unit name="alltypes_01">
        <parameter name="wrapper-array" value="true"/>
        <output-dir compare="Text">alltypes_01-wrapped</output-dir>
      </compilation-unit>
    </test-case>
    <test-case FilePath="scan">
      <compilation-unit name="alltypes_01">
        <output-dir compare="Lossless-JSON">alltypes_01-losslessjson</output-dir>
      </compilation-unit>
    </test-case>
    <test-case FilePath="scan">
      <compilation-unit name="alltypes_01">
        <parameter name="wrapper-array" value="false"/>
        <output-dir compare="Lossless-JSON">alltypes_01-losslessjson-unwrapped</output-dir>
      </compilation-unit>
    </test-case>
    <test-case FilePath="scan">
      <compilation-unit name="alltypes_01">
        <output-dir compare="Clean-JSON">alltypes_01-cleanjson</output-dir>
      </compilation-unit>
    </test-case>
    <test-case FilePath="scan">
      <compilation-unit name="alltypes_02">
        <output-dir compare="Text">alltypes_02</output-dir>
      </compilation-unit>
    </test-case>
    <test-case FilePath="scan">
      <compilation-unit name="numeric_types_01">
        <output-dir compare="Text">numeric_types_01</output-dir>
      </compilation-unit>
    </test-case>
    <test-case FilePath="scan">
      <compilation-unit name="spatial_types_01">
        <output-dir compare="Text">spatial_types_01</output-dir>
      </compilation-unit>
    </test-case>
    <!--
    <test-case FilePath="scan">
      <compilation-unit name="spatial_types_02">
        <output-dir compare="Text">spatial_types_02</output-dir>
      </compilation-unit>
    </test-case>
    -->
    <test-case FilePath="scan">
      <compilation-unit name="temp_types_01">
        <output-dir compare="Text">temp_types_01</output-dir>
      </compilation-unit>
    </test-case>
    <!--
    <test-case FilePath="scan">
      <compilation-unit name="temp_types_02">
        <output-dir compare="Text">temp_types_02</output-dir>
      </compilation-unit>
    </test-case>
    -->
  </test-group>
  <test-group name="semistructured">
    <test-case FilePath="semistructured">
      <compilation-unit name="count-nullable">
        <output-dir compare="Text">count-nullable</output-dir>
      </compilation-unit>
    </test-case>
    <test-case FilePath="semistructured">
      <compilation-unit name="cust-filter">
        <output-dir compare="Text">cust-filter</output-dir>
      </compilation-unit>
    </test-case>
    <test-case FilePath="semistructured">
      <compilation-unit name="has-param1">
        <output-dir compare="Text">has-param1</output-dir>
      </compilation-unit>
    </test-case>
  </test-group>
  <test-group name="similarity">
    <test-case FilePath="similarity">
      <compilation-unit name="edit-distance-check_ints">
        <output-dir compare="Text">edit-distance-check_ints</output-dir>
      </compilation-unit>
    </test-case>
    <test-case FilePath="similarity">
      <compilation-unit name="edit-distance-check_strings">
        <output-dir compare="Text">edit-distance-check_strings</output-dir>
      </compilation-unit>
    </test-case>
    <test-case FilePath="similarity">
      <compilation-unit name="edit-distance-check_unicode">
        <output-dir compare="Text">edit-distance-check_unicode</output-dir>
      </compilation-unit>
    </test-case>
    <test-case FilePath="similarity">
      <compilation-unit name="edit-distance-list-is-filterable">
        <output-dir compare="Text">edit-distance-list-is-filterable</output-dir>
      </compilation-unit>
    </test-case>
    <test-case FilePath="similarity">
      <compilation-unit name="edit-distance-string-is-filterable">
        <output-dir compare="Text">edit-distance-string-is-filterable</output-dir>
      </compilation-unit>
    </test-case>
    <test-case FilePath="similarity">
      <compilation-unit name="edit-distance_ints">
        <output-dir compare="Text">edit-distance_ints</output-dir>
      </compilation-unit>
    </test-case>
    <test-case FilePath="similarity">
      <compilation-unit name="edit-distance_strings">
        <output-dir compare="Text">edit-distance_strings</output-dir>
      </compilation-unit>
    </test-case>
    <test-case FilePath="similarity">
      <compilation-unit name="fuzzyeq-edit-distance">
        <output-dir compare="Text">fuzzyeq-edit-distance</output-dir>
      </compilation-unit>
    </test-case>
    <test-case FilePath="similarity">
      <compilation-unit name="fuzzyeq-similarity-jaccard">
        <output-dir compare="Text">fuzzyeq-similarity-jaccard</output-dir>
      </compilation-unit>
    </test-case>
    <test-case FilePath="similarity">
      <compilation-unit name="prefix-len-jaccard">
        <output-dir compare="Text">prefix-len-jaccard</output-dir>
      </compilation-unit>
    </test-case>
    <test-case FilePath="similarity">
      <compilation-unit name="similarity-jaccard-check_ints">
        <output-dir compare="Text">similarity-jaccard-check_ints</output-dir>
      </compilation-unit>
    </test-case>
    <test-case FilePath="similarity">
      <compilation-unit name="similarity-jaccard-check_query">
        <output-dir compare="Text">similarity-jaccard-check_query</output-dir>
      </compilation-unit>
    </test-case>
    <test-case FilePath="similarity">
      <compilation-unit name="similarity-jaccard-check_strings">
        <output-dir compare="Text">similarity-jaccard-check_strings</output-dir>
      </compilation-unit>
    </test-case>
    <test-case FilePath="similarity">
      <compilation-unit name="similarity-jaccard-prefix-check">
        <output-dir compare="Text">similarity-jaccard-prefix-check</output-dir>
      </compilation-unit>
    </test-case>
    <test-case FilePath="similarity">
      <compilation-unit name="similarity-jaccard-prefix">
        <output-dir compare="Text">similarity-jaccard-prefix</output-dir>
      </compilation-unit>
    </test-case>
    <test-case FilePath="similarity">
      <compilation-unit name="similarity-jaccard-sorted-check_ints">
        <output-dir compare="Text">similarity-jaccard-sorted-check_ints</output-dir>
      </compilation-unit>
    </test-case>
    <test-case FilePath="similarity">
      <compilation-unit name="similarity-jaccard-sorted-check_query">
        <output-dir compare="Text">similarity-jaccard-sorted-check_query</output-dir>
      </compilation-unit>
    </test-case>
    <test-case FilePath="similarity">
      <compilation-unit name="similarity-jaccard-sorted-check_strings">
        <output-dir compare="Text">similarity-jaccard-sorted-check_strings</output-dir>
      </compilation-unit>
    </test-case>
    <test-case FilePath="similarity">
      <compilation-unit name="similarity-jaccard-sorted_ints">
        <output-dir compare="Text">similarity-jaccard-sorted_ints</output-dir>
      </compilation-unit>
    </test-case>
    <test-case FilePath="similarity">
      <compilation-unit name="similarity-jaccard-sorted_query">
        <output-dir compare="Text">similarity-jaccard-sorted_query</output-dir>
      </compilation-unit>
    </test-case>
    <test-case FilePath="similarity">
      <compilation-unit name="similarity-jaccard-sorted_strings">
        <output-dir compare="Text">similarity-jaccard-sorted_strings</output-dir>
      </compilation-unit>
    </test-case>
    <test-case FilePath="similarity">
      <compilation-unit name="similarity-jaccard_ints">
        <output-dir compare="Text">similarity-jaccard_ints</output-dir>
      </compilation-unit>
    </test-case>
    <test-case FilePath="similarity">
      <compilation-unit name="similarity-jaccard_query">
        <output-dir compare="Text">similarity-jaccard_query</output-dir>
      </compilation-unit>
    </test-case>
    <test-case FilePath="similarity">
      <compilation-unit name="similarity-jaccard_strings">
        <output-dir compare="Text">similarity-jaccard_strings</output-dir>
      </compilation-unit>
    </test-case>
    <test-case FilePath="similarity">
      <compilation-unit name="similarity-jaccard-check_strings_issue628">
        <output-dir compare="Text">similarity-jaccard-check_strings_issue628</output-dir>
      </compilation-unit>
    </test-case>
  </test-group>
  <test-group name="spatial">
    <test-case FilePath="spatial">
      <compilation-unit name="cell-aggregation-with-filtering">
        <output-dir compare="Text">cell-aggregation-with-filtering</output-dir>
      </compilation-unit>
    </test-case>
    <test-case FilePath="spatial">
      <compilation-unit name="cell-aggregation">
        <output-dir compare="Text">cell-aggregation</output-dir>
      </compilation-unit>
    </test-case>
    <test-case FilePath="spatial">
      <compilation-unit name="circle_accessor">
        <output-dir compare="Text">circle_accessor</output-dir>
      </compilation-unit>
    </test-case>
    <test-case FilePath="spatial">
      <compilation-unit name="circle-intersect-circle">
        <output-dir compare="Text">circle-intersect-circle</output-dir>
      </compilation-unit>
    </test-case>
    <test-case FilePath="spatial">
      <compilation-unit name="create-rtree-index">
        <output-dir compare="Text">create-rtree-index</output-dir>
      </compilation-unit>
    </test-case>
    <test-case FilePath="spatial">
      <compilation-unit name="distance-between-points">
        <output-dir compare="Text">distance-between-points</output-dir>
      </compilation-unit>
    </test-case>
    <test-case FilePath="spatial">
      <compilation-unit name="line_accessor">
        <output-dir compare="Text">line_accessor</output-dir>
      </compilation-unit>
    </test-case>
    <test-case FilePath="spatial">
      <compilation-unit name="line-intersect-circle">
        <output-dir compare="Text">line-intersect-circle</output-dir>
      </compilation-unit>
    </test-case>
    <test-case FilePath="spatial">
      <compilation-unit name="line-intersect-line">
        <output-dir compare="Text">line-intersect-line</output-dir>
      </compilation-unit>
    </test-case>
    <test-case FilePath="spatial">
      <compilation-unit name="line-intersect-polygon">
        <output-dir compare="Text">line-intersect-polygon</output-dir>
      </compilation-unit>
    </test-case>
    <test-case FilePath="spatial">
      <compilation-unit name="line-intersect-rectangle">
        <output-dir compare="Text">line-intersect-rectangle</output-dir>
      </compilation-unit>
    </test-case>
    <test-case FilePath="spatial">
      <compilation-unit name="point_accessor">
        <output-dir compare="Text">point_accessor</output-dir>
      </compilation-unit>
    </test-case>
    <test-case FilePath="spatial">
      <compilation-unit name="point-equals-point">
        <output-dir compare="Text">point-equals-point</output-dir>
      </compilation-unit>
    </test-case>
    <test-case FilePath="spatial">
      <compilation-unit name="point-in-circle">
        <output-dir compare="Text">point-in-circle</output-dir>
      </compilation-unit>
    </test-case>
    <test-case FilePath="spatial">
      <compilation-unit name="point-in-polygon">
        <output-dir compare="Text">point-in-polygon</output-dir>
      </compilation-unit>
    </test-case>
    <test-case FilePath="spatial">
      <compilation-unit name="point-in-rectangle">
        <output-dir compare="Text">point-in-rectangle</output-dir>
      </compilation-unit>
    </test-case>
    <test-case FilePath="spatial">
      <compilation-unit name="point-on-line">
        <output-dir compare="Text">point-on-line</output-dir>
      </compilation-unit>
    </test-case>
    <test-case FilePath="spatial">
      <compilation-unit name="polygon_accessor">
        <output-dir compare="Text">polygon_accessor</output-dir>
      </compilation-unit>
    </test-case>
    <test-case FilePath="spatial">
      <compilation-unit name="polygon-intersect-circle">
        <output-dir compare="Text">polygon-intersect-circle</output-dir>
      </compilation-unit>
    </test-case>
    <test-case FilePath="spatial">
      <compilation-unit name="polygon-intersect-polygon">
        <output-dir compare="Text">polygon-intersect-polygon</output-dir>
      </compilation-unit>
    </test-case>
    <test-case FilePath="spatial">
      <compilation-unit name="polygon-intersect-rectangle">
        <output-dir compare="Text">polygon-intersect-rectangle</output-dir>
      </compilation-unit>
    </test-case>
    <test-case FilePath="spatial">
      <compilation-unit name="rectangle_accessor">
        <output-dir compare="Text">rectangle_accessor</output-dir>
      </compilation-unit>
    </test-case>
    <test-case FilePath="spatial">
      <compilation-unit name="rectangle-intersect-circle">
        <output-dir compare="Text">rectangle-intersect-circle</output-dir>
      </compilation-unit>
    </test-case>
    <test-case FilePath="spatial">
      <compilation-unit name="rectangle-intersect-rectangle">
        <output-dir compare="Text">rectangle-intersect-rectangle</output-dir>
      </compilation-unit>
    </test-case>
    <test-case FilePath="spatial">
      <compilation-unit name="spatial-area">
        <output-dir compare="Text">spatial-area</output-dir>
      </compilation-unit>
    </test-case>
  </test-group>
  <test-group name="string">
    <test-case FilePath="string">
      <compilation-unit name="codepoint-to-string1">
        <output-dir compare="Text">codepoint-to-string1</output-dir>
      </compilation-unit>
    </test-case>
    <test-case FilePath="string">
      <compilation-unit name="codepoint-to-string2">
        <output-dir compare="Text">codepoint-to-string2</output-dir>
      </compilation-unit>
    </test-case>
    <test-case FilePath="string">
      <compilation-unit name="concat_01">
        <output-dir compare="Text">concat_01</output-dir>
      </compilation-unit>
    </test-case>
    <test-case FilePath="string">
      <compilation-unit name="concat_02">
        <output-dir compare="Text">concat_02</output-dir>
      </compilation-unit>
    </test-case>
    <test-case FilePath="string">
      <compilation-unit name="concat_03">
        <output-dir compare="Text">concat_03</output-dir>
      </compilation-unit>
    </test-case>
    <test-case FilePath="string">
      <compilation-unit name="constructor">
        <output-dir compare="Text">constructor</output-dir>
      </compilation-unit>
    </test-case>
    <test-case FilePath="string">
      <compilation-unit name="contains_01">
        <output-dir compare="Text">contains_01</output-dir>
      </compilation-unit>
    </test-case>
    <test-case FilePath="string">
      <compilation-unit name="cpttostr01">
        <output-dir compare="Text">cpttostr01</output-dir>
      </compilation-unit>
    </test-case>
    <test-case FilePath="string">
      <compilation-unit name="cpttostr02">
        <output-dir compare="Text">cpttostr02</output-dir>
      </compilation-unit>
    </test-case>
    <test-case FilePath="string">
      <compilation-unit name="cpttostr04">
        <output-dir compare="Text">cpttostr04</output-dir>
      </compilation-unit>
    </test-case>
    <test-case FilePath="string">
      <compilation-unit name="ends-with1">
        <output-dir compare="Text">ends-with1</output-dir>
      </compilation-unit>
    </test-case>
    <test-case FilePath="string">
      <compilation-unit name="ends-with2">
        <output-dir compare="Text">ends-with2</output-dir>
      </compilation-unit>
    </test-case>
    <test-case FilePath="string">
      <compilation-unit name="ends-with3">
        <output-dir compare="Text">ends-with3</output-dir>
      </compilation-unit>
    </test-case>
    <test-case FilePath="string">
      <compilation-unit name="ends-with4">
        <output-dir compare="Text">ends-with4</output-dir>
      </compilation-unit>
    </test-case>
    <test-case FilePath="string">
      <compilation-unit name="ends-with5">
        <output-dir compare="Text">ends-with5</output-dir>
      </compilation-unit>
    </test-case>
    <test-case FilePath="string">
      <compilation-unit name="ends-with6">
        <output-dir compare="Text">ends-with6</output-dir>
      </compilation-unit>
    </test-case>
    <test-case FilePath="string">
      <compilation-unit name="ends-with7">
        <output-dir compare="Text">ends-with7</output-dir>
      </compilation-unit>
    </test-case>
    <test-case FilePath="string">
      <compilation-unit name="ends-with8">
        <output-dir compare="Text">ends-with8</output-dir>
      </compilation-unit>
    </test-case>
    <test-case FilePath="string">
      <compilation-unit name="escapes01">
        <output-dir compare="Text">escapes01</output-dir>
      </compilation-unit>
    </test-case>
    <test-case FilePath="string">
      <compilation-unit name="escapes02">
        <output-dir compare="Text">escapes02</output-dir>
      </compilation-unit>
    </test-case>
    <test-case FilePath="string">
      <compilation-unit name="length_01">
        <output-dir compare="Text">length_01</output-dir>
      </compilation-unit>
    </test-case>
    <test-case FilePath="string">
      <compilation-unit name="length_02">
        <output-dir compare="Text">length_02</output-dir>
      </compilation-unit>
    </test-case>
    <test-case FilePath="string">
      <compilation-unit name="like_01">
        <output-dir compare="Text">like_01</output-dir>
      </compilation-unit>
    </test-case>
    <test-case FilePath="string">
      <compilation-unit name="like_null">
        <output-dir compare="Text">like_null</output-dir>
      </compilation-unit>
    </test-case>
    <test-case FilePath="string">
      <compilation-unit name="lowercase">
        <output-dir compare="Text">lowercase</output-dir>
      </compilation-unit>
    </test-case>
    <test-case FilePath="string">
      <compilation-unit name="matches02">
        <output-dir compare="Text">matches02</output-dir>
      </compilation-unit>
    </test-case>
    <test-case FilePath="string">
      <compilation-unit name="matches03">
        <output-dir compare="Text">matches03</output-dir>
      </compilation-unit>
    </test-case>
    <test-case FilePath="string">
      <compilation-unit name="matches04">
        <output-dir compare="Text">matches04</output-dir>
      </compilation-unit>
    </test-case>
    <test-case FilePath="string">
      <compilation-unit name="matches05">
        <output-dir compare="Text">matches05</output-dir>
      </compilation-unit>
    </test-case>
    <test-case FilePath="string">
      <compilation-unit name="matches06">
        <output-dir compare="Text">matches06</output-dir>
      </compilation-unit>
    </test-case>
    <test-case FilePath="string">
      <compilation-unit name="matches1">
        <output-dir compare="Text">matches1</output-dir>
      </compilation-unit>
    </test-case>
    <test-case FilePath="string">
      <compilation-unit name="matches11">
        <output-dir compare="Text">matches11</output-dir>
      </compilation-unit>
    </test-case>
    <test-case FilePath="string">
      <compilation-unit name="matches2">
        <output-dir compare="Text">matches2</output-dir>
      </compilation-unit>
    </test-case>
    <test-case FilePath="string">
      <compilation-unit name="matches21">
        <output-dir compare="Text">matches21</output-dir>
      </compilation-unit>
    </test-case>
    <test-case FilePath="string">
      <compilation-unit name="matches22">
        <output-dir compare="Text">matches22</output-dir>
      </compilation-unit>
    </test-case>
    <test-case FilePath="string">
      <compilation-unit name="matches23">
        <output-dir compare="Text">matches23</output-dir>
      </compilation-unit>
    </test-case>
    <test-case FilePath="string">
      <compilation-unit name="matches3">
        <output-dir compare="Text">matches3</output-dir>
      </compilation-unit>
    </test-case>
    <test-case FilePath="string">
      <compilation-unit name="matchesnull">
        <output-dir compare="Text">matchesnull</output-dir>
      </compilation-unit>
    </test-case>
    <test-case FilePath="string">
      <compilation-unit name="replace1">
        <output-dir compare="Text">replace1</output-dir>
      </compilation-unit>
    </test-case>
    <test-case FilePath="string">
      <compilation-unit name="replace2">
        <output-dir compare="Text">replace2</output-dir>
      </compilation-unit>
    </test-case>
    <test-case FilePath="string">
      <compilation-unit name="replace21">
        <output-dir compare="Text">replace21</output-dir>
      </compilation-unit>
    </test-case>
    <test-case FilePath="string">
      <compilation-unit name="replace22">
        <output-dir compare="Text">replace22</output-dir>
      </compilation-unit>
    </test-case>
    <test-case FilePath="string">
      <compilation-unit name="replace3">
        <output-dir compare="Text">replace3</output-dir>
      </compilation-unit>
    </test-case>
    <test-case FilePath="string">
      <compilation-unit name="starts-with1">
        <output-dir compare="Text">starts-with1</output-dir>
      </compilation-unit>
    </test-case>
    <test-case FilePath="string">
      <compilation-unit name="starts-with2">
        <output-dir compare="Text">starts-with2</output-dir>
      </compilation-unit>
    </test-case>
    <test-case FilePath="string">
      <compilation-unit name="starts-with3">
        <output-dir compare="Text">starts-with3</output-dir>
      </compilation-unit>
    </test-case>
    <test-case FilePath="string">
      <compilation-unit name="starts-with4">
        <output-dir compare="Text">starts-with4</output-dir>
      </compilation-unit>
    </test-case>
    <test-case FilePath="string">
      <compilation-unit name="starts-with5">
        <output-dir compare="Text">starts-with5</output-dir>
      </compilation-unit>
    </test-case>
    <test-case FilePath="string">
      <compilation-unit name="starts-with6">
        <output-dir compare="Text">starts-with6</output-dir>
      </compilation-unit>
    </test-case>
    <test-case FilePath="string">
      <compilation-unit name="starts-with7">
        <output-dir compare="Text">starts-with7</output-dir>
      </compilation-unit>
    </test-case>
    <!--
    <test-case FilePath="string">
      <compilation-unit name="starts-with8">
        <output-dir compare="Text">starts-with8</output-dir>
      </compilation-unit>
    </test-case>
    -->
    <test-case FilePath="string">
      <compilation-unit name="strconcat01">
        <output-dir compare="Text">strconcat01</output-dir>
      </compilation-unit>
    </test-case>
    <test-case FilePath="string">
      <compilation-unit name="strconcat02">
        <output-dir compare="Text">strconcat02</output-dir>
      </compilation-unit>
    </test-case>
    <test-case FilePath="string">
      <compilation-unit name="string-concat1">
        <output-dir compare="Text">string-concat1</output-dir>
      </compilation-unit>
    </test-case>
    <test-case FilePath="string">
      <compilation-unit name="string-equal1">
        <output-dir compare="Text">string-equal1</output-dir>
      </compilation-unit>
    </test-case>
    <test-case FilePath="string">
      <compilation-unit name="string-equal2">
        <output-dir compare="Text">string-equal2</output-dir>
      </compilation-unit>
    </test-case>
    <test-case FilePath="string">
      <compilation-unit name="string-equal3">
        <output-dir compare="Text">string-equal3</output-dir>
      </compilation-unit>
    </test-case>
    <test-case FilePath="string">
      <compilation-unit name="string-equal4">
        <output-dir compare="Text">string-equal4</output-dir>
      </compilation-unit>
    </test-case>
    <test-case FilePath="string">
      <compilation-unit name="string-join1">
        <output-dir compare="Text">string-join1</output-dir>
      </compilation-unit>
    </test-case>
    <test-case FilePath="string">
      <compilation-unit name="string-to-codepoint">
        <output-dir compare="Text">string-to-codepoint</output-dir>
      </compilation-unit>
    </test-case>
    <test-case FilePath="string">
      <compilation-unit name="string-to-codepoint1">
        <output-dir compare="Text">string-to-codepoint1</output-dir>
      </compilation-unit>
    </test-case>
    <test-case FilePath="string">
      <compilation-unit name="string-to-codepoint2">
        <output-dir compare="Text">string-to-codepoint2</output-dir>
      </compilation-unit>
    </test-case>
    <test-case FilePath="string">
      <compilation-unit name="strlen02">
        <output-dir compare="Text">strlen02</output-dir>
      </compilation-unit>
    </test-case>
    <test-case FilePath="string">
      <compilation-unit name="strlen03">
        <output-dir compare="Text">strlen03</output-dir>
      </compilation-unit>
    </test-case>
    <test-case FilePath="string">
      <compilation-unit name="strtocpt01">
        <output-dir compare="Text">strtocpt01</output-dir>
      </compilation-unit>
    </test-case>
    <test-case FilePath="string">
      <compilation-unit name="strtocpt02">
        <output-dir compare="Text">strtocpt02</output-dir>
      </compilation-unit>
    </test-case>
    <test-case FilePath="string">
      <compilation-unit name="strtocpt03">
        <output-dir compare="Text">strtocpt03</output-dir>
      </compilation-unit>
    </test-case>
    <test-case FilePath="string">
      <compilation-unit name="substr01">
        <output-dir compare="Text">substr01</output-dir>
      </compilation-unit>
    </test-case>
    <test-case FilePath="string">
      <compilation-unit name="substr04">
        <output-dir compare="Text">substr04</output-dir>
      </compilation-unit>
    </test-case>
    <test-case FilePath="string">
      <compilation-unit name="substr05">
        <output-dir compare="Text">substr05</output-dir>
      </compilation-unit>
    </test-case>
    <test-case FilePath="string">
      <compilation-unit name="substr06">
        <output-dir compare="Text">substr06</output-dir>
      </compilation-unit>
    </test-case>
    <test-case FilePath="string">
      <compilation-unit name="substring-after-1">
        <output-dir compare="Text">substring-after-1</output-dir>
      </compilation-unit>
    </test-case>
    <test-case FilePath="string">
      <compilation-unit name="substring-after-2">
        <output-dir compare="Text">substring-after-2</output-dir>
      </compilation-unit>
    </test-case>
    <test-case FilePath="string">
      <compilation-unit name="substring-after-3">
        <output-dir compare="Text">substring-after-3</output-dir>
      </compilation-unit>
    </test-case>
    <test-case FilePath="string">
      <compilation-unit name="substring-after-4">
        <output-dir compare="Text">substring-after-4</output-dir>
      </compilation-unit>
    </test-case>
    <test-case FilePath="string">
      <compilation-unit name="substring-after-5">
        <output-dir compare="Text">substring-after-5</output-dir>
      </compilation-unit>
    </test-case>
    <test-case FilePath="string">
      <compilation-unit name="substring-after-6">
        <output-dir compare="Text">substring-after-5</output-dir>
      </compilation-unit>
    </test-case>
    <test-case FilePath="string">
      <compilation-unit name="substring-before-1">
        <output-dir compare="Text">substring-before-1</output-dir>
      </compilation-unit>
    </test-case>
    <test-case FilePath="string">
      <compilation-unit name="substring-before-2">
        <output-dir compare="Text">substring-before-2</output-dir>
      </compilation-unit>
    </test-case>
    <test-case FilePath="string">
      <compilation-unit name="substring-before-3">
        <output-dir compare="Text">substring-before-3</output-dir>
      </compilation-unit>
    </test-case>
    <test-case FilePath="string">
      <compilation-unit name="substring2-1">
        <output-dir compare="Text">substring2-1</output-dir>
      </compilation-unit>
    </test-case>
    <test-case FilePath="string">
      <compilation-unit name="substring2-2">
        <output-dir compare="Text">substring2-2</output-dir>
      </compilation-unit>
    </test-case>
    <test-case FilePath="string">
      <compilation-unit name="substring2-3">
        <output-dir compare="Text">substring2-3</output-dir>
      </compilation-unit>
    </test-case>
    <test-case FilePath="string">
      <compilation-unit name="substring2-4">
        <output-dir compare="Text">substring2-4</output-dir>
      </compilation-unit>
    </test-case>
    <test-case FilePath="string">
      <compilation-unit name="substring_01">
        <output-dir compare="Text">substring_01</output-dir>
      </compilation-unit>
    </test-case>
    <test-case FilePath="string">
      <compilation-unit name="toLowerCase02">
        <output-dir compare="Text">toLowerCase02</output-dir>
      </compilation-unit>
    </test-case>
    <test-case FilePath="string">
      <compilation-unit name="toLowerCase03">
        <output-dir compare="Text">toLowerCase03</output-dir>
      </compilation-unit>
    </test-case>
    <test-case FilePath="string">
      <compilation-unit name="toLowerCase04">
        <output-dir compare="Text">toLowerCase04</output-dir>
      </compilation-unit>
    </test-case>
    <test-case FilePath="string">
      <compilation-unit name="uppercase">
        <output-dir compare="Text">uppercase</output-dir>
      </compilation-unit>
    </test-case>
    <test-case FilePath="string">
      <compilation-unit name="varlen-encoding">
        <output-dir compare="Text">varlen-encoding</output-dir>
      </compilation-unit>
    </test-case>
  </test-group>
  <test-group name="subset-collection">
    <test-case FilePath="subset-collection">
      <compilation-unit name="01">
        <output-dir compare="Text">01</output-dir>
      </compilation-unit>
    </test-case>
    <test-case FilePath="subset-collection">
      <compilation-unit name="02">
        <output-dir compare="Text">02</output-dir>
      </compilation-unit>
    </test-case>
    <test-case FilePath="subset-collection">
      <compilation-unit name="03">
        <output-dir compare="Text">03</output-dir>
      </compilation-unit>
    </test-case>
    <test-case FilePath="subset-collection">
      <compilation-unit name="05">
        <output-dir compare="Text">05</output-dir>
      </compilation-unit>
    </test-case>
    <test-case FilePath="subset-collection">
      <compilation-unit name="06">
        <output-dir compare="Text">06</output-dir>
      </compilation-unit>
    </test-case>
    <test-case FilePath="subset-collection">
      <compilation-unit name="07">
        <output-dir compare="Text">07</output-dir>
      </compilation-unit>
    </test-case>
  </test-group>
  <test-group name="tokenizers">
    <test-case FilePath="tokenizers">
      <compilation-unit name="counthashed-gram-tokens_01">
        <output-dir compare="Text">counthashed-gram-tokens_01</output-dir>
      </compilation-unit>
    </test-case>
    <test-case FilePath="tokenizers">
      <compilation-unit name="counthashed-gram-tokens_02">
        <output-dir compare="Text">counthashed-gram-tokens_02</output-dir>
      </compilation-unit>
    </test-case>
    <test-case FilePath="tokenizers">
      <compilation-unit name="counthashed-word-tokens_01">
        <output-dir compare="Text">counthashed-word-tokens_01</output-dir>
      </compilation-unit>
    </test-case>
    <test-case FilePath="tokenizers">
      <compilation-unit name="gram-tokens_01">
        <output-dir compare="Text">gram-tokens_01</output-dir>
      </compilation-unit>
    </test-case>
    <test-case FilePath="tokenizers">
      <compilation-unit name="gram-tokens_02">
        <output-dir compare="Text">gram-tokens_02</output-dir>
      </compilation-unit>
    </test-case>
    <test-case FilePath="tokenizers">
      <compilation-unit name="hashed-gram-tokens_01">
        <output-dir compare="Text">hashed-gram-tokens_01</output-dir>
      </compilation-unit>
    </test-case>
    <test-case FilePath="tokenizers">
      <compilation-unit name="hashed-gram-tokens_02">
        <output-dir compare="Text">hashed-gram-tokens_02</output-dir>
      </compilation-unit>
    </test-case>
    <test-case FilePath="tokenizers">
      <compilation-unit name="hashed-word-tokens_01">
        <output-dir compare="Text">hashed-word-tokens_01</output-dir>
      </compilation-unit>
    </test-case>
    <test-case FilePath="tokenizers">
      <compilation-unit name="word-tokens_01">
        <output-dir compare="Text">word-tokens_01</output-dir>
      </compilation-unit>
    </test-case>
    <test-case FilePath="tokenizers">
      <compilation-unit name="word-tokens_02">
        <output-dir compare="Text">word-tokens_02</output-dir>
      </compilation-unit>
    </test-case>
  </test-group>
  <test-group name="tpch">
    <test-case FilePath="tpch">
      <compilation-unit name="distinct_by">
        <output-dir compare="Text">distinct_by</output-dir>
      </compilation-unit>
    </test-case>
    <test-case FilePath="tpch">
      <compilation-unit name="group_no_agg">
        <output-dir compare="Text">group_no_agg</output-dir>
      </compilation-unit>
    </test-case>
    <test-case FilePath="tpch">
      <compilation-unit name="nest_aggregate">
        <output-dir compare="Text">nest_aggregate</output-dir>
      </compilation-unit>
    </test-case>
    <test-case FilePath="tpch">
      <compilation-unit name="nest_aggregate2">
        <output-dir compare="Text">nest_aggregate2</output-dir>
      </compilation-unit>
    </test-case>
    <test-case FilePath="tpch">
      <compilation-unit name="query-issue638">
        <output-dir compare="Text">query-issue638</output-dir>
      </compilation-unit>
    </test-case>
    <test-case FilePath="tpch">
      <compilation-unit name="query-issue785">
        <output-dir compare="Text">query-issue785</output-dir>
      </compilation-unit>
    </test-case>
    <test-case FilePath="tpch">
      <compilation-unit name="query-issue785-2">
        <output-dir compare="Text">query-issue785-2</output-dir>
      </compilation-unit>
    </test-case>
    <test-case FilePath="tpch">
      <compilation-unit name="query-issue786">
        <output-dir compare="Text">query-issue786</output-dir>
      </compilation-unit>
    </test-case>
    <test-case FilePath="tpch">
      <compilation-unit name="query-issue601">
        <output-dir compare="Text">query-issue601</output-dir>
      </compilation-unit>
    </test-case>
    <test-case FilePath="tpch">
      <compilation-unit name="q10_returned_item">
        <output-dir compare="Text">q10_returned_item</output-dir>
      </compilation-unit>
    </test-case>
    <test-case FilePath="tpch">
      <compilation-unit name="q10_returned_item_int64">
        <output-dir compare="Text">q10_returned_item_int64</output-dir>
      </compilation-unit>
    </test-case>
    <test-case FilePath="tpch">
      <compilation-unit name="q11_important_stock">
        <output-dir compare="Text">q11_important_stock</output-dir>
      </compilation-unit>
    </test-case>
    <test-case FilePath="tpch">
      <compilation-unit name="q12_shipping">
        <output-dir compare="Text">q12_shipping</output-dir>
      </compilation-unit>
    </test-case>
    <test-case FilePath="tpch">
      <compilation-unit name="q13_customer_distribution">
        <output-dir compare="Text">q13_customer_distribution</output-dir>
      </compilation-unit>
    </test-case>
    <test-case FilePath="tpch">
      <compilation-unit name="q14_promotion_effect">
        <output-dir compare="Text">q14_promotion_effect</output-dir>
      </compilation-unit>
    </test-case>
    <test-case FilePath="tpch">
      <compilation-unit name="q15_top_supplier">
        <output-dir compare="Text">q15_top_supplier</output-dir>
      </compilation-unit>
    </test-case>
    <test-case FilePath="tpch">
      <compilation-unit name="q16_parts_supplier_relationship">
        <output-dir compare="Text">q16_parts_supplier_relationship</output-dir>
      </compilation-unit>
    </test-case>
    <test-case FilePath="tpch">
      <compilation-unit name="q17_small_quantity_order_revenue">
        <output-dir compare="Text">q17_small_quantity_order_revenue</output-dir>
      </compilation-unit>
    </test-case>
    <test-case FilePath="tpch">
      <compilation-unit name="q17_large_gby_variant">
        <output-dir compare="Text">q17_large_gby_variant</output-dir>
      </compilation-unit>
    </test-case>
    <test-case FilePath="tpch">
      <compilation-unit name="q18_large_volume_customer">
        <output-dir compare="Text">q18_large_volume_customer</output-dir>
      </compilation-unit>
    </test-case>
    <test-case FilePath="tpch">
      <compilation-unit name="q19_discounted_revenue">
        <output-dir compare="Text">q19_discounted_revenue</output-dir>
      </compilation-unit>
    </test-case>
    <test-case FilePath="tpch">
      <compilation-unit name="q01_pricing_summary_report_nt">
        <output-dir compare="Text">q01_pricing_summary_report_nt</output-dir>
      </compilation-unit>
    </test-case>
    <test-case FilePath="tpch">
      <compilation-unit name="q20_potential_part_promotion">
        <output-dir compare="Text">q20_potential_part_promotion</output-dir>
      </compilation-unit>
    </test-case>
    <test-case FilePath="tpch">
      <compilation-unit name="q21_suppliers_who_kept_orders_waiting">
        <output-dir compare="Text">q21_suppliers_who_kept_orders_waiting</output-dir>
      </compilation-unit>
    </test-case>
    <test-case FilePath="tpch">
      <compilation-unit name="q22_global_sales_opportunity">
        <output-dir compare="Text">q22_global_sales_opportunity</output-dir>
      </compilation-unit>
    </test-case>
    <test-case FilePath="tpch">
      <compilation-unit name="q02_minimum_cost_supplier">
        <output-dir compare="Text">q02_minimum_cost_supplier</output-dir>
      </compilation-unit>
    </test-case>
    <test-case FilePath="tpch">
      <compilation-unit name="q03_shipping_priority_nt">
        <output-dir compare="Text">q03_shipping_priority_nt</output-dir>
      </compilation-unit>
    </test-case>
    <test-case FilePath="tpch">
      <compilation-unit name="q04_order_priority">
        <output-dir compare="Text">q04_order_priority</output-dir>
      </compilation-unit>
    </test-case>
    <test-case FilePath="tpch">
      <compilation-unit name="q04_order_priority_with_nodegroup">
        <output-dir compare="Text">q04_order_priority</output-dir>
      </compilation-unit>
    </test-case>
    <test-case FilePath="tpch">
      <compilation-unit name="q05_local_supplier_volume">
        <output-dir compare="Text">q05_local_supplier_volume</output-dir>
      </compilation-unit>
    </test-case>
    <test-case FilePath="tpch">
      <compilation-unit name="q06_forecast_revenue_change">
        <output-dir compare="Text">q06_forecast_revenue_change</output-dir>
      </compilation-unit>
    </test-case>
    <test-case FilePath="tpch">
      <compilation-unit name="q07_volume_shipping">
        <output-dir compare="Text">q07_volume_shipping</output-dir>
      </compilation-unit>
    </test-case>
    <test-case FilePath="tpch">
      <compilation-unit name="q08_national_market_share">
        <output-dir compare="Text">q08_national_market_share</output-dir>
      </compilation-unit>
    </test-case>
    <test-case FilePath="tpch">
      <compilation-unit name="q09_product_type_profit_nt">
        <output-dir compare="Text">q09_product_type_profit_nt</output-dir>
      </compilation-unit>
    </test-case>
    <test-case FilePath="tpch">
      <compilation-unit name="query-issue562">
        <output-dir compare="Text">query-issue562</output-dir>
      </compilation-unit>
    </test-case>
    <test-case FilePath="tpch">
      <compilation-unit name="query-issue810">
        <output-dir compare="Text">query-issue810</output-dir>
      </compilation-unit>
    </test-case>
    <test-case FilePath="tpch">
      <compilation-unit name="query-issue810-2">
        <output-dir compare="Text">query-issue810-2</output-dir>
      </compilation-unit>
    </test-case>
    <test-case FilePath="tpch">
      <compilation-unit name="query-issue810-3">
        <output-dir compare="Text">query-issue810-3</output-dir>
      </compilation-unit>
    </test-case>
    <test-case FilePath="tpch">
      <compilation-unit name="query-issue827">
        <output-dir compare="Text">query-issue827</output-dir>
      </compilation-unit>
    </test-case>
    <test-case FilePath="tpch">
      <compilation-unit name="query-issue827-2">
        <output-dir compare="Text">query-issue827-2</output-dir>
      </compilation-unit>
    </test-case>
    <test-case FilePath="tpch">
      <compilation-unit name="query-ASTERIXDB-1127">
        <output-dir compare="Text">query-ASTERIXDB-1127</output-dir>
      </compilation-unit>
    </test-case>
  </test-group>
  <test-group name="tpch-sql-like">
    <test-case FilePath="tpch-sql-like">
      <compilation-unit name="query-issue638">
        <output-dir compare="Text">query-issue638</output-dir>
      </compilation-unit>
    </test-case>
    <test-case FilePath="tpch-sql-like">
      <compilation-unit name="query-issue785">
        <output-dir compare="Text">query-issue785</output-dir>
      </compilation-unit>
    </test-case>
    <test-case FilePath="tpch-sql-like">
      <compilation-unit name="query-issue785-2">
        <output-dir compare="Text">query-issue785-2</output-dir>
      </compilation-unit>
    </test-case>
    <test-case FilePath="tpch-sql-like">
      <compilation-unit name="query-issue786">
        <output-dir compare="Text">query-issue786</output-dir>
      </compilation-unit>
    </test-case>
    <test-case FilePath="tpch-sql-like">
      <compilation-unit name="query-issue601">
        <output-dir compare="Text">query-issue601</output-dir>
      </compilation-unit>
    </test-case>
    <test-case FilePath="tpch-sql-like">
      <compilation-unit name="q10_returned_item">
        <output-dir compare="Text">q10_returned_item</output-dir>
      </compilation-unit>
    </test-case>
    <test-case FilePath="tpch-sql-like">
      <compilation-unit name="q10_returned_item_int64">
        <output-dir compare="Text">q10_returned_item_int64</output-dir>
      </compilation-unit>
    </test-case>
    <test-case FilePath="tpch-sql-like">
      <compilation-unit name="q11_important_stock">
        <output-dir compare="Text">q11_important_stock</output-dir>
      </compilation-unit>
    </test-case>
    <test-case FilePath="tpch-sql-like">
      <compilation-unit name="q12_shipping">
        <output-dir compare="Text">q12_shipping</output-dir>
      </compilation-unit>
    </test-case>
    <test-case FilePath="tpch-sql-like">
      <compilation-unit name="q13_customer_distribution">
        <output-dir compare="Text">q13_customer_distribution</output-dir>
      </compilation-unit>
    </test-case>
    <test-case FilePath="tpch-sql-like">
      <compilation-unit name="q14_promotion_effect">
        <output-dir compare="Text">q14_promotion_effect</output-dir>
      </compilation-unit>
    </test-case>
    <test-case FilePath="tpch-sql-like">
      <compilation-unit name="q15_top_supplier">
        <output-dir compare="Text">q15_top_supplier</output-dir>
      </compilation-unit>
    </test-case>
    <test-case FilePath="tpch-sql-like">
      <compilation-unit name="q16_parts_supplier_relationship">
        <output-dir compare="Text">q16_parts_supplier_relationship</output-dir>
      </compilation-unit>
    </test-case>
    <test-case FilePath="tpch-sql-like">
      <compilation-unit name="q17_small_quantity_order_revenue">
        <output-dir compare="Text">q17_small_quantity_order_revenue</output-dir>
      </compilation-unit>
    </test-case>
    <test-case FilePath="tpch-sql-like">
      <compilation-unit name="q17_large_gby_variant">
        <output-dir compare="Text">q17_large_gby_variant</output-dir>
      </compilation-unit>
    </test-case>
    <test-case FilePath="tpch-sql-like">
      <compilation-unit name="q18_large_volume_customer">
        <output-dir compare="Text">q18_large_volume_customer</output-dir>
      </compilation-unit>
    </test-case>
    <test-case FilePath="tpch-sql-like">
      <compilation-unit name="q19_discounted_revenue">
        <output-dir compare="Text">q19_discounted_revenue</output-dir>
      </compilation-unit>
    </test-case>
    <test-case FilePath="tpch-sql-like">
      <compilation-unit name="q01_pricing_summary_report_nt">
        <output-dir compare="Text">q01_pricing_summary_report_nt</output-dir>
      </compilation-unit>
    </test-case>
    <test-case FilePath="tpch-sql-like">
      <compilation-unit name="q20_potential_part_promotion">
        <output-dir compare="Text">q20_potential_part_promotion</output-dir>
      </compilation-unit>
    </test-case>
    <test-case FilePath="tpch-sql-like">
      <compilation-unit name="q21_suppliers_who_kept_orders_waiting">
        <output-dir compare="Text">q21_suppliers_who_kept_orders_waiting</output-dir>
      </compilation-unit>
    </test-case>
    <test-case FilePath="tpch-sql-like">
      <compilation-unit name="q22_global_sales_opportunity">
        <output-dir compare="Text">q22_global_sales_opportunity</output-dir>
      </compilation-unit>
    </test-case>
    <test-case FilePath="tpch-sql-like">
      <compilation-unit name="q02_minimum_cost_supplier">
        <output-dir compare="Text">q02_minimum_cost_supplier</output-dir>
      </compilation-unit>
    </test-case>
    <test-case FilePath="tpch-sql-like">
      <compilation-unit name="q03_shipping_priority_nt">
        <output-dir compare="Text">q03_shipping_priority_nt</output-dir>
      </compilation-unit>
    </test-case>
    <test-case FilePath="tpch-sql-like">
      <compilation-unit name="q04_order_priority">
        <output-dir compare="Text">q04_order_priority</output-dir>
      </compilation-unit>
    </test-case>
    <test-case FilePath="tpch-sql-like">
      <compilation-unit name="q05_local_supplier_volume">
        <output-dir compare="Text">q05_local_supplier_volume</output-dir>
      </compilation-unit>
    </test-case>
    <test-case FilePath="tpch-sql-like">
      <compilation-unit name="q06_forecast_revenue_change">
        <output-dir compare="Text">q06_forecast_revenue_change</output-dir>
      </compilation-unit>
    </test-case>
    <test-case FilePath="tpch-sql-like">
      <compilation-unit name="q07_volume_shipping">
        <output-dir compare="Text">q07_volume_shipping</output-dir>
      </compilation-unit>
    </test-case>
    <test-case FilePath="tpch-sql-like">
      <compilation-unit name="q08_national_market_share">
        <output-dir compare="Text">q08_national_market_share</output-dir>
      </compilation-unit>
    </test-case>
    <test-case FilePath="tpch-sql-like">
      <compilation-unit name="q09_product_type_profit_nt">
        <output-dir compare="Text">q09_product_type_profit_nt</output-dir>
      </compilation-unit>
    </test-case>
  </test-group>
  <test-group name="writers">
    <test-case FilePath="writers">
      <compilation-unit name="print_01">
        <output-dir compare="Text">print_01</output-dir>
      </compilation-unit>
    </test-case>
    <!--  TODO(madhusudancs): Enable this test when REST API supports serialized output support.
    <test-case FilePath="writers">
      <compilation-unit name="serialized_01">
        <output-dir compare="Text">serialized_01</output-dir>
      </compilation-unit>
    </test-case>
    -->
  </test-group>
  <test-group name="cross-dataverse">
    <test-case FilePath="cross-dataverse">
      <compilation-unit name="cross-dv01">
        <output-dir compare="Text">cross-dv01</output-dir>
      </compilation-unit>
    </test-case>
    <test-case FilePath="cross-dataverse">
      <compilation-unit name="cross-dv02">
        <output-dir compare="Text">cross-dv02</output-dir>
      </compilation-unit>
    </test-case>
    <test-case FilePath="cross-dataverse">
      <compilation-unit name="cross-dv03">
        <output-dir compare="Text">cross-dv03</output-dir>
      </compilation-unit>
    </test-case>
    <test-case FilePath="cross-dataverse">
      <compilation-unit name="cross-dv04">
        <output-dir compare="Text">cross-dv04</output-dir>
      </compilation-unit>
    </test-case>
    <test-case FilePath="cross-dataverse">
      <compilation-unit name="cross-dv07">
        <output-dir compare="Text">cross-dv07</output-dir>
      </compilation-unit>
    </test-case>
    <test-case FilePath="cross-dataverse">
      <compilation-unit name="cross-dv09">
        <output-dir compare="Text">cross-dv09</output-dir>
      </compilation-unit>
    </test-case>
    <test-case FilePath="cross-dataverse">
      <compilation-unit name="cross-dv11">
        <output-dir compare="Text">cross-dv11</output-dir>
      </compilation-unit>
    </test-case>
    <test-case FilePath="cross-dataverse">
      <compilation-unit name="cross-dv12">
        <output-dir compare="Text">cross-dv12</output-dir>
      </compilation-unit>
    </test-case>
    <test-case FilePath="cross-dataverse">
      <compilation-unit name="cross-dv13">
        <output-dir compare="Text">cross-dv13</output-dir>
        <expected-error>Error: Recursive invocation testdv2.fun03@0</expected-error>
      </compilation-unit>
    </test-case>
    <test-case FilePath="cross-dataverse">
      <compilation-unit name="cross-dv14">
        <output-dir compare="Text">cross-dv14</output-dir>
      </compilation-unit>
    </test-case>
    <test-case FilePath="cross-dataverse">
      <compilation-unit name="cross-dv15">
        <output-dir compare="Text">cross-dv15</output-dir>
      </compilation-unit>
    </test-case>
    <test-case FilePath="cross-dataverse">
      <compilation-unit name="cross-dv16">
        <output-dir compare="Text">cross-dv16</output-dir>
        <expected-error>Error: Recursive invocation testdv1.fun04@0</expected-error>
      </compilation-unit>
    </test-case>
    <!--NotImplementedException: No binary comparator factory implemented for type RECORD.
    <test-case FilePath="cross-dataverse">
      <compilation-unit name="cross-dv17">
        <output-dir compare="Text">cross-dv17</output-dir>
      </compilation-unit>
    </test-case>
    -->
    <test-case FilePath="cross-dataverse">
      <compilation-unit name="cross-dv19">
        <output-dir compare="Text">cross-dv19</output-dir>
      </compilation-unit>
    </test-case>
    <test-case FilePath="cross-dataverse">
      <compilation-unit name="cross-dv20">
        <output-dir compare="Text">cross-dv20</output-dir>
      </compilation-unit>
    </test-case>
    <test-case FilePath="cross-dataverse">
      <compilation-unit name="insert_across_dataverses">
        <output-dir compare="Text">insert_across_dataverses</output-dir>
      </compilation-unit>
    </test-case>
    <test-case FilePath="cross-dataverse">
      <compilation-unit name="join_across_dataverses">
        <output-dir compare="Text">join_across_dataverses</output-dir>
      </compilation-unit>
    </test-case>
    <test-case FilePath="cross-dataverse">
      <compilation-unit name="drop-dataverse">
        <output-dir compare="Text">drop-dataverse</output-dir>
        <expected-error>org.apache.asterix.metadata.MetadataException: Cannot drop dataverse. Type a.a used by dataset b.b1</expected-error>
      </compilation-unit>
    </test-case>
    <test-case FilePath="cross-dataverse">
      <compilation-unit name="drop-type-used-elsewhere">
        <output-dir compare="Text">drop-type-used-elsewhere</output-dir>
        <expected-error>Error: Cannot drop type a.a being used by dataset b.b1</expected-error>
      </compilation-unit>
    </test-case>
    <test-case FilePath="cross-dataverse">
      <compilation-unit name="drop-type-used-here-dataset">
        <output-dir compare="Text">drop-type-used-here-dataset</output-dir>
        <expected-error>Error: Cannot drop type c.a being used by dataset c.a1</expected-error>
      </compilation-unit>
    </test-case>
    <test-case FilePath="cross-dataverse">
      <compilation-unit name="drop-type-used-here-type">
        <output-dir compare="Text">drop-type-used-here-type</output-dir>
        <expected-error>Error: Cannot drop type c.a being used by type c.b</expected-error>
      </compilation-unit>
    </test-case>
    <test-case FilePath="cross-dataverse">
      <compilation-unit name="query-dataset-with-foreign-type">
        <output-dir compare="Text">query-dataset-with-foreign-type</output-dir>
      </compilation-unit>
    </test-case>
  </test-group>
  <test-group name="user-defined-functions">
    <test-case FilePath="user-defined-functions">
      <compilation-unit name="query-issue218-2">
        <output-dir compare="Text">query-issue218-2</output-dir>
      </compilation-unit>
    </test-case>
    <test-case FilePath="user-defined-functions">
      <compilation-unit name="query-issue218">
        <output-dir compare="Text">query-issue218</output-dir>
      </compilation-unit>
    </test-case>
    <test-case FilePath="user-defined-functions">
      <compilation-unit name="query-issue201">
        <output-dir compare="Text">query-issue201</output-dir>
      </compilation-unit>
    </test-case>
    <test-case FilePath="user-defined-functions">
      <compilation-unit name="query-issue172">
        <output-dir compare="Text">query-issue172</output-dir>
      </compilation-unit>
    </test-case>
    <test-case FilePath="user-defined-functions">
      <compilation-unit name="query-issue455">
        <output-dir compare="Text">query-issue455</output-dir>
        <expected-error>Error: function test.printName@0 is undefined</expected-error>
      </compilation-unit>
    </test-case>
    <test-case FilePath="user-defined-functions">
      <compilation-unit name="query-issue489">
        <output-dir compare="Text">query-issue489</output-dir>
      </compilation-unit>
    </test-case>
    <test-case FilePath="user-defined-functions">
      <compilation-unit name="udf01">
        <output-dir compare="Text">udf01</output-dir>
      </compilation-unit>
    </test-case>
    <test-case FilePath="user-defined-functions">
      <compilation-unit name="udf02">
        <output-dir compare="Text">udf02</output-dir>
      </compilation-unit>
    </test-case>
    <!-- causes NPE: Issue 200
    <test-case FilePath="user-defined-functions">
      <compilation-unit name="udf03">
        <output-dir compare="Text">udf03</output-dir>
      </compilation-unit>
    </test-case>
    -->
    <test-case FilePath="user-defined-functions">
      <compilation-unit name="udf04">
        <output-dir compare="Text">udf04</output-dir>
      </compilation-unit>
    </test-case>
    <test-case FilePath="user-defined-functions">
      <compilation-unit name="udf05">
        <output-dir compare="Text">udf05</output-dir>
      </compilation-unit>
    </test-case>
    <test-case FilePath="user-defined-functions">
      <compilation-unit name="udf06">
        <output-dir compare="Text">udf06</output-dir>
      </compilation-unit>
    </test-case>
    <test-case FilePath="user-defined-functions">
      <compilation-unit name="udf07">
        <output-dir compare="Text">udf07</output-dir>
      </compilation-unit>
    </test-case>
    <test-case FilePath="user-defined-functions">
      <compilation-unit name="udf08">
        <output-dir compare="Text">udf08</output-dir>
      </compilation-unit>
    </test-case>
    <test-case FilePath="user-defined-functions">
      <compilation-unit name="udf09">
        <output-dir compare="Text">udf09</output-dir>
      </compilation-unit>
    </test-case>
    <test-case FilePath="user-defined-functions">
      <compilation-unit name="udf10">
        <output-dir compare="Text">udf10</output-dir>
      </compilation-unit>
    </test-case>
    <test-case FilePath="user-defined-functions">
      <compilation-unit name="udf11">
        <output-dir compare="Text">udf11</output-dir>
      </compilation-unit>
    </test-case>
    <test-case FilePath="user-defined-functions">
      <compilation-unit name="udf12">
        <output-dir compare="Text">udf12</output-dir>
      </compilation-unit>
    </test-case>
    <test-case FilePath="user-defined-functions">
      <compilation-unit name="udf13">
        <output-dir compare="Text">udf13</output-dir>
      </compilation-unit>
    </test-case>
    <test-case FilePath="user-defined-functions">
      <compilation-unit name="udf14">
        <output-dir compare="Text">udf14</output-dir>
      </compilation-unit>
    </test-case>
    <!-- Issue 166
    <test-case FilePath="user-defined-functions">
      <compilation-unit name="udf15">
        <output-dir compare="Text">udf15</output-dir>
      </compilation-unit>
    </test-case>
    -->
    <test-case FilePath="user-defined-functions">
      <compilation-unit name="udf16">
        <output-dir compare="Text">udf16</output-dir>
      </compilation-unit>
    </test-case>
    <test-case FilePath="user-defined-functions">
      <compilation-unit name="udf17">
        <output-dir compare="Text">udf17</output-dir>
      </compilation-unit>
    </test-case>
    <test-case FilePath="user-defined-functions">
      <compilation-unit name="udf18">
        <output-dir compare="Text">udf18</output-dir>
      </compilation-unit>
    </test-case>
    <test-case FilePath="user-defined-functions">
      <compilation-unit name="udf19">
        <output-dir compare="Text">udf19</output-dir>
      </compilation-unit>
    </test-case>
    <test-case FilePath="user-defined-functions">
      <compilation-unit name="udf20">
        <output-dir compare="Text">udf20</output-dir>
      </compilation-unit>
    </test-case>
    <test-case FilePath="user-defined-functions">
      <compilation-unit name="udf21">
        <output-dir compare="Text">udf21</output-dir>
      </compilation-unit>
    </test-case>
    <test-case FilePath="user-defined-functions">
      <compilation-unit name="udf22">
        <output-dir compare="Text">udf22</output-dir>
      </compilation-unit>
    </test-case>
    <test-case FilePath="user-defined-functions">
      <compilation-unit name="udf23">
        <output-dir compare="Text">udf23</output-dir>
      </compilation-unit>
    </test-case>
    <!-- Issue 195
    <test-case FilePath="user-defined-functions">
      <compilation-unit name="udf24">
        <output-dir compare="Text">udf24</output-dir>
      </compilation-unit>
    </test-case>
    -->
    <!-- Issue 218
    <test-case FilePath="user-defined-functions">
      <compilation-unit name="udf25">
        <output-dir compare="Text">udf25</output-dir>
      </compilation-unit>
    </test-case>
    -->
    <test-case FilePath="user-defined-functions">
      <compilation-unit name="udf26"><!-- Error not propagated properly -->
        <output-dir compare="Text">udf26</output-dir>
        <expected-error>Error: function test.needs_f1@1 depends upon function test.f1@0 which is undefined</expected-error>
      </compilation-unit>
    </test-case>
    <test-case FilePath="user-defined-functions"><!-- Exception is never thrown!! -->
      <compilation-unit name="udf27">
        <output-dir compare="Text">udf27</output-dir>
      </compilation-unit>
    </test-case>
    <test-case FilePath="user-defined-functions">
      <compilation-unit name="udf28">
        <output-dir compare="Text">udf28</output-dir>
      </compilation-unit>
    </test-case>
    <test-case FilePath="user-defined-functions">
      <compilation-unit name="udf29">
        <output-dir compare="Text">udf29</output-dir>
      </compilation-unit>
    </test-case>
    <test-case FilePath="user-defined-functions">
      <compilation-unit name="udf30">
        <output-dir compare="Text">udf30</output-dir>
        <expected-error>Error: can't find variable $y</expected-error>
      </compilation-unit>
    </test-case>
    <test-case FilePath="user-defined-functions">
      <compilation-unit name="udf31">
        <output-dir compare="Text">udf31</output-dir>
      </compilation-unit>
    </test-case>
    <test-case FilePath="user-defined-functions">
      <compilation-unit name="f01">
        <output-dir compare="Text">f01</output-dir>
        <expected-error>Error: function test.int8@0 is undefined</expected-error>
      </compilation-unit>
    </test-case>
    <test-case FilePath="user-defined-functions">
      <compilation-unit name="query-ASTERIXDB-1298">
        <output-dir compare="Text">query-ASTERIXDB-1298</output-dir>
      </compilation-unit>
    </test-case>
    <test-case FilePath="user-defined-functions">
      <compilation-unit name="query-ASTERIXDB-1308-1">
        <output-dir compare="Text">query-ASTERIXDB-1308-1</output-dir>
      </compilation-unit>
    </test-case>
    <!-- <test-case FilePath="user-defined-functions">
          <compilation-unit name="query-ASTERIXDB-1308-2">
              <output-dir compare="Text">query-ASTERIXDB-1308-2</output-dir>
          </compilation-unit>
      </test-case>  -->
    <!-- This test case is not valid anymore since we do not required "IMPORT_PRIVATE_FUNCTIONS" flag anymore -->
    <!-- <test-case FilePath="user-defined-functions">
          <compilation-unit name="invoke-private-function">
              <output-dir compare="Text">invoke-private-function</output-dir>
          </compilation-unit>
<<<<<<< HEAD
        </test-case>
        -->
        <test-case FilePath="user-defined-functions">
            <compilation-unit name="udf26"><!-- Error not propagated properly -->
                <output-dir compare="Text">udf26</output-dir>
                <expected-error>Error:  function test.needs_f1@1 depends upon function test.f1@0 which is undefined</expected-error>
            </compilation-unit>
        </test-case>
        <test-case FilePath="user-defined-functions"><!-- Exception is never thrown!! -->
            <compilation-unit name="udf27">
                <output-dir compare="Text">udf27</output-dir>
            </compilation-unit>
        </test-case>
        <test-case FilePath="user-defined-functions">
            <compilation-unit name="udf28">
                <output-dir compare="Text">udf28</output-dir>
            </compilation-unit>
        </test-case>
        <test-case FilePath="user-defined-functions">
            <compilation-unit name="udf29">
                <output-dir compare="Text">udf29</output-dir>
            </compilation-unit>
        </test-case>
        <test-case FilePath="user-defined-functions">
            <compilation-unit name="udf30">
                <output-dir compare="Text">udf30</output-dir>
                <expected-error>Error: can't find variable $y</expected-error>
            </compilation-unit>
        </test-case>
        <test-case FilePath="user-defined-functions">
            <compilation-unit name="udf31">
                <output-dir compare="Text">udf31</output-dir>
            </compilation-unit>
        </test-case>
        <test-case FilePath="user-defined-functions">
            <compilation-unit name="f01">
                <output-dir compare="Text">f01</output-dir>
                <expected-error>Error:  function test.int8@0 is undefined</expected-error>
            </compilation-unit>
        </test-case>
        <test-case FilePath="user-defined-functions">
            <compilation-unit name="query-ASTERIXDB-1298">
                <output-dir compare="Text">query-ASTERIXDB-1298</output-dir>
            </compilation-unit>
        </test-case>
        <test-case FilePath="user-defined-functions">
            <compilation-unit name="query-ASTERIXDB-1308-1">
                <output-dir compare="Text">query-ASTERIXDB-1308-1</output-dir>
            </compilation-unit>
        </test-case>
        <!-- <test-case FilePath="user-defined-functions">
            <compilation-unit name="query-ASTERIXDB-1308-2">
                <output-dir compare="Text">query-ASTERIXDB-1308-2</output-dir>
            </compilation-unit>
        </test-case>  -->
        <!-- This test case is not valid anymore since we do not required "IMPORT_PRIVATE_FUNCTIONS" flag anymore -->
        <!-- <test-case FilePath="user-defined-functions">
            <compilation-unit name="invoke-private-function">
                <output-dir compare="Text">invoke-private-function</output-dir>
            </compilation-unit>
        </test-case>-->
    </test-group>
    <test-group name="load">
        <test-case FilePath="load">
            <compilation-unit name="dataset-with-meta">
                <output-dir compare="Text">dataset-with-meta</output-dir>
                <expected-error>load dataset is not supported on Datasets with Meta records</expected-error>
            </compilation-unit>
        </test-case>
        <test-case FilePath="load">
            <compilation-unit name="csv_01">
                <output-dir compare="Text">csv_01</output-dir>
            </compilation-unit>
        </test-case>
        <test-case FilePath="load">
            <compilation-unit name="csv_02">
                <output-dir compare="Text">csv_02</output-dir>
            </compilation-unit>
        </test-case>
        <test-case FilePath="load">
            <compilation-unit name="csv_03">
                <output-dir compare="Text">csv_03</output-dir>
            </compilation-unit>
        </test-case>
        <test-case FilePath="load">
            <compilation-unit name="csv_04">
                <output-dir compare="Text">csv_04</output-dir>
            </compilation-unit>
        </test-case>
        <test-case FilePath="load">
            <compilation-unit name="csv_05"><!-- Someone should check and verify -->
                <output-dir compare="Text">csv_05</output-dir>
                <expected-error>java.io.IOException: At record:</expected-error>
                <expected-error>java.lang.Exception: Result</expected-error>
            </compilation-unit>
        </test-case>
        <test-case FilePath="load">
            <compilation-unit name="csv_06"><!-- Someone should check and verify -->
                <output-dir compare="Text">csv_06</output-dir>
                <expected-error>java.io.IOException: At record:</expected-error>
                <expected-error>java.lang.Exception: Result</expected-error>
            </compilation-unit>
        </test-case>
        <test-case FilePath="load">
            <compilation-unit name="csv_07"><!-- Someone should check and verify -->
                <output-dir compare="Text">csv_07</output-dir>
                <expected-error>java.io.IOException: At record:</expected-error>
                <expected-error>java.lang.Exception: Result</expected-error>
            </compilation-unit>
        </test-case>
        <test-case FilePath="load">
            <compilation-unit name="csv_08_header_cr">
                <output-dir compare="Text">csv_08</output-dir>
            </compilation-unit>
        </test-case>
        <test-case FilePath="load">
            <compilation-unit name="csv_08_header_lf">
                <output-dir compare="Text">csv_08</output-dir>
            </compilation-unit>
        </test-case>
        <test-case FilePath="load">
            <compilation-unit name="csv_08_header_crlf">
                <output-dir compare="Text">csv_08</output-dir>
            </compilation-unit>
        </test-case>
        <test-case FilePath="load">
            <compilation-unit name="issue14_query">
                <output-dir compare="Text">issue14_query</output-dir>
                <expected-error>The parameter format must be specified</expected-error>
            </compilation-unit>
        </test-case>
        <test-case FilePath="load">
            <compilation-unit name="issue315_query">
                <output-dir compare="Text">none</output-dir>
                <expected-error>The parameter format must be specified</expected-error>
            </compilation-unit>
        </test-case>
        <test-case FilePath="load">
            <compilation-unit name="issue289_query">
                <output-dir compare="Text">issue289_query</output-dir>
            </compilation-unit>
        </test-case>
        <test-case FilePath="load">
            <compilation-unit name="issue650_query">
                <output-dir compare="Text">none</output-dir>
                <expected-error>org.apache.hyracks.algebricks.common.exceptions.AlgebricksException: Unable to load dataset Users since it does not exist</expected-error>
            </compilation-unit>
        </test-case>
        <test-case FilePath="load">
            <compilation-unit name="type_promotion_0">
                <output-dir compare="Text">type_promotion_0</output-dir>
            </compilation-unit>
        </test-case>
        <test-case FilePath="load">
            <compilation-unit name="escapes01">
                <output-dir compare="Text">escapes01</output-dir>
            </compilation-unit>
        </test-case>
        <test-case FilePath="load">
            <compilation-unit name="escapes02">
                <output-dir compare="Text">escapes02</output-dir>
            </compilation-unit>
        </test-case>
        <test-case FilePath="load">
            <compilation-unit name="escapes-err-1"><!-- Exception is never thrown!!!. needs to be investigated -->
                <output-dir compare="Text">none</output-dir>
                <!-- <expected-error>org.apache.hyracks.api.exceptions.HyracksException</expected-error> -->
            </compilation-unit>
        </test-case>
        <test-case FilePath="load">
            <compilation-unit name="file-not-found">
              <output-dir compare="Text">none</output-dir>
              <expected-error>org.apache.hyracks.api.exceptions.HyracksDataException: bla: path not found</expected-error>
            </compilation-unit>
        </test-case>
        <test-case FilePath="user-defined-functions">
            <compilation-unit name="query-issue244">
                <output-dir compare="Text">query-issue244</output-dir>
            </compilation-unit>
        </test-case>
        <test-case FilePath="load">
            <compilation-unit name="duplicate-key-error">
                <output-dir compare="Text">none</output-dir>
                <expected-error>org.apache.hyracks.api.exceptions.HyracksException</expected-error>
            </compilation-unit>
        </test-case>
        <test-case FilePath="load">
            <compilation-unit name="issue610_adm_token_end_collection">
                <output-dir compare="Text">issue610_adm_token_end_collection</output-dir>
            </compilation-unit>
        </test-case>
        <test-case FilePath="load">
            <compilation-unit name="adm_binary">
                <output-dir compare="Text">adm_binary</output-dir>
            </compilation-unit>
        </test-case>
    </test-group>
    <test-group name="hints">
        <test-case FilePath="hints">
            <compilation-unit name="issue_251_dataset_hint_5">
                <output-dir compare="Text">issue_251_dataset_hint_5</output-dir>
            </compilation-unit>
        </test-case>
        <test-case FilePath="hints">
            <compilation-unit name="issue_251_dataset_hint_6">
                <output-dir compare="Text">issue_251_dataset_hint_6</output-dir>
            </compilation-unit>
        </test-case>
        <test-case FilePath="hints">
            <compilation-unit name="issue_251_dataset_hint_7">
                <output-dir compare="Text">issue_251_dataset_hint_7</output-dir>
            </compilation-unit>
        </test-case>
    </test-group>
    <test-group name="hdfs">
        <test-case FilePath="hdfs">
            <compilation-unit name="large-record">
                <output-dir compare="Text">large-record</output-dir>
            </compilation-unit>
        </test-case>
        <test-case FilePath="hdfs">
            <compilation-unit name="hdfs_shortcircuit">
                <output-dir compare="Text">hdfs_shortcircuit</output-dir>
            </compilation-unit>
        </test-case>
        <test-case FilePath="hdfs">
            <compilation-unit name="issue_245_hdfs">
                <output-dir compare="Text">issue_245_hdfs</output-dir>
            </compilation-unit>
        </test-case>
        <test-case FilePath="hdfs">
            <compilation-unit name="hdfs_02">
                <output-dir compare="Text">hdfs_02</output-dir>
            </compilation-unit>
        </test-case>
        <test-case FilePath="hdfs">
            <compilation-unit name="hdfs_03">
                <output-dir compare="Text">hdfs_03</output-dir>
            </compilation-unit>
        </test-case>
    </test-group>
    <test-group name="big-object">
        <test-case FilePath="big-object">
            <compilation-unit name="big_object_sort">
                <output-dir compare="Text">big_object_sort</output-dir>
            </compilation-unit>
        </test-case>
        <test-case FilePath="big-object">
            <compilation-unit name="big_object_groupby">
                <output-dir compare="Text">big_object_groupby</output-dir>
            </compilation-unit>
        </test-case>
        <test-case FilePath="big-object">
            <compilation-unit name="big_object_groupby-2">
                <output-dir compare="Text">big_object_groupby-2</output-dir>
            </compilation-unit>
        </test-case>
        <test-case FilePath="big-object">
            <compilation-unit name="big_object_join">
                <output-dir compare="Text">big_object_join</output-dir>
            </compilation-unit>
        </test-case>
        <test-case FilePath="big-object">
            <compilation-unit name="big_object_load">
                <output-dir compare="Text">big_object_load</output-dir>
            </compilation-unit>
        </test-case>
    </test-group>
    <test-group name="temporal">
        &TemporalQueries;
    </test-group>
    <test-group name="leftouterjoin">
        <test-case FilePath="leftouterjoin">
            <compilation-unit name="query_issue658">
                <output-dir compare="Text">query_issue658</output-dir>
            </compilation-unit>
        </test-case>
        <test-case FilePath="leftouterjoin">
            <compilation-unit name="query_issue285">
                <output-dir compare="Text">query_issue285</output-dir>
            </compilation-unit>
        </test-case>
        <test-case FilePath="leftouterjoin">
            <compilation-unit name="query_issue285-2">
                <output-dir compare="Text">query_issue285-2</output-dir>
            </compilation-unit>
        </test-case>
        <test-case FilePath="leftouterjoin">
            <compilation-unit name="query_issue849">
                <output-dir compare="Text">query_issue849</output-dir>
            </compilation-unit>
        </test-case>
        <test-case FilePath="leftouterjoin">
            <compilation-unit name="query_issue849-2">
                <output-dir compare="Text">query_issue849-2</output-dir>
            </compilation-unit>
        </test-case>
    </test-group>
    <test-group name="index-leftouterjoin">
        <test-case FilePath="index-leftouterjoin">
            <compilation-unit name="probe-pidx-with-join-btree-sidx1">
                <output-dir compare="Text">probe-pidx-with-join-btree-sidx1</output-dir>
            </compilation-unit>
        </test-case>
        <test-case FilePath="index-leftouterjoin">
            <compilation-unit name="probe-pidx-with-join-btree-sidx2">
                <output-dir compare="Text">probe-pidx-with-join-btree-sidx2</output-dir>
            </compilation-unit>
        </test-case>
        <test-case FilePath="index-leftouterjoin">
            <compilation-unit name="probe-pidx-with-join-rtree-sidx1">
                <output-dir compare="Text">probe-pidx-with-join-rtree-sidx1</output-dir>
            </compilation-unit>
        </test-case>
        <test-case FilePath="index-leftouterjoin">
            <compilation-unit name="probe-pidx-with-join-rtree-sidx2">
                <output-dir compare="Text">probe-pidx-with-join-rtree-sidx2</output-dir>
            </compilation-unit>
        </test-case>
        <test-case FilePath="index-leftouterjoin">
            <compilation-unit name="probe-pidx-with-join-invidx-sidx1">
                <output-dir compare="Text">probe-pidx-with-join-invidx-sidx1</output-dir>
            </compilation-unit>
        </test-case>
        <test-case FilePath="index-leftouterjoin">
            <compilation-unit name="probe-pidx-with-join-invidx-sidx2">
                <output-dir compare="Text">probe-pidx-with-join-invidx-sidx2</output-dir>
            </compilation-unit>
        </test-case>
    </test-group>
    <test-group name="distinct">
        <test-case FilePath="distinct">
            <compilation-unit name="query-issue443">
                <output-dir compare="Text">query-issue443</output-dir>
            </compilation-unit>
        </test-case>
        <test-case FilePath="distinct">
            <compilation-unit name="query-issue443-2">
                <output-dir compare="Text">query-issue443-2</output-dir>
            </compilation-unit>
        </test-case>
    </test-group>
    <test-group name="tinysocial">
        <test-case FilePath="tinysocial">
            <compilation-unit name="tinysocial-suite">
                <output-dir compare="Text">tinysocial-suite</output-dir>
            </compilation-unit>
        </test-case>
    </test-group>
    <test-group name="types">
        <test-case FilePath="types">
            <compilation-unit name="record01">
                <output-dir compare="Text">record01</output-dir>
            </compilation-unit>
        </test-case>
        <test-case FilePath="types">
            <compilation-unit name="type_promotion_0">
                <output-dir compare="Text">type_promotion_0</output-dir>
            </compilation-unit>
        </test-case>
        <test-case FilePath="types">
            <compilation-unit name="type_promotion_1">
                <output-dir compare="Text">type_promotion_1</output-dir>
            </compilation-unit>
        </test-case>
        <test-case FilePath="types">
            <compilation-unit name="opentype_orderby_01">
                <output-dir compare="Text">opentype_orderby_01</output-dir>
            </compilation-unit>
        </test-case>
        <test-case FilePath="types">
            <compilation-unit name="promotion_closedtype_field_vs_closedtype_field_01">
                <output-dir compare="Text">promotion_closedtype_field_vs_closedtype_field_01</output-dir>
            </compilation-unit>
        </test-case>
        <test-case FilePath="types">
            <compilation-unit name="promotion_closedtype_field_vs_closedtype_field_02">
                <output-dir compare="Text">promotion_closedtype_field_vs_closedtype_field_02</output-dir>
            </compilation-unit>
        </test-case>
        <test-case FilePath="types">
            <compilation-unit name="promotion_closedtype_field_vs_closedtype_field_03">
                <output-dir compare="Text">promotion_closedtype_field_vs_closedtype_field_03</output-dir>
            </compilation-unit>
        </test-case>
        <test-case FilePath="types">
            <compilation-unit name="promotion_closedtype_field_vs_closedtype_field_04">
                <output-dir compare="Text">promotion_closedtype_field_vs_closedtype_field_04</output-dir>
            </compilation-unit>
        </test-case>
        <test-case FilePath="types">
            <compilation-unit name="promotion_closedtype_field_vs_closedtype_field_05">
                <output-dir compare="Text">promotion_closedtype_field_vs_closedtype_field_05</output-dir>
            </compilation-unit>
        </test-case>
        <test-case FilePath="types">
            <compilation-unit name="promotion_closedtype_field_vs_constant_01">
                <output-dir compare="Text">promotion_closedtype_field_vs_constant_01</output-dir>
            </compilation-unit>
        </test-case>
        <test-case FilePath="types">
            <compilation-unit name="promotion_closedtype_field_vs_constant_02">
                <output-dir compare="Text">promotion_closedtype_field_vs_constant_02</output-dir>
            </compilation-unit>
        </test-case>
        <test-case FilePath="types">
            <compilation-unit name="promotion_closedtype_field_vs_constant_03">
                <output-dir compare="Text">promotion_closedtype_field_vs_constant_03</output-dir>
            </compilation-unit>
        </test-case>
        <test-case FilePath="types">
            <compilation-unit name="promotion_closedtype_field_vs_constant_04">
                <output-dir compare="Text">promotion_closedtype_field_vs_constant_04</output-dir>
            </compilation-unit>
        </test-case>
        <test-case FilePath="types">
            <compilation-unit name="promotion_closedtype_field_vs_constant_05">
                <output-dir compare="Text">promotion_closedtype_field_vs_constant_05</output-dir>
            </compilation-unit>
        </test-case>
        <test-case FilePath="types">
            <compilation-unit name="promotion_closedtype_field_vs_constant_06">
                <output-dir compare="Text">promotion_closedtype_field_vs_constant_06</output-dir>
            </compilation-unit>
        </test-case>
        <test-case FilePath="types">
            <compilation-unit name="promotion_closedtype_field_vs_constant_07">
                <output-dir compare="Text">promotion_closedtype_field_vs_constant_07</output-dir>
            </compilation-unit>
        </test-case>
        <test-case FilePath="types">
            <compilation-unit name="promotion_closedtype_field_vs_constant_08">
                <output-dir compare="Text">promotion_closedtype_field_vs_constant_08</output-dir>
            </compilation-unit>
        </test-case>
        <test-case FilePath="types">
            <compilation-unit name="promotion_closedtype_field_vs_constant_09">
                <output-dir compare="Text">promotion_closedtype_field_vs_constant_09</output-dir>
            </compilation-unit>
        </test-case>
        <test-case FilePath="types">
            <compilation-unit name="promotion_closedtype_field_vs_constant_10">
                <output-dir compare="Text">promotion_closedtype_field_vs_constant_10</output-dir>
            </compilation-unit>
        </test-case>
        <test-case FilePath="types">
            <compilation-unit name="promotion_closedtype_field_vs_constant_11">
                <output-dir compare="Text">promotion_closedtype_field_vs_constant_11</output-dir>
            </compilation-unit>
        </test-case>
        <test-case FilePath="types">
            <compilation-unit name="promotion_closedtype_field_vs_opentype_field_01">
                <output-dir compare="Text">promotion_closedtype_field_vs_opentype_field_01</output-dir>
            </compilation-unit>
        </test-case>
        <test-case FilePath="types">
            <compilation-unit name="promotion_closedtype_field_vs_opentype_field_02">
                <output-dir compare="Text">promotion_closedtype_field_vs_opentype_field_02</output-dir>
            </compilation-unit>
        </test-case>
        <test-case FilePath="types">
            <compilation-unit name="promotion_closedtype_field_vs_opentype_field_03">
                <output-dir compare="Text">promotion_closedtype_field_vs_opentype_field_03</output-dir>
            </compilation-unit>
        </test-case>
        <test-case FilePath="types">
            <compilation-unit name="promotion_closedtype_field_vs_opentype_field_04">
                <output-dir compare="Text">promotion_closedtype_field_vs_opentype_field_04</output-dir>
            </compilation-unit>
        </test-case>
        <test-case FilePath="types">
            <compilation-unit name="promotion_opentype_field_vs_constant_01">
                <output-dir compare="Text">promotion_opentype_field_vs_constant_01</output-dir>
            </compilation-unit>
        </test-case>
        <test-case FilePath="types">
            <compilation-unit name="promotion_opentype_field_vs_constant_02">
                <output-dir compare="Text">promotion_opentype_field_vs_constant_02</output-dir>
            </compilation-unit>
        </test-case>
        <test-case FilePath="types">
            <compilation-unit name="promotion_opentype_field_vs_constant_03">
                <output-dir compare="Text">promotion_opentype_field_vs_constant_03</output-dir>
            </compilation-unit>
        </test-case>
        <test-case FilePath="types">
            <compilation-unit name="promotion_opentype_field_vs_constant_04">
                <output-dir compare="Text">promotion_opentype_field_vs_constant_04</output-dir>
            </compilation-unit>
        </test-case>
        <test-case FilePath="types">
            <compilation-unit name="promotion_opentype_field_vs_constant_05">
                <output-dir compare="Text">promotion_opentype_field_vs_constant_05</output-dir>
            </compilation-unit>
        </test-case>
        <test-case FilePath="types">
            <compilation-unit name="promotion_opentype_field_vs_constant_06">
                <output-dir compare="Text">promotion_opentype_field_vs_constant_06</output-dir>
            </compilation-unit>
        </test-case>
        <test-case FilePath="types">
            <compilation-unit name="promotion_opentype_field_vs_constant_07">
                <output-dir compare="Text">promotion_opentype_field_vs_constant_07</output-dir>
            </compilation-unit>
        </test-case>
        <test-case FilePath="types">
            <compilation-unit name="promotion_opentype_field_vs_constant_08">
                <output-dir compare="Text">promotion_opentype_field_vs_constant_08</output-dir>
            </compilation-unit>
        </test-case>
        <test-case FilePath="types">
            <compilation-unit name="promotion_opentype_field_vs_opentype_field_01">
                <output-dir compare="Text">promotion_opentype_field_vs_opentype_field_01</output-dir>
            </compilation-unit>
        </test-case>
        <test-case FilePath="types">
            <compilation-unit name="promotion_opentype_field_vs_opentype_field_02">
                <output-dir compare="Text">promotion_opentype_field_vs_opentype_field_02</output-dir>
            </compilation-unit>
        </test-case>
    </test-group>
    <test-group name="materialization">
        <test-case FilePath="materialization">
            <compilation-unit name="assign-reuse">
                <output-dir compare="Text">assign-reuse</output-dir>
            </compilation-unit>
        </test-case>
    </test-group>
    <test-group name="filters">
        <test-case FilePath="filters">
            <compilation-unit name="equality-predicate">
                <output-dir compare="Text">equality-predicate</output-dir>
            </compilation-unit>
        </test-case>
        <test-case FilePath="filters">
            <compilation-unit name="load">
                <output-dir compare="Text">load</output-dir>
            </compilation-unit>
        </test-case>
        <test-case FilePath="filters">
            <compilation-unit name="load-with-secondary-btree">
                <output-dir compare="Text">load-with-secondary-btree</output-dir>
            </compilation-unit>
        </test-case>
        <test-case FilePath="filters">
            <compilation-unit name="load-with-secondary-inverted-ngram">
                <output-dir compare="Text">load-with-secondary-inverted-ngram</output-dir>
            </compilation-unit>
        </test-case>
        <test-case FilePath="filters">
            <compilation-unit name="load-with-secondary-inverted-word">
                <output-dir compare="Text">load-with-secondary-inverted-word</output-dir>
            </compilation-unit>
        </test-case>
        <test-case FilePath="filters">
            <compilation-unit name="load-with-secondary-rtree">
                <output-dir compare="Text">load-with-secondary-rtree</output-dir>
            </compilation-unit>
        </test-case>
        <test-case FilePath="filters">
            <compilation-unit name="insert">
                <output-dir compare="Text">insert</output-dir>
            </compilation-unit>
        </test-case>
        <test-case FilePath="filters">
            <compilation-unit name="insert-with-secondary-btree">
                <output-dir compare="Text">insert-with-secondary-btree</output-dir>
            </compilation-unit>
        </test-case>
        <test-case FilePath="filters">
            <compilation-unit name="insert-with-secondary-inverted-ngram">
                <output-dir compare="Text">insert-with-secondary-inverted-ngram</output-dir>
            </compilation-unit>
        </test-case>
        <test-case FilePath="filters">
            <compilation-unit name="insert-with-secondary-inverted-word">
                <output-dir compare="Text">insert-with-secondary-inverted-word</output-dir>
            </compilation-unit>
        </test-case>
        <test-case FilePath="filters">
            <compilation-unit name="insert-with-secondary-rtree">
                <output-dir compare="Text">insert-with-secondary-rtree</output-dir>
            </compilation-unit>
        </test-case>
        <test-case FilePath="filters">
            <compilation-unit name="nested-filterequality-predicate">
                <output-dir compare="Text">nested-filter-equality-predicate</output-dir>
            </compilation-unit>
        </test-case>
    </test-group>
    <test-group name="json">
        <test-case FilePath="json">
            <compilation-unit name="int01">
                <output-dir compare="Lossless-JSON">int01-losslessjson</output-dir>
            </compilation-unit>
        </test-case>
    </test-group>
    <test-group name="cleanjson">
        <test-case FilePath="json">
            <compilation-unit name="int01">
                <output-dir compare="Clean-JSON">int01-cleanjson</output-dir>
            </compilation-unit>
        </test-case>
        <test-case FilePath="json">
            <compilation-unit name="issue-ASTERIXDB-1165">
                <output-dir compare="Clean-JSON">issue-ASTERIXDB-1165</output-dir>
            </compilation-unit>
        </test-case>
    </test-group>
    <test-group name="csv">
        <test-case FilePath="csv">
            <compilation-unit name="basic-types">
                <output-dir compare="CSV">basic-types</output-dir>
            </compilation-unit>
        </test-case>
        <test-case FilePath="csv">
            <compilation-unit name="basic-types">
                <output-dir compare="CSV_Header">basic-types-header</output-dir>
            </compilation-unit>
        </test-case>
    </test-group>
    <test-group name="binary">
        <test-case FilePath="binary">
            <compilation-unit name="parse">
                <output-dir compare="Text">parse</output-dir>
            </compilation-unit>
        </test-case>
=======
      </test-case>-->
  </test-group>
  <test-group name="load">
    <test-case FilePath="load">
      <compilation-unit name="dataset-with-meta">
        <output-dir compare="Text">dataset-with-meta</output-dir>
        <expected-error>load dataset is not supported on Datasets with Meta records</expected-error>
      </compilation-unit>
    </test-case>
    <test-case FilePath="load">
      <compilation-unit name="csv_01">
        <output-dir compare="Text">csv_01</output-dir>
      </compilation-unit>
    </test-case>
    <test-case FilePath="load">
      <compilation-unit name="csv_02">
        <output-dir compare="Text">csv_02</output-dir>
      </compilation-unit>
    </test-case>
    <test-case FilePath="load">
      <compilation-unit name="csv_03">
        <output-dir compare="Text">csv_03</output-dir>
      </compilation-unit>
    </test-case>
    <test-case FilePath="load">
      <compilation-unit name="csv_04">
        <output-dir compare="Text">csv_04</output-dir>
      </compilation-unit>
    </test-case>
    <test-case FilePath="load">
      <compilation-unit name="csv_05"><!-- Someone should check and verify -->
        <output-dir compare="Text">csv_05</output-dir>
        <expected-error>java.io.IOException: At record:</expected-error>
        <expected-error>java.lang.Exception: Result</expected-error>
      </compilation-unit>
    </test-case>
    <test-case FilePath="load">
      <compilation-unit name="csv_06"><!-- Someone should check and verify -->
        <output-dir compare="Text">csv_06</output-dir>
        <expected-error>java.io.IOException: At record:</expected-error>
        <expected-error>java.lang.Exception: Result</expected-error>
      </compilation-unit>
    </test-case>
    <test-case FilePath="load">
      <compilation-unit name="csv_07"><!-- Someone should check and verify -->
        <output-dir compare="Text">csv_07</output-dir>
        <expected-error>java.io.IOException: At record:</expected-error>
        <expected-error>java.lang.Exception: Result</expected-error>
      </compilation-unit>
    </test-case>
    <test-case FilePath="load">
      <compilation-unit name="csv_08_header_cr">
        <output-dir compare="Text">csv_08</output-dir>
      </compilation-unit>
    </test-case>
    <test-case FilePath="load">
      <compilation-unit name="csv_08_header_lf">
        <output-dir compare="Text">csv_08</output-dir>
      </compilation-unit>
    </test-case>
    <test-case FilePath="load">
      <compilation-unit name="csv_08_header_crlf">
        <output-dir compare="Text">csv_08</output-dir>
      </compilation-unit>
    </test-case>
    <test-case FilePath="load">
      <compilation-unit name="issue14_query">
        <output-dir compare="Text">issue14_query</output-dir>
        <expected-error>The parameter format must be specified</expected-error>
      </compilation-unit>
    </test-case>
    <test-case FilePath="load">
      <compilation-unit name="issue315_query">
        <output-dir compare="Text">none</output-dir>
        <expected-error>The parameter format must be specified</expected-error>
      </compilation-unit>
    </test-case>
    <test-case FilePath="load">
      <compilation-unit name="issue289_query">
        <output-dir compare="Text">issue289_query</output-dir>
      </compilation-unit>
    </test-case>
    <test-case FilePath="load">
      <compilation-unit name="issue650_query">
        <output-dir compare="Text">none</output-dir>
        <expected-error>org.apache.hyracks.algebricks.common.exceptions.AlgebricksException: Unable to load dataset Users since it does not exist</expected-error>
      </compilation-unit>
    </test-case>
    <test-case FilePath="load">
      <compilation-unit name="type_promotion_0">
        <output-dir compare="Text">type_promotion_0</output-dir>
      </compilation-unit>
    </test-case>
    <test-case FilePath="load">
      <compilation-unit name="escapes01">
        <output-dir compare="Text">escapes01</output-dir>
      </compilation-unit>
    </test-case>
    <test-case FilePath="load">
      <compilation-unit name="escapes02">
        <output-dir compare="Text">escapes02</output-dir>
      </compilation-unit>
    </test-case>
    <test-case FilePath="load">
      <compilation-unit name="escapes-err-1"><!-- Exception is never thrown!!!. needs to be investigated -->
        <output-dir compare="Text">none</output-dir>
        <!-- <expected-error>org.apache.hyracks.api.exceptions.HyracksException</expected-error> -->
      </compilation-unit>
    </test-case>
    <test-case FilePath="load">
      <compilation-unit name="file-not-found">
        <output-dir compare="Text">none</output-dir>
        <expected-error>org.apache.hyracks.api.exceptions.HyracksDataException: bla: path not found</expected-error>
      </compilation-unit>
    </test-case>
    <test-case FilePath="user-defined-functions">
      <compilation-unit name="query-issue244">
        <output-dir compare="Text">query-issue244</output-dir>
      </compilation-unit>
    </test-case>
    <test-case FilePath="load">
      <compilation-unit name="duplicate-key-error">
        <output-dir compare="Text">none</output-dir>
        <expected-error>org.apache.hyracks.api.exceptions.HyracksException</expected-error>
      </compilation-unit>
    </test-case>
    <test-case FilePath="load">
      <compilation-unit name="issue610_adm_token_end_collection">
        <output-dir compare="Text">issue610_adm_token_end_collection</output-dir>
      </compilation-unit>
    </test-case>
    <test-case FilePath="load">
      <compilation-unit name="adm_binary">
        <output-dir compare="Text">adm_binary</output-dir>
      </compilation-unit>
    </test-case>
  </test-group>
  <test-group name="hints">
    <test-case FilePath="hints">
      <compilation-unit name="issue_251_dataset_hint_5">
        <output-dir compare="Text">issue_251_dataset_hint_5</output-dir>
      </compilation-unit>
    </test-case>
    <test-case FilePath="hints">
      <compilation-unit name="issue_251_dataset_hint_6">
        <output-dir compare="Text">issue_251_dataset_hint_6</output-dir>
      </compilation-unit>
    </test-case>
    <test-case FilePath="hints">
      <compilation-unit name="issue_251_dataset_hint_7">
        <output-dir compare="Text">issue_251_dataset_hint_7</output-dir>
      </compilation-unit>
    </test-case>
  </test-group>
  <test-group name="hdfs">
    <test-case FilePath="hdfs">
      <compilation-unit name="large-record">
        <output-dir compare="Text">large-record</output-dir>
      </compilation-unit>
    </test-case>
    <test-case FilePath="hdfs">
      <compilation-unit name="hdfs_shortcircuit">
        <output-dir compare="Text">hdfs_shortcircuit</output-dir>
      </compilation-unit>
    </test-case>
    <test-case FilePath="hdfs">
      <compilation-unit name="issue_245_hdfs">
        <output-dir compare="Text">issue_245_hdfs</output-dir>
      </compilation-unit>
    </test-case>
    <test-case FilePath="hdfs">
      <compilation-unit name="hdfs_02">
        <output-dir compare="Text">hdfs_02</output-dir>
      </compilation-unit>
    </test-case>
    <test-case FilePath="hdfs">
      <compilation-unit name="hdfs_03">
        <output-dir compare="Text">hdfs_03</output-dir>
      </compilation-unit>
    </test-case>
  </test-group>
  <test-group name="big-object">
    <test-case FilePath="big-object">
      <compilation-unit name="big_object_sort">
        <output-dir compare="Text">big_object_sort</output-dir>
      </compilation-unit>
    </test-case>
    <test-case FilePath="big-object">
      <compilation-unit name="big_object_groupby">
        <output-dir compare="Text">big_object_groupby</output-dir>
      </compilation-unit>
    </test-case>
    <test-case FilePath="big-object">
      <compilation-unit name="big_object_groupby-2">
        <output-dir compare="Text">big_object_groupby-2</output-dir>
      </compilation-unit>
    </test-case>
    <test-case FilePath="big-object">
      <compilation-unit name="big_object_join">
        <output-dir compare="Text">big_object_join</output-dir>
      </compilation-unit>
    </test-case>
    <test-case FilePath="big-object">
      <compilation-unit name="big_object_load">
        <output-dir compare="Text">big_object_load</output-dir>
      </compilation-unit>
    </test-case>
    <test-case FilePath="big-object">
      <compilation-unit name="big_object_bulkload">
        <output-dir compare="Text">big_object_bulkload</output-dir>
      </compilation-unit>
    </test-case>
    <test-case FilePath="big-object">
      <compilation-unit name="big_object_insert">
        <output-dir compare="Text">big_object_insert</output-dir>
      </compilation-unit>
    </test-case>
    <test-case FilePath="big-object">
      <compilation-unit name="big_object_load_20M">
        <output-dir compare="Text">big_object_load_20M</output-dir>
      </compilation-unit>
    </test-case>
    <test-case FilePath="big-object">
      <compilation-unit name="big_object_load_only_20M">
        <output-dir compare="Text">big_object_load_only_20M</output-dir>
      </compilation-unit>
    </test-case>
  </test-group>
  <test-group name="temporal">
    <test-case FilePath="temporal">
      <compilation-unit name="overlap_bins_gby_3">
        <output-dir compare="Text">overlap_bins_gby_3</output-dir>
      </compilation-unit>
    </test-case>
    <test-case FilePath="temporal">
      <compilation-unit name="agg_01">
        <output-dir compare="Text">agg_01</output-dir>
      </compilation-unit>
    </test-case>
    <test-case FilePath="temporal">
      <compilation-unit name="overlap_bins_gby_1">
        <output-dir compare="Text">overlap_bins_gby_1</output-dir>
      </compilation-unit>
    </test-case>
    <test-case FilePath="temporal">
      <compilation-unit name="duration_functions">
        <output-dir compare="Text">duration_functions</output-dir>
      </compilation-unit>
    </test-case>
    <test-case FilePath="temporal">
      <compilation-unit name="overlap_bins_gby_0">
        <output-dir compare="Text">overlap_bins_gby_0</output-dir>
      </compilation-unit>
    </test-case>
    <test-case FilePath="temporal">
      <compilation-unit name="get_overlapping_interval">
        <output-dir compare="Text">get_overlapping_interval</output-dir>
      </compilation-unit>
    </test-case>
    <test-case FilePath="temporal">
      <compilation-unit name="overlap_bins">
        <output-dir compare="Text">overlap_bins</output-dir>
      </compilation-unit>
    </test-case>
    <test-case FilePath="temporal">
      <compilation-unit name="parse_02">
        <output-dir compare="Text">parse_02</output-dir>
      </compilation-unit>
    </test-case>
    <test-case FilePath="temporal">
      <compilation-unit name="parse_01">
        <output-dir compare="Text">parse_01</output-dir>
      </compilation-unit>
    </test-case>
    <test-case FilePath="temporal">
      <compilation-unit name="day_of_week_01">
        <output-dir compare="Text">day_of_week_01</output-dir>
      </compilation-unit>
    </test-case>
    <test-case FilePath="temporal">
      <compilation-unit name="interval_bin">
        <output-dir compare="Text">interval_bin</output-dir>
      </compilation-unit>
    </test-case>
    <test-case FilePath="temporal">
      <compilation-unit name="interval_bin_gby_0">
        <output-dir compare="Text">interval_bin_gby_0</output-dir>
      </compilation-unit>
    </test-case>
    <test-case FilePath="temporal">
      <compilation-unit name="interval_bin_gby_1">
        <output-dir compare="Text">interval_bin_gby_1</output-dir>
      </compilation-unit>
    </test-case>
    <test-case FilePath="temporal">
      <compilation-unit name="accessors">
        <output-dir compare="Text">accessors</output-dir>
      </compilation-unit>
    </test-case>
    <test-case FilePath="temporal">
      <compilation-unit name="accessors_interval">
        <output-dir compare="Text">accessors_interval</output-dir>
      </compilation-unit>
    </test-case>
    <test-case FilePath="temporal">
      <compilation-unit name="accessors_interval_null">
        <output-dir compare="Text">accessors_interval_null</output-dir>
      </compilation-unit>
    </test-case>
    <test-case FilePath="temporal">
      <compilation-unit name="adjust_timezone">
        <output-dir compare="Text">adjust_timezone</output-dir>
      </compilation-unit>
    </test-case>
    <test-case FilePath="temporal">
      <compilation-unit name="calendar_duration">
        <output-dir compare="Text">calendar_duration</output-dir>
      </compilation-unit>
    </test-case>
    <test-case FilePath="temporal">
      <compilation-unit name="date_functions">
        <output-dir compare="Text">date_functions</output-dir>
      </compilation-unit>
    </test-case>
    <test-case FilePath="temporal">
      <compilation-unit name="datetime_functions">
        <output-dir compare="Text">datetime_functions</output-dir>
      </compilation-unit>
    </test-case>
    <!--
    <test-case FilePath="temporal">
      <compilation-unit name="insert_from_delimited_ds">
        <output-dir compare="Text">insert_from_delimited_ds</output-dir>
      </compilation-unit>
    </test-case>
    -->
    <test-case FilePath="temporal">
      <compilation-unit name="insert_from_ext_ds">
        <output-dir compare="Text">insert_from_ext_ds</output-dir>
      </compilation-unit>
    </test-case>
    <test-case FilePath="temporal">
      <compilation-unit name="insert_from_ext_ds_2">
        <output-dir compare="Text">insert_from_ext_ds_2</output-dir>
      </compilation-unit>
    </test-case>
    <test-case FilePath="temporal">
      <compilation-unit name="interval_functions">
        <output-dir compare="Text">interval_functions</output-dir>
      </compilation-unit>
    </test-case>
    <test-case FilePath="temporal">
      <compilation-unit name="time_functions">
        <output-dir compare="Text">time_functions</output-dir>
      </compilation-unit>
    </test-case>
    <test-case FilePath="temporal">
      <compilation-unit name="duration_comps">
        <output-dir compare="Text">duration_comps</output-dir>
      </compilation-unit>
    </test-case>
  </test-group>
  <test-group name="leftouterjoin">
    <test-case FilePath="leftouterjoin">
      <compilation-unit name="query_issue658">
        <output-dir compare="Text">query_issue658</output-dir>
      </compilation-unit>
    </test-case>
    <test-case FilePath="leftouterjoin">
      <compilation-unit name="query_issue285">
        <output-dir compare="Text">query_issue285</output-dir>
      </compilation-unit>
    </test-case>
    <test-case FilePath="leftouterjoin">
      <compilation-unit name="query_issue285-2">
        <output-dir compare="Text">query_issue285-2</output-dir>
      </compilation-unit>
    </test-case>
    <test-case FilePath="leftouterjoin">
      <compilation-unit name="query_issue849">
        <output-dir compare="Text">query_issue849</output-dir>
      </compilation-unit>
    </test-case>
    <test-case FilePath="leftouterjoin">
      <compilation-unit name="query_issue849-2">
        <output-dir compare="Text">query_issue849-2</output-dir>
      </compilation-unit>
    </test-case>
  </test-group>
  <test-group name="index-leftouterjoin">
    <test-case FilePath="index-leftouterjoin">
      <compilation-unit name="probe-pidx-with-join-btree-sidx1">
        <output-dir compare="Text">probe-pidx-with-join-btree-sidx1</output-dir>
      </compilation-unit>
    </test-case>
    <test-case FilePath="index-leftouterjoin">
      <compilation-unit name="probe-pidx-with-join-btree-sidx2">
        <output-dir compare="Text">probe-pidx-with-join-btree-sidx2</output-dir>
      </compilation-unit>
    </test-case>
    <test-case FilePath="index-leftouterjoin">
      <compilation-unit name="probe-pidx-with-join-rtree-sidx1">
        <output-dir compare="Text">probe-pidx-with-join-rtree-sidx1</output-dir>
      </compilation-unit>
    </test-case>
    <test-case FilePath="index-leftouterjoin">
      <compilation-unit name="probe-pidx-with-join-rtree-sidx2">
        <output-dir compare="Text">probe-pidx-with-join-rtree-sidx2</output-dir>
      </compilation-unit>
    </test-case>
    <test-case FilePath="index-leftouterjoin">
      <compilation-unit name="probe-pidx-with-join-invidx-sidx1">
        <output-dir compare="Text">probe-pidx-with-join-invidx-sidx1</output-dir>
      </compilation-unit>
    </test-case>
    <test-case FilePath="index-leftouterjoin">
      <compilation-unit name="probe-pidx-with-join-invidx-sidx2">
        <output-dir compare="Text">probe-pidx-with-join-invidx-sidx2</output-dir>
      </compilation-unit>
    </test-case>
  </test-group>
  <test-group name="distinct">
    <test-case FilePath="distinct">
      <compilation-unit name="query-issue443">
        <output-dir compare="Text">query-issue443</output-dir>
      </compilation-unit>
    </test-case>
    <test-case FilePath="distinct">
      <compilation-unit name="query-issue443-2">
        <output-dir compare="Text">query-issue443-2</output-dir>
      </compilation-unit>
    </test-case>
  </test-group>
  <test-group name="tinysocial">
    <test-case FilePath="tinysocial">
      <compilation-unit name="tinysocial-suite">
        <output-dir compare="Text">tinysocial-suite</output-dir>
      </compilation-unit>
    </test-case>
  </test-group>
  <test-group name="types">
    <test-case FilePath="types">
      <compilation-unit name="record01">
        <output-dir compare="Text">record01</output-dir>
      </compilation-unit>
    </test-case>
    <test-case FilePath="types">
      <compilation-unit name="type_promotion_0">
        <output-dir compare="Text">type_promotion_0</output-dir>
      </compilation-unit>
    </test-case>
    <test-case FilePath="types">
      <compilation-unit name="type_promotion_1">
        <output-dir compare="Text">type_promotion_1</output-dir>
      </compilation-unit>
    </test-case>
    <test-case FilePath="types">
      <compilation-unit name="opentype_orderby_01">
        <output-dir compare="Text">opentype_orderby_01</output-dir>
      </compilation-unit>
    </test-case>
    <test-case FilePath="types">
      <compilation-unit name="promotion_closedtype_field_vs_closedtype_field_01">
        <output-dir compare="Text">promotion_closedtype_field_vs_closedtype_field_01</output-dir>
      </compilation-unit>
    </test-case>
    <test-case FilePath="types">
      <compilation-unit name="promotion_closedtype_field_vs_closedtype_field_02">
        <output-dir compare="Text">promotion_closedtype_field_vs_closedtype_field_02</output-dir>
      </compilation-unit>
    </test-case>
    <test-case FilePath="types">
      <compilation-unit name="promotion_closedtype_field_vs_closedtype_field_03">
        <output-dir compare="Text">promotion_closedtype_field_vs_closedtype_field_03</output-dir>
      </compilation-unit>
    </test-case>
    <test-case FilePath="types">
      <compilation-unit name="promotion_closedtype_field_vs_closedtype_field_04">
        <output-dir compare="Text">promotion_closedtype_field_vs_closedtype_field_04</output-dir>
      </compilation-unit>
    </test-case>
    <test-case FilePath="types">
      <compilation-unit name="promotion_closedtype_field_vs_closedtype_field_05">
        <output-dir compare="Text">promotion_closedtype_field_vs_closedtype_field_05</output-dir>
      </compilation-unit>
    </test-case>
    <test-case FilePath="types">
      <compilation-unit name="promotion_closedtype_field_vs_constant_01">
        <output-dir compare="Text">promotion_closedtype_field_vs_constant_01</output-dir>
      </compilation-unit>
    </test-case>
    <test-case FilePath="types">
      <compilation-unit name="promotion_closedtype_field_vs_constant_02">
        <output-dir compare="Text">promotion_closedtype_field_vs_constant_02</output-dir>
      </compilation-unit>
    </test-case>
    <test-case FilePath="types">
      <compilation-unit name="promotion_closedtype_field_vs_constant_03">
        <output-dir compare="Text">promotion_closedtype_field_vs_constant_03</output-dir>
      </compilation-unit>
    </test-case>
    <test-case FilePath="types">
      <compilation-unit name="promotion_closedtype_field_vs_constant_04">
        <output-dir compare="Text">promotion_closedtype_field_vs_constant_04</output-dir>
      </compilation-unit>
    </test-case>
    <test-case FilePath="types">
      <compilation-unit name="promotion_closedtype_field_vs_constant_05">
        <output-dir compare="Text">promotion_closedtype_field_vs_constant_05</output-dir>
      </compilation-unit>
    </test-case>
    <test-case FilePath="types">
      <compilation-unit name="promotion_closedtype_field_vs_constant_06">
        <output-dir compare="Text">promotion_closedtype_field_vs_constant_06</output-dir>
      </compilation-unit>
    </test-case>
    <test-case FilePath="types">
      <compilation-unit name="promotion_closedtype_field_vs_constant_07">
        <output-dir compare="Text">promotion_closedtype_field_vs_constant_07</output-dir>
      </compilation-unit>
    </test-case>
    <test-case FilePath="types">
      <compilation-unit name="promotion_closedtype_field_vs_constant_08">
        <output-dir compare="Text">promotion_closedtype_field_vs_constant_08</output-dir>
      </compilation-unit>
    </test-case>
    <test-case FilePath="types">
      <compilation-unit name="promotion_closedtype_field_vs_constant_09">
        <output-dir compare="Text">promotion_closedtype_field_vs_constant_09</output-dir>
      </compilation-unit>
    </test-case>
    <test-case FilePath="types">
      <compilation-unit name="promotion_closedtype_field_vs_constant_10">
        <output-dir compare="Text">promotion_closedtype_field_vs_constant_10</output-dir>
      </compilation-unit>
    </test-case>
    <test-case FilePath="types">
      <compilation-unit name="promotion_closedtype_field_vs_constant_11">
        <output-dir compare="Text">promotion_closedtype_field_vs_constant_11</output-dir>
      </compilation-unit>
    </test-case>
    <test-case FilePath="types">
      <compilation-unit name="promotion_closedtype_field_vs_opentype_field_01">
        <output-dir compare="Text">promotion_closedtype_field_vs_opentype_field_01</output-dir>
      </compilation-unit>
    </test-case>
    <test-case FilePath="types">
      <compilation-unit name="promotion_closedtype_field_vs_opentype_field_02">
        <output-dir compare="Text">promotion_closedtype_field_vs_opentype_field_02</output-dir>
      </compilation-unit>
    </test-case>
    <test-case FilePath="types">
      <compilation-unit name="promotion_closedtype_field_vs_opentype_field_03">
        <output-dir compare="Text">promotion_closedtype_field_vs_opentype_field_03</output-dir>
      </compilation-unit>
    </test-case>
    <test-case FilePath="types">
      <compilation-unit name="promotion_closedtype_field_vs_opentype_field_04">
        <output-dir compare="Text">promotion_closedtype_field_vs_opentype_field_04</output-dir>
      </compilation-unit>
    </test-case>
    <test-case FilePath="types">
      <compilation-unit name="promotion_opentype_field_vs_constant_01">
        <output-dir compare="Text">promotion_opentype_field_vs_constant_01</output-dir>
      </compilation-unit>
    </test-case>
    <test-case FilePath="types">
      <compilation-unit name="promotion_opentype_field_vs_constant_02">
        <output-dir compare="Text">promotion_opentype_field_vs_constant_02</output-dir>
      </compilation-unit>
    </test-case>
    <test-case FilePath="types">
      <compilation-unit name="promotion_opentype_field_vs_constant_03">
        <output-dir compare="Text">promotion_opentype_field_vs_constant_03</output-dir>
      </compilation-unit>
    </test-case>
    <test-case FilePath="types">
      <compilation-unit name="promotion_opentype_field_vs_constant_04">
        <output-dir compare="Text">promotion_opentype_field_vs_constant_04</output-dir>
      </compilation-unit>
    </test-case>
    <test-case FilePath="types">
      <compilation-unit name="promotion_opentype_field_vs_constant_05">
        <output-dir compare="Text">promotion_opentype_field_vs_constant_05</output-dir>
      </compilation-unit>
    </test-case>
    <test-case FilePath="types">
      <compilation-unit name="promotion_opentype_field_vs_constant_06">
        <output-dir compare="Text">promotion_opentype_field_vs_constant_06</output-dir>
      </compilation-unit>
    </test-case>
    <test-case FilePath="types">
      <compilation-unit name="promotion_opentype_field_vs_constant_07">
        <output-dir compare="Text">promotion_opentype_field_vs_constant_07</output-dir>
      </compilation-unit>
    </test-case>
    <test-case FilePath="types">
      <compilation-unit name="promotion_opentype_field_vs_constant_08">
        <output-dir compare="Text">promotion_opentype_field_vs_constant_08</output-dir>
      </compilation-unit>
    </test-case>
    <test-case FilePath="types">
      <compilation-unit name="promotion_opentype_field_vs_opentype_field_01">
        <output-dir compare="Text">promotion_opentype_field_vs_opentype_field_01</output-dir>
      </compilation-unit>
    </test-case>
    <test-case FilePath="types">
      <compilation-unit name="promotion_opentype_field_vs_opentype_field_02">
        <output-dir compare="Text">promotion_opentype_field_vs_opentype_field_02</output-dir>
      </compilation-unit>
    </test-case>
  </test-group>
  <test-group name="materialization">
    <test-case FilePath="materialization">
      <compilation-unit name="assign-reuse">
        <output-dir compare="Text">assign-reuse</output-dir>
      </compilation-unit>
    </test-case>
  </test-group>
  <test-group name="filters">
    <test-case FilePath="filters">
      <compilation-unit name="equality-predicate">
        <output-dir compare="Text">equality-predicate</output-dir>
      </compilation-unit>
    </test-case>
    <test-case FilePath="filters">
      <compilation-unit name="load">
        <output-dir compare="Text">load</output-dir>
      </compilation-unit>
    </test-case>
    <test-case FilePath="filters">
      <compilation-unit name="load-with-secondary-btree">
        <output-dir compare="Text">load-with-secondary-btree</output-dir>
      </compilation-unit>
    </test-case>
    <test-case FilePath="filters">
      <compilation-unit name="load-with-secondary-inverted-ngram">
        <output-dir compare="Text">load-with-secondary-inverted-ngram</output-dir>
      </compilation-unit>
    </test-case>
    <test-case FilePath="filters">
      <compilation-unit name="load-with-secondary-inverted-word">
        <output-dir compare="Text">load-with-secondary-inverted-word</output-dir>
      </compilation-unit>
    </test-case>
    <test-case FilePath="filters">
      <compilation-unit name="load-with-secondary-rtree">
        <output-dir compare="Text">load-with-secondary-rtree</output-dir>
      </compilation-unit>
    </test-case>
    <test-case FilePath="filters">
      <compilation-unit name="insert">
        <output-dir compare="Text">insert</output-dir>
      </compilation-unit>
    </test-case>
    <test-case FilePath="filters">
      <compilation-unit name="insert-with-secondary-btree">
        <output-dir compare="Text">insert-with-secondary-btree</output-dir>
      </compilation-unit>
    </test-case>
    <test-case FilePath="filters">
      <compilation-unit name="insert-with-secondary-inverted-ngram">
        <output-dir compare="Text">insert-with-secondary-inverted-ngram</output-dir>
      </compilation-unit>
    </test-case>
    <test-case FilePath="filters">
      <compilation-unit name="insert-with-secondary-inverted-word">
        <output-dir compare="Text">insert-with-secondary-inverted-word</output-dir>
      </compilation-unit>
    </test-case>
    <test-case FilePath="filters">
      <compilation-unit name="insert-with-secondary-rtree">
        <output-dir compare="Text">insert-with-secondary-rtree</output-dir>
      </compilation-unit>
    </test-case>
    <test-case FilePath="filters">
      <compilation-unit name="nested-filterequality-predicate">
        <output-dir compare="Text">nested-filter-equality-predicate</output-dir>
      </compilation-unit>
    </test-case>
  </test-group>
  <test-group name="json">
    <test-case FilePath="json">
      <compilation-unit name="int01">
        <output-dir compare="Lossless-JSON">int01-losslessjson</output-dir>
      </compilation-unit>
    </test-case>
  </test-group>
  <test-group name="cleanjson">
    <test-case FilePath="json">
      <compilation-unit name="int01">
        <output-dir compare="Clean-JSON">int01-cleanjson</output-dir>
      </compilation-unit>
    </test-case>
    <test-case FilePath="json">
      <compilation-unit name="issue-ASTERIXDB-1165">
        <output-dir compare="Clean-JSON">issue-ASTERIXDB-1165</output-dir>
      </compilation-unit>
    </test-case>
  </test-group>
  <test-group name="csv">
    <test-case FilePath="csv">
      <compilation-unit name="basic-types">
        <output-dir compare="CSV">basic-types</output-dir>
      </compilation-unit>
    </test-case>
    <test-case FilePath="csv">
      <compilation-unit name="basic-types">
        <output-dir compare="CSV_Header">basic-types-header</output-dir>
      </compilation-unit>
    </test-case>
  </test-group>
  <test-group name="binary">
    <test-case FilePath="binary">
      <compilation-unit name="parse">
        <output-dir compare="Text">parse</output-dir>
      </compilation-unit>
    </test-case>
>>>>>>> f8153952

    <test-case FilePath="binary">
      <compilation-unit name="print">
        <output-dir compare="Text">print</output-dir>
      </compilation-unit>
    </test-case>

    <test-case FilePath="binary">
      <compilation-unit name="concat">
        <output-dir compare="Text">concat</output-dir>
      </compilation-unit>
    </test-case>

    <test-case FilePath="binary">
      <compilation-unit name="subbinary">
        <output-dir compare="Text">subbinary</output-dir>
      </compilation-unit>
    </test-case>

    <test-case FilePath="binary">
      <compilation-unit name="find">
        <output-dir compare="Text">find</output-dir>
      </compilation-unit>
    </test-case>

    <test-case FilePath="binary">
      <compilation-unit name="insert">
        <output-dir compare="Text">insert</output-dir>
      </compilation-unit>
    </test-case>
    <test-case FilePath="binary">
      <compilation-unit name="equal_join">
        <output-dir compare="Text">equal_join</output-dir>
      </compilation-unit>
    </test-case>
    <test-case FilePath="binary">
      <compilation-unit name="index_join">
        <output-dir compare="Text">index_join</output-dir>
      </compilation-unit>
    </test-case>
    <test-case FilePath="binary">
      <compilation-unit name="length">
        <output-dir compare="Text">length</output-dir>
      </compilation-unit>
    </test-case>
    <test-case FilePath="binary">
      <compilation-unit name="query_id">
        <output-dir compare="Text">query_id</output-dir>
      </compilation-unit>
    </test-case>
  </test-group>
  <test-group name="temp-dataset">
    <test-case FilePath="temp-dataset">
      <compilation-unit name="delete-from-loaded-dataset">
        <output-dir compare="Text">delete-from-loaded-dataset</output-dir>
      </compilation-unit>
    </test-case>
    <test-case FilePath="temp-dataset">
      <compilation-unit name="delete-from-loaded-dataset-with-index">
        <output-dir compare="Text">delete-from-loaded-dataset-with-index</output-dir>
      </compilation-unit>
    </test-case>
    <test-case FilePath="temp-dataset">
      <compilation-unit name="drop-empty-secondary-indexes">
        <output-dir compare="Text">drop-empty-secondary-indexes</output-dir>
      </compilation-unit>
    </test-case>
    <test-case FilePath="temp-dataset">
      <compilation-unit name="drop-index">
        <output-dir compare="Text">drop-index</output-dir>
      </compilation-unit>
    </test-case>
    <test-case FilePath="temp-dataset">
      <compilation-unit name="empty-load-with-index">
        <output-dir compare="Text">empty-load-with-index</output-dir>
      </compilation-unit>
    </test-case>
    <test-case FilePath="temp-dataset">
      <compilation-unit name="insert-and-scan-dataset">
        <output-dir compare="Text">insert-and-scan-dataset</output-dir>
      </compilation-unit>
    </test-case>
    <test-case FilePath="temp-dataset">
      <compilation-unit name="q01_pricing_summary_report_nt">
        <output-dir compare="Text">q01_pricing_summary_report_nt</output-dir>
      </compilation-unit>
    </test-case>
    <test-case FilePath="temp-dataset">
      <compilation-unit name="scan-delete-rtree-secondary-index">
        <output-dir compare="Text">scan-delete-rtree-secondary-index</output-dir>
      </compilation-unit>
    </test-case>
    <test-case FilePath="temp-dataset">
      <compilation-unit name="scan-insert-rtree-secondary-index">
        <output-dir compare="Text">scan-insert-rtree-secondary-index</output-dir>
      </compilation-unit>
    </test-case>
    <test-case FilePath="temp-dataset">
      <compilation-unit name="scan-insert-persistent-to-temp">
        <output-dir compare="Text">scan-insert-persistent-to-temp</output-dir>
      </compilation-unit>
    </test-case>
    <test-case FilePath="temp-dataset">
      <compilation-unit name="scan-insert-temp-to-persistent">
        <output-dir compare="Text">scan-insert-temp-to-persistent</output-dir>
      </compilation-unit>
    </test-case>
    <test-case FilePath="temp-dataset">
      <compilation-unit name="insert-and-scan-dataset-with-index">
        <output-dir compare="Text">insert-and-scan-dataset-with-index</output-dir>
      </compilation-unit>
    </test-case>
    <test-case FilePath="temp-dataset">
      <compilation-unit name="temp_primary_plus_ngram_flush">
        <output-dir compare="Text">temp_primary_plus_ngram_flush</output-dir>
      </compilation-unit>
    </test-case>
  </test-group>
</test-suite><|MERGE_RESOLUTION|>--- conflicted
+++ resolved
@@ -18,18 +18,11 @@
  !-->
 <!DOCTYPE test-suite [
 
-<<<<<<< HEAD
-<!ENTITY ComparisonQueries SYSTEM "queries/comparison/ComparisonQueries.xml">
-<!ENTITY DeepEqualQueries SYSTEM "queries/comparison/deep_equal/DeepEqualQueries.xml">
-<!ENTITY RecordsQueries SYSTEM "queries/records/RecordsQueries.xml">
-<!ENTITY TemporalQueries SYSTEM "queries/temporal/TemporalQueries.xml">
-]>
-=======
              <!ENTITY ComparisonQueries SYSTEM "queries/comparison/ComparisonQueries.xml">
+             <!ENTITY DeepEqualQueries SYSTEM "queries/comparison/deep_equal/DeepEqualQueries.xml">
              <!ENTITY RecordsQueries SYSTEM "queries/records/RecordsQueries.xml">
-             <!ENTITY DeepEqualQueries SYSTEM "queries/comparison/deep_equal/DeepEqualQueries.xml">
+             <!ENTITY TemporalQueries SYSTEM "queries/temporal/TemporalQueries.xml">
              ]>
->>>>>>> f8153952
 
 <test-suite
              xmlns="urn:xml.testframework.asterix.apache.org"
@@ -6261,635 +6254,6 @@
           <compilation-unit name="invoke-private-function">
               <output-dir compare="Text">invoke-private-function</output-dir>
           </compilation-unit>
-<<<<<<< HEAD
-        </test-case>
-        -->
-        <test-case FilePath="user-defined-functions">
-            <compilation-unit name="udf26"><!-- Error not propagated properly -->
-                <output-dir compare="Text">udf26</output-dir>
-                <expected-error>Error:  function test.needs_f1@1 depends upon function test.f1@0 which is undefined</expected-error>
-            </compilation-unit>
-        </test-case>
-        <test-case FilePath="user-defined-functions"><!-- Exception is never thrown!! -->
-            <compilation-unit name="udf27">
-                <output-dir compare="Text">udf27</output-dir>
-            </compilation-unit>
-        </test-case>
-        <test-case FilePath="user-defined-functions">
-            <compilation-unit name="udf28">
-                <output-dir compare="Text">udf28</output-dir>
-            </compilation-unit>
-        </test-case>
-        <test-case FilePath="user-defined-functions">
-            <compilation-unit name="udf29">
-                <output-dir compare="Text">udf29</output-dir>
-            </compilation-unit>
-        </test-case>
-        <test-case FilePath="user-defined-functions">
-            <compilation-unit name="udf30">
-                <output-dir compare="Text">udf30</output-dir>
-                <expected-error>Error: can't find variable $y</expected-error>
-            </compilation-unit>
-        </test-case>
-        <test-case FilePath="user-defined-functions">
-            <compilation-unit name="udf31">
-                <output-dir compare="Text">udf31</output-dir>
-            </compilation-unit>
-        </test-case>
-        <test-case FilePath="user-defined-functions">
-            <compilation-unit name="f01">
-                <output-dir compare="Text">f01</output-dir>
-                <expected-error>Error:  function test.int8@0 is undefined</expected-error>
-            </compilation-unit>
-        </test-case>
-        <test-case FilePath="user-defined-functions">
-            <compilation-unit name="query-ASTERIXDB-1298">
-                <output-dir compare="Text">query-ASTERIXDB-1298</output-dir>
-            </compilation-unit>
-        </test-case>
-        <test-case FilePath="user-defined-functions">
-            <compilation-unit name="query-ASTERIXDB-1308-1">
-                <output-dir compare="Text">query-ASTERIXDB-1308-1</output-dir>
-            </compilation-unit>
-        </test-case>
-        <!-- <test-case FilePath="user-defined-functions">
-            <compilation-unit name="query-ASTERIXDB-1308-2">
-                <output-dir compare="Text">query-ASTERIXDB-1308-2</output-dir>
-            </compilation-unit>
-        </test-case>  -->
-        <!-- This test case is not valid anymore since we do not required "IMPORT_PRIVATE_FUNCTIONS" flag anymore -->
-        <!-- <test-case FilePath="user-defined-functions">
-            <compilation-unit name="invoke-private-function">
-                <output-dir compare="Text">invoke-private-function</output-dir>
-            </compilation-unit>
-        </test-case>-->
-    </test-group>
-    <test-group name="load">
-        <test-case FilePath="load">
-            <compilation-unit name="dataset-with-meta">
-                <output-dir compare="Text">dataset-with-meta</output-dir>
-                <expected-error>load dataset is not supported on Datasets with Meta records</expected-error>
-            </compilation-unit>
-        </test-case>
-        <test-case FilePath="load">
-            <compilation-unit name="csv_01">
-                <output-dir compare="Text">csv_01</output-dir>
-            </compilation-unit>
-        </test-case>
-        <test-case FilePath="load">
-            <compilation-unit name="csv_02">
-                <output-dir compare="Text">csv_02</output-dir>
-            </compilation-unit>
-        </test-case>
-        <test-case FilePath="load">
-            <compilation-unit name="csv_03">
-                <output-dir compare="Text">csv_03</output-dir>
-            </compilation-unit>
-        </test-case>
-        <test-case FilePath="load">
-            <compilation-unit name="csv_04">
-                <output-dir compare="Text">csv_04</output-dir>
-            </compilation-unit>
-        </test-case>
-        <test-case FilePath="load">
-            <compilation-unit name="csv_05"><!-- Someone should check and verify -->
-                <output-dir compare="Text">csv_05</output-dir>
-                <expected-error>java.io.IOException: At record:</expected-error>
-                <expected-error>java.lang.Exception: Result</expected-error>
-            </compilation-unit>
-        </test-case>
-        <test-case FilePath="load">
-            <compilation-unit name="csv_06"><!-- Someone should check and verify -->
-                <output-dir compare="Text">csv_06</output-dir>
-                <expected-error>java.io.IOException: At record:</expected-error>
-                <expected-error>java.lang.Exception: Result</expected-error>
-            </compilation-unit>
-        </test-case>
-        <test-case FilePath="load">
-            <compilation-unit name="csv_07"><!-- Someone should check and verify -->
-                <output-dir compare="Text">csv_07</output-dir>
-                <expected-error>java.io.IOException: At record:</expected-error>
-                <expected-error>java.lang.Exception: Result</expected-error>
-            </compilation-unit>
-        </test-case>
-        <test-case FilePath="load">
-            <compilation-unit name="csv_08_header_cr">
-                <output-dir compare="Text">csv_08</output-dir>
-            </compilation-unit>
-        </test-case>
-        <test-case FilePath="load">
-            <compilation-unit name="csv_08_header_lf">
-                <output-dir compare="Text">csv_08</output-dir>
-            </compilation-unit>
-        </test-case>
-        <test-case FilePath="load">
-            <compilation-unit name="csv_08_header_crlf">
-                <output-dir compare="Text">csv_08</output-dir>
-            </compilation-unit>
-        </test-case>
-        <test-case FilePath="load">
-            <compilation-unit name="issue14_query">
-                <output-dir compare="Text">issue14_query</output-dir>
-                <expected-error>The parameter format must be specified</expected-error>
-            </compilation-unit>
-        </test-case>
-        <test-case FilePath="load">
-            <compilation-unit name="issue315_query">
-                <output-dir compare="Text">none</output-dir>
-                <expected-error>The parameter format must be specified</expected-error>
-            </compilation-unit>
-        </test-case>
-        <test-case FilePath="load">
-            <compilation-unit name="issue289_query">
-                <output-dir compare="Text">issue289_query</output-dir>
-            </compilation-unit>
-        </test-case>
-        <test-case FilePath="load">
-            <compilation-unit name="issue650_query">
-                <output-dir compare="Text">none</output-dir>
-                <expected-error>org.apache.hyracks.algebricks.common.exceptions.AlgebricksException: Unable to load dataset Users since it does not exist</expected-error>
-            </compilation-unit>
-        </test-case>
-        <test-case FilePath="load">
-            <compilation-unit name="type_promotion_0">
-                <output-dir compare="Text">type_promotion_0</output-dir>
-            </compilation-unit>
-        </test-case>
-        <test-case FilePath="load">
-            <compilation-unit name="escapes01">
-                <output-dir compare="Text">escapes01</output-dir>
-            </compilation-unit>
-        </test-case>
-        <test-case FilePath="load">
-            <compilation-unit name="escapes02">
-                <output-dir compare="Text">escapes02</output-dir>
-            </compilation-unit>
-        </test-case>
-        <test-case FilePath="load">
-            <compilation-unit name="escapes-err-1"><!-- Exception is never thrown!!!. needs to be investigated -->
-                <output-dir compare="Text">none</output-dir>
-                <!-- <expected-error>org.apache.hyracks.api.exceptions.HyracksException</expected-error> -->
-            </compilation-unit>
-        </test-case>
-        <test-case FilePath="load">
-            <compilation-unit name="file-not-found">
-              <output-dir compare="Text">none</output-dir>
-              <expected-error>org.apache.hyracks.api.exceptions.HyracksDataException: bla: path not found</expected-error>
-            </compilation-unit>
-        </test-case>
-        <test-case FilePath="user-defined-functions">
-            <compilation-unit name="query-issue244">
-                <output-dir compare="Text">query-issue244</output-dir>
-            </compilation-unit>
-        </test-case>
-        <test-case FilePath="load">
-            <compilation-unit name="duplicate-key-error">
-                <output-dir compare="Text">none</output-dir>
-                <expected-error>org.apache.hyracks.api.exceptions.HyracksException</expected-error>
-            </compilation-unit>
-        </test-case>
-        <test-case FilePath="load">
-            <compilation-unit name="issue610_adm_token_end_collection">
-                <output-dir compare="Text">issue610_adm_token_end_collection</output-dir>
-            </compilation-unit>
-        </test-case>
-        <test-case FilePath="load">
-            <compilation-unit name="adm_binary">
-                <output-dir compare="Text">adm_binary</output-dir>
-            </compilation-unit>
-        </test-case>
-    </test-group>
-    <test-group name="hints">
-        <test-case FilePath="hints">
-            <compilation-unit name="issue_251_dataset_hint_5">
-                <output-dir compare="Text">issue_251_dataset_hint_5</output-dir>
-            </compilation-unit>
-        </test-case>
-        <test-case FilePath="hints">
-            <compilation-unit name="issue_251_dataset_hint_6">
-                <output-dir compare="Text">issue_251_dataset_hint_6</output-dir>
-            </compilation-unit>
-        </test-case>
-        <test-case FilePath="hints">
-            <compilation-unit name="issue_251_dataset_hint_7">
-                <output-dir compare="Text">issue_251_dataset_hint_7</output-dir>
-            </compilation-unit>
-        </test-case>
-    </test-group>
-    <test-group name="hdfs">
-        <test-case FilePath="hdfs">
-            <compilation-unit name="large-record">
-                <output-dir compare="Text">large-record</output-dir>
-            </compilation-unit>
-        </test-case>
-        <test-case FilePath="hdfs">
-            <compilation-unit name="hdfs_shortcircuit">
-                <output-dir compare="Text">hdfs_shortcircuit</output-dir>
-            </compilation-unit>
-        </test-case>
-        <test-case FilePath="hdfs">
-            <compilation-unit name="issue_245_hdfs">
-                <output-dir compare="Text">issue_245_hdfs</output-dir>
-            </compilation-unit>
-        </test-case>
-        <test-case FilePath="hdfs">
-            <compilation-unit name="hdfs_02">
-                <output-dir compare="Text">hdfs_02</output-dir>
-            </compilation-unit>
-        </test-case>
-        <test-case FilePath="hdfs">
-            <compilation-unit name="hdfs_03">
-                <output-dir compare="Text">hdfs_03</output-dir>
-            </compilation-unit>
-        </test-case>
-    </test-group>
-    <test-group name="big-object">
-        <test-case FilePath="big-object">
-            <compilation-unit name="big_object_sort">
-                <output-dir compare="Text">big_object_sort</output-dir>
-            </compilation-unit>
-        </test-case>
-        <test-case FilePath="big-object">
-            <compilation-unit name="big_object_groupby">
-                <output-dir compare="Text">big_object_groupby</output-dir>
-            </compilation-unit>
-        </test-case>
-        <test-case FilePath="big-object">
-            <compilation-unit name="big_object_groupby-2">
-                <output-dir compare="Text">big_object_groupby-2</output-dir>
-            </compilation-unit>
-        </test-case>
-        <test-case FilePath="big-object">
-            <compilation-unit name="big_object_join">
-                <output-dir compare="Text">big_object_join</output-dir>
-            </compilation-unit>
-        </test-case>
-        <test-case FilePath="big-object">
-            <compilation-unit name="big_object_load">
-                <output-dir compare="Text">big_object_load</output-dir>
-            </compilation-unit>
-        </test-case>
-    </test-group>
-    <test-group name="temporal">
-        &TemporalQueries;
-    </test-group>
-    <test-group name="leftouterjoin">
-        <test-case FilePath="leftouterjoin">
-            <compilation-unit name="query_issue658">
-                <output-dir compare="Text">query_issue658</output-dir>
-            </compilation-unit>
-        </test-case>
-        <test-case FilePath="leftouterjoin">
-            <compilation-unit name="query_issue285">
-                <output-dir compare="Text">query_issue285</output-dir>
-            </compilation-unit>
-        </test-case>
-        <test-case FilePath="leftouterjoin">
-            <compilation-unit name="query_issue285-2">
-                <output-dir compare="Text">query_issue285-2</output-dir>
-            </compilation-unit>
-        </test-case>
-        <test-case FilePath="leftouterjoin">
-            <compilation-unit name="query_issue849">
-                <output-dir compare="Text">query_issue849</output-dir>
-            </compilation-unit>
-        </test-case>
-        <test-case FilePath="leftouterjoin">
-            <compilation-unit name="query_issue849-2">
-                <output-dir compare="Text">query_issue849-2</output-dir>
-            </compilation-unit>
-        </test-case>
-    </test-group>
-    <test-group name="index-leftouterjoin">
-        <test-case FilePath="index-leftouterjoin">
-            <compilation-unit name="probe-pidx-with-join-btree-sidx1">
-                <output-dir compare="Text">probe-pidx-with-join-btree-sidx1</output-dir>
-            </compilation-unit>
-        </test-case>
-        <test-case FilePath="index-leftouterjoin">
-            <compilation-unit name="probe-pidx-with-join-btree-sidx2">
-                <output-dir compare="Text">probe-pidx-with-join-btree-sidx2</output-dir>
-            </compilation-unit>
-        </test-case>
-        <test-case FilePath="index-leftouterjoin">
-            <compilation-unit name="probe-pidx-with-join-rtree-sidx1">
-                <output-dir compare="Text">probe-pidx-with-join-rtree-sidx1</output-dir>
-            </compilation-unit>
-        </test-case>
-        <test-case FilePath="index-leftouterjoin">
-            <compilation-unit name="probe-pidx-with-join-rtree-sidx2">
-                <output-dir compare="Text">probe-pidx-with-join-rtree-sidx2</output-dir>
-            </compilation-unit>
-        </test-case>
-        <test-case FilePath="index-leftouterjoin">
-            <compilation-unit name="probe-pidx-with-join-invidx-sidx1">
-                <output-dir compare="Text">probe-pidx-with-join-invidx-sidx1</output-dir>
-            </compilation-unit>
-        </test-case>
-        <test-case FilePath="index-leftouterjoin">
-            <compilation-unit name="probe-pidx-with-join-invidx-sidx2">
-                <output-dir compare="Text">probe-pidx-with-join-invidx-sidx2</output-dir>
-            </compilation-unit>
-        </test-case>
-    </test-group>
-    <test-group name="distinct">
-        <test-case FilePath="distinct">
-            <compilation-unit name="query-issue443">
-                <output-dir compare="Text">query-issue443</output-dir>
-            </compilation-unit>
-        </test-case>
-        <test-case FilePath="distinct">
-            <compilation-unit name="query-issue443-2">
-                <output-dir compare="Text">query-issue443-2</output-dir>
-            </compilation-unit>
-        </test-case>
-    </test-group>
-    <test-group name="tinysocial">
-        <test-case FilePath="tinysocial">
-            <compilation-unit name="tinysocial-suite">
-                <output-dir compare="Text">tinysocial-suite</output-dir>
-            </compilation-unit>
-        </test-case>
-    </test-group>
-    <test-group name="types">
-        <test-case FilePath="types">
-            <compilation-unit name="record01">
-                <output-dir compare="Text">record01</output-dir>
-            </compilation-unit>
-        </test-case>
-        <test-case FilePath="types">
-            <compilation-unit name="type_promotion_0">
-                <output-dir compare="Text">type_promotion_0</output-dir>
-            </compilation-unit>
-        </test-case>
-        <test-case FilePath="types">
-            <compilation-unit name="type_promotion_1">
-                <output-dir compare="Text">type_promotion_1</output-dir>
-            </compilation-unit>
-        </test-case>
-        <test-case FilePath="types">
-            <compilation-unit name="opentype_orderby_01">
-                <output-dir compare="Text">opentype_orderby_01</output-dir>
-            </compilation-unit>
-        </test-case>
-        <test-case FilePath="types">
-            <compilation-unit name="promotion_closedtype_field_vs_closedtype_field_01">
-                <output-dir compare="Text">promotion_closedtype_field_vs_closedtype_field_01</output-dir>
-            </compilation-unit>
-        </test-case>
-        <test-case FilePath="types">
-            <compilation-unit name="promotion_closedtype_field_vs_closedtype_field_02">
-                <output-dir compare="Text">promotion_closedtype_field_vs_closedtype_field_02</output-dir>
-            </compilation-unit>
-        </test-case>
-        <test-case FilePath="types">
-            <compilation-unit name="promotion_closedtype_field_vs_closedtype_field_03">
-                <output-dir compare="Text">promotion_closedtype_field_vs_closedtype_field_03</output-dir>
-            </compilation-unit>
-        </test-case>
-        <test-case FilePath="types">
-            <compilation-unit name="promotion_closedtype_field_vs_closedtype_field_04">
-                <output-dir compare="Text">promotion_closedtype_field_vs_closedtype_field_04</output-dir>
-            </compilation-unit>
-        </test-case>
-        <test-case FilePath="types">
-            <compilation-unit name="promotion_closedtype_field_vs_closedtype_field_05">
-                <output-dir compare="Text">promotion_closedtype_field_vs_closedtype_field_05</output-dir>
-            </compilation-unit>
-        </test-case>
-        <test-case FilePath="types">
-            <compilation-unit name="promotion_closedtype_field_vs_constant_01">
-                <output-dir compare="Text">promotion_closedtype_field_vs_constant_01</output-dir>
-            </compilation-unit>
-        </test-case>
-        <test-case FilePath="types">
-            <compilation-unit name="promotion_closedtype_field_vs_constant_02">
-                <output-dir compare="Text">promotion_closedtype_field_vs_constant_02</output-dir>
-            </compilation-unit>
-        </test-case>
-        <test-case FilePath="types">
-            <compilation-unit name="promotion_closedtype_field_vs_constant_03">
-                <output-dir compare="Text">promotion_closedtype_field_vs_constant_03</output-dir>
-            </compilation-unit>
-        </test-case>
-        <test-case FilePath="types">
-            <compilation-unit name="promotion_closedtype_field_vs_constant_04">
-                <output-dir compare="Text">promotion_closedtype_field_vs_constant_04</output-dir>
-            </compilation-unit>
-        </test-case>
-        <test-case FilePath="types">
-            <compilation-unit name="promotion_closedtype_field_vs_constant_05">
-                <output-dir compare="Text">promotion_closedtype_field_vs_constant_05</output-dir>
-            </compilation-unit>
-        </test-case>
-        <test-case FilePath="types">
-            <compilation-unit name="promotion_closedtype_field_vs_constant_06">
-                <output-dir compare="Text">promotion_closedtype_field_vs_constant_06</output-dir>
-            </compilation-unit>
-        </test-case>
-        <test-case FilePath="types">
-            <compilation-unit name="promotion_closedtype_field_vs_constant_07">
-                <output-dir compare="Text">promotion_closedtype_field_vs_constant_07</output-dir>
-            </compilation-unit>
-        </test-case>
-        <test-case FilePath="types">
-            <compilation-unit name="promotion_closedtype_field_vs_constant_08">
-                <output-dir compare="Text">promotion_closedtype_field_vs_constant_08</output-dir>
-            </compilation-unit>
-        </test-case>
-        <test-case FilePath="types">
-            <compilation-unit name="promotion_closedtype_field_vs_constant_09">
-                <output-dir compare="Text">promotion_closedtype_field_vs_constant_09</output-dir>
-            </compilation-unit>
-        </test-case>
-        <test-case FilePath="types">
-            <compilation-unit name="promotion_closedtype_field_vs_constant_10">
-                <output-dir compare="Text">promotion_closedtype_field_vs_constant_10</output-dir>
-            </compilation-unit>
-        </test-case>
-        <test-case FilePath="types">
-            <compilation-unit name="promotion_closedtype_field_vs_constant_11">
-                <output-dir compare="Text">promotion_closedtype_field_vs_constant_11</output-dir>
-            </compilation-unit>
-        </test-case>
-        <test-case FilePath="types">
-            <compilation-unit name="promotion_closedtype_field_vs_opentype_field_01">
-                <output-dir compare="Text">promotion_closedtype_field_vs_opentype_field_01</output-dir>
-            </compilation-unit>
-        </test-case>
-        <test-case FilePath="types">
-            <compilation-unit name="promotion_closedtype_field_vs_opentype_field_02">
-                <output-dir compare="Text">promotion_closedtype_field_vs_opentype_field_02</output-dir>
-            </compilation-unit>
-        </test-case>
-        <test-case FilePath="types">
-            <compilation-unit name="promotion_closedtype_field_vs_opentype_field_03">
-                <output-dir compare="Text">promotion_closedtype_field_vs_opentype_field_03</output-dir>
-            </compilation-unit>
-        </test-case>
-        <test-case FilePath="types">
-            <compilation-unit name="promotion_closedtype_field_vs_opentype_field_04">
-                <output-dir compare="Text">promotion_closedtype_field_vs_opentype_field_04</output-dir>
-            </compilation-unit>
-        </test-case>
-        <test-case FilePath="types">
-            <compilation-unit name="promotion_opentype_field_vs_constant_01">
-                <output-dir compare="Text">promotion_opentype_field_vs_constant_01</output-dir>
-            </compilation-unit>
-        </test-case>
-        <test-case FilePath="types">
-            <compilation-unit name="promotion_opentype_field_vs_constant_02">
-                <output-dir compare="Text">promotion_opentype_field_vs_constant_02</output-dir>
-            </compilation-unit>
-        </test-case>
-        <test-case FilePath="types">
-            <compilation-unit name="promotion_opentype_field_vs_constant_03">
-                <output-dir compare="Text">promotion_opentype_field_vs_constant_03</output-dir>
-            </compilation-unit>
-        </test-case>
-        <test-case FilePath="types">
-            <compilation-unit name="promotion_opentype_field_vs_constant_04">
-                <output-dir compare="Text">promotion_opentype_field_vs_constant_04</output-dir>
-            </compilation-unit>
-        </test-case>
-        <test-case FilePath="types">
-            <compilation-unit name="promotion_opentype_field_vs_constant_05">
-                <output-dir compare="Text">promotion_opentype_field_vs_constant_05</output-dir>
-            </compilation-unit>
-        </test-case>
-        <test-case FilePath="types">
-            <compilation-unit name="promotion_opentype_field_vs_constant_06">
-                <output-dir compare="Text">promotion_opentype_field_vs_constant_06</output-dir>
-            </compilation-unit>
-        </test-case>
-        <test-case FilePath="types">
-            <compilation-unit name="promotion_opentype_field_vs_constant_07">
-                <output-dir compare="Text">promotion_opentype_field_vs_constant_07</output-dir>
-            </compilation-unit>
-        </test-case>
-        <test-case FilePath="types">
-            <compilation-unit name="promotion_opentype_field_vs_constant_08">
-                <output-dir compare="Text">promotion_opentype_field_vs_constant_08</output-dir>
-            </compilation-unit>
-        </test-case>
-        <test-case FilePath="types">
-            <compilation-unit name="promotion_opentype_field_vs_opentype_field_01">
-                <output-dir compare="Text">promotion_opentype_field_vs_opentype_field_01</output-dir>
-            </compilation-unit>
-        </test-case>
-        <test-case FilePath="types">
-            <compilation-unit name="promotion_opentype_field_vs_opentype_field_02">
-                <output-dir compare="Text">promotion_opentype_field_vs_opentype_field_02</output-dir>
-            </compilation-unit>
-        </test-case>
-    </test-group>
-    <test-group name="materialization">
-        <test-case FilePath="materialization">
-            <compilation-unit name="assign-reuse">
-                <output-dir compare="Text">assign-reuse</output-dir>
-            </compilation-unit>
-        </test-case>
-    </test-group>
-    <test-group name="filters">
-        <test-case FilePath="filters">
-            <compilation-unit name="equality-predicate">
-                <output-dir compare="Text">equality-predicate</output-dir>
-            </compilation-unit>
-        </test-case>
-        <test-case FilePath="filters">
-            <compilation-unit name="load">
-                <output-dir compare="Text">load</output-dir>
-            </compilation-unit>
-        </test-case>
-        <test-case FilePath="filters">
-            <compilation-unit name="load-with-secondary-btree">
-                <output-dir compare="Text">load-with-secondary-btree</output-dir>
-            </compilation-unit>
-        </test-case>
-        <test-case FilePath="filters">
-            <compilation-unit name="load-with-secondary-inverted-ngram">
-                <output-dir compare="Text">load-with-secondary-inverted-ngram</output-dir>
-            </compilation-unit>
-        </test-case>
-        <test-case FilePath="filters">
-            <compilation-unit name="load-with-secondary-inverted-word">
-                <output-dir compare="Text">load-with-secondary-inverted-word</output-dir>
-            </compilation-unit>
-        </test-case>
-        <test-case FilePath="filters">
-            <compilation-unit name="load-with-secondary-rtree">
-                <output-dir compare="Text">load-with-secondary-rtree</output-dir>
-            </compilation-unit>
-        </test-case>
-        <test-case FilePath="filters">
-            <compilation-unit name="insert">
-                <output-dir compare="Text">insert</output-dir>
-            </compilation-unit>
-        </test-case>
-        <test-case FilePath="filters">
-            <compilation-unit name="insert-with-secondary-btree">
-                <output-dir compare="Text">insert-with-secondary-btree</output-dir>
-            </compilation-unit>
-        </test-case>
-        <test-case FilePath="filters">
-            <compilation-unit name="insert-with-secondary-inverted-ngram">
-                <output-dir compare="Text">insert-with-secondary-inverted-ngram</output-dir>
-            </compilation-unit>
-        </test-case>
-        <test-case FilePath="filters">
-            <compilation-unit name="insert-with-secondary-inverted-word">
-                <output-dir compare="Text">insert-with-secondary-inverted-word</output-dir>
-            </compilation-unit>
-        </test-case>
-        <test-case FilePath="filters">
-            <compilation-unit name="insert-with-secondary-rtree">
-                <output-dir compare="Text">insert-with-secondary-rtree</output-dir>
-            </compilation-unit>
-        </test-case>
-        <test-case FilePath="filters">
-            <compilation-unit name="nested-filterequality-predicate">
-                <output-dir compare="Text">nested-filter-equality-predicate</output-dir>
-            </compilation-unit>
-        </test-case>
-    </test-group>
-    <test-group name="json">
-        <test-case FilePath="json">
-            <compilation-unit name="int01">
-                <output-dir compare="Lossless-JSON">int01-losslessjson</output-dir>
-            </compilation-unit>
-        </test-case>
-    </test-group>
-    <test-group name="cleanjson">
-        <test-case FilePath="json">
-            <compilation-unit name="int01">
-                <output-dir compare="Clean-JSON">int01-cleanjson</output-dir>
-            </compilation-unit>
-        </test-case>
-        <test-case FilePath="json">
-            <compilation-unit name="issue-ASTERIXDB-1165">
-                <output-dir compare="Clean-JSON">issue-ASTERIXDB-1165</output-dir>
-            </compilation-unit>
-        </test-case>
-    </test-group>
-    <test-group name="csv">
-        <test-case FilePath="csv">
-            <compilation-unit name="basic-types">
-                <output-dir compare="CSV">basic-types</output-dir>
-            </compilation-unit>
-        </test-case>
-        <test-case FilePath="csv">
-            <compilation-unit name="basic-types">
-                <output-dir compare="CSV_Header">basic-types-header</output-dir>
-            </compilation-unit>
-        </test-case>
-    </test-group>
-    <test-group name="binary">
-        <test-case FilePath="binary">
-            <compilation-unit name="parse">
-                <output-dir compare="Text">parse</output-dir>
-            </compilation-unit>
-        </test-case>
-=======
       </test-case>-->
   </test-group>
   <test-group name="load">
@@ -7119,138 +6483,7 @@
     </test-case>
   </test-group>
   <test-group name="temporal">
-    <test-case FilePath="temporal">
-      <compilation-unit name="overlap_bins_gby_3">
-        <output-dir compare="Text">overlap_bins_gby_3</output-dir>
-      </compilation-unit>
-    </test-case>
-    <test-case FilePath="temporal">
-      <compilation-unit name="agg_01">
-        <output-dir compare="Text">agg_01</output-dir>
-      </compilation-unit>
-    </test-case>
-    <test-case FilePath="temporal">
-      <compilation-unit name="overlap_bins_gby_1">
-        <output-dir compare="Text">overlap_bins_gby_1</output-dir>
-      </compilation-unit>
-    </test-case>
-    <test-case FilePath="temporal">
-      <compilation-unit name="duration_functions">
-        <output-dir compare="Text">duration_functions</output-dir>
-      </compilation-unit>
-    </test-case>
-    <test-case FilePath="temporal">
-      <compilation-unit name="overlap_bins_gby_0">
-        <output-dir compare="Text">overlap_bins_gby_0</output-dir>
-      </compilation-unit>
-    </test-case>
-    <test-case FilePath="temporal">
-      <compilation-unit name="get_overlapping_interval">
-        <output-dir compare="Text">get_overlapping_interval</output-dir>
-      </compilation-unit>
-    </test-case>
-    <test-case FilePath="temporal">
-      <compilation-unit name="overlap_bins">
-        <output-dir compare="Text">overlap_bins</output-dir>
-      </compilation-unit>
-    </test-case>
-    <test-case FilePath="temporal">
-      <compilation-unit name="parse_02">
-        <output-dir compare="Text">parse_02</output-dir>
-      </compilation-unit>
-    </test-case>
-    <test-case FilePath="temporal">
-      <compilation-unit name="parse_01">
-        <output-dir compare="Text">parse_01</output-dir>
-      </compilation-unit>
-    </test-case>
-    <test-case FilePath="temporal">
-      <compilation-unit name="day_of_week_01">
-        <output-dir compare="Text">day_of_week_01</output-dir>
-      </compilation-unit>
-    </test-case>
-    <test-case FilePath="temporal">
-      <compilation-unit name="interval_bin">
-        <output-dir compare="Text">interval_bin</output-dir>
-      </compilation-unit>
-    </test-case>
-    <test-case FilePath="temporal">
-      <compilation-unit name="interval_bin_gby_0">
-        <output-dir compare="Text">interval_bin_gby_0</output-dir>
-      </compilation-unit>
-    </test-case>
-    <test-case FilePath="temporal">
-      <compilation-unit name="interval_bin_gby_1">
-        <output-dir compare="Text">interval_bin_gby_1</output-dir>
-      </compilation-unit>
-    </test-case>
-    <test-case FilePath="temporal">
-      <compilation-unit name="accessors">
-        <output-dir compare="Text">accessors</output-dir>
-      </compilation-unit>
-    </test-case>
-    <test-case FilePath="temporal">
-      <compilation-unit name="accessors_interval">
-        <output-dir compare="Text">accessors_interval</output-dir>
-      </compilation-unit>
-    </test-case>
-    <test-case FilePath="temporal">
-      <compilation-unit name="accessors_interval_null">
-        <output-dir compare="Text">accessors_interval_null</output-dir>
-      </compilation-unit>
-    </test-case>
-    <test-case FilePath="temporal">
-      <compilation-unit name="adjust_timezone">
-        <output-dir compare="Text">adjust_timezone</output-dir>
-      </compilation-unit>
-    </test-case>
-    <test-case FilePath="temporal">
-      <compilation-unit name="calendar_duration">
-        <output-dir compare="Text">calendar_duration</output-dir>
-      </compilation-unit>
-    </test-case>
-    <test-case FilePath="temporal">
-      <compilation-unit name="date_functions">
-        <output-dir compare="Text">date_functions</output-dir>
-      </compilation-unit>
-    </test-case>
-    <test-case FilePath="temporal">
-      <compilation-unit name="datetime_functions">
-        <output-dir compare="Text">datetime_functions</output-dir>
-      </compilation-unit>
-    </test-case>
-    <!--
-    <test-case FilePath="temporal">
-      <compilation-unit name="insert_from_delimited_ds">
-        <output-dir compare="Text">insert_from_delimited_ds</output-dir>
-      </compilation-unit>
-    </test-case>
-    -->
-    <test-case FilePath="temporal">
-      <compilation-unit name="insert_from_ext_ds">
-        <output-dir compare="Text">insert_from_ext_ds</output-dir>
-      </compilation-unit>
-    </test-case>
-    <test-case FilePath="temporal">
-      <compilation-unit name="insert_from_ext_ds_2">
-        <output-dir compare="Text">insert_from_ext_ds_2</output-dir>
-      </compilation-unit>
-    </test-case>
-    <test-case FilePath="temporal">
-      <compilation-unit name="interval_functions">
-        <output-dir compare="Text">interval_functions</output-dir>
-      </compilation-unit>
-    </test-case>
-    <test-case FilePath="temporal">
-      <compilation-unit name="time_functions">
-        <output-dir compare="Text">time_functions</output-dir>
-      </compilation-unit>
-    </test-case>
-    <test-case FilePath="temporal">
-      <compilation-unit name="duration_comps">
-        <output-dir compare="Text">duration_comps</output-dir>
-      </compilation-unit>
-    </test-case>
+        &TemporalQueries;
   </test-group>
   <test-group name="leftouterjoin">
     <test-case FilePath="leftouterjoin">
@@ -7608,7 +6841,6 @@
         <output-dir compare="Text">parse</output-dir>
       </compilation-unit>
     </test-case>
->>>>>>> f8153952
 
     <test-case FilePath="binary">
       <compilation-unit name="print">
