--- conflicted
+++ resolved
@@ -158,19 +158,12 @@
         registeredClasses.put("ExternalRTreeLocalResource", ExternalRTreeLocalResource.class);
 
         // ILSMMergePolicyFactory
-<<<<<<< HEAD
-        REGISTERED_CLASSES.put("NoMergePolicyFactory", NoMergePolicyFactory.class);
-        REGISTERED_CLASSES.put("PrefixMergePolicyFactory", PrefixMergePolicyFactory.class);
-        REGISTERED_CLASSES.put("ConstantMergePolicyFactory", ConstantMergePolicyFactory.class);
-        REGISTERED_CLASSES.put("SizeTieredMergePolicyFactory", SizeTieredMergePolicyFactory.class);
-        REGISTERED_CLASSES.put("LevelMergePolicyFactory", LevelMergePolicyFactory.class);
-        REGISTERED_CLASSES.put("CorrelatedPrefixMergePolicyFactory", CorrelatedPrefixMergePolicyFactory.class);
-=======
         registeredClasses.put("NoMergePolicyFactory", NoMergePolicyFactory.class);
         registeredClasses.put("PrefixMergePolicyFactory", PrefixMergePolicyFactory.class);
         registeredClasses.put("ConstantMergePolicyFactory", ConstantMergePolicyFactory.class);
         registeredClasses.put("CorrelatedPrefixMergePolicyFactory", CorrelatedPrefixMergePolicyFactory.class);
->>>>>>> 45b31ce8
+        registeredClasses.put("LevelMergePolicyFactory", LevelMergePolicyFactory.class);
+        registeredClasses.put("SizeTieredMergePolicyFactory", SizeTieredMergePolicyFactory.class);
 
         // ILSMIOOperationSchedulerProvider
         registeredClasses.put("RuntimeComponentsProvider", RuntimeComponentsProvider.class);
