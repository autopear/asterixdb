/*
 * Licensed to the Apache Software Foundation (ASF) under one
 * or more contributor license agreements.  See the NOTICE file
 * distributed with this work for additional information
 * regarding copyright ownership.  The ASF licenses this file
 * to you under the Apache License, Version 2.0 (the
 * "License"); you may not use this file except in compliance
 * with the License.  You may obtain a copy of the License at
 *
 *   http://www.apache.org/licenses/LICENSE-2.0
 *
 * Unless required by applicable law or agreed to in writing,
 * software distributed under the License is distributed on an
 * "AS IS" BASIS, WITHOUT WARRANTIES OR CONDITIONS OF ANY
 * KIND, either express or implied.  See the License for the
 * specific language governing permissions and limitations
 * under the License.
 */
package org.apache.asterix.app.translator;

import static org.apache.asterix.common.exceptions.ErrorCode.UNKNOWN_DATAVERSE;

import java.io.File;
import java.io.FileInputStream;
import java.io.InputStream;
import java.rmi.RemoteException;
import java.util.ArrayList;
import java.util.Collection;
import java.util.Collections;
import java.util.Date;
import java.util.EnumSet;
import java.util.HashMap;
import java.util.HashSet;
import java.util.Iterator;
import java.util.LinkedHashSet;
import java.util.List;
import java.util.Locale;
import java.util.Map;
import java.util.Objects;
import java.util.Properties;
import java.util.Set;
import java.util.concurrent.ExecutorService;

import org.apache.asterix.active.ActivityState;
import org.apache.asterix.active.EntityId;
import org.apache.asterix.active.IActiveEntityEventsListener;
import org.apache.asterix.active.NoRetryPolicyFactory;
import org.apache.asterix.algebra.extension.ExtensionStatement;
import org.apache.asterix.api.common.APIFramework;
import org.apache.asterix.api.http.server.AbstractQueryApiServlet;
import org.apache.asterix.api.http.server.ApiServlet;
import org.apache.asterix.app.active.ActiveEntityEventsListener;
import org.apache.asterix.app.active.ActiveNotificationHandler;
import org.apache.asterix.app.active.FeedEventsListener;
import org.apache.asterix.app.external.ExternalLibraryUtils;
import org.apache.asterix.app.result.ExecutionError;
import org.apache.asterix.app.result.ResultHandle;
import org.apache.asterix.app.result.ResultReader;
import org.apache.asterix.app.result.fields.ErrorsPrinter;
import org.apache.asterix.app.result.fields.ResultHandlePrinter;
import org.apache.asterix.app.result.fields.ResultsPrinter;
import org.apache.asterix.app.result.fields.StatusPrinter;
import org.apache.asterix.common.api.IClientRequest;
import org.apache.asterix.common.api.IMetadataLockManager;
import org.apache.asterix.common.api.IRequestTracker;
import org.apache.asterix.common.api.IResponsePrinter;
import org.apache.asterix.common.cluster.IClusterStateManager;
import org.apache.asterix.common.config.DatasetConfig.DatasetType;
import org.apache.asterix.common.config.DatasetConfig.ExternalFilePendingOp;
import org.apache.asterix.common.config.DatasetConfig.IndexType;
import org.apache.asterix.common.config.DatasetConfig.TransactionState;
import org.apache.asterix.common.config.GlobalConfig;
import org.apache.asterix.common.dataflow.ICcApplicationContext;
import org.apache.asterix.common.exceptions.ACIDException;
import org.apache.asterix.common.exceptions.AsterixException;
import org.apache.asterix.common.exceptions.CompilationException;
import org.apache.asterix.common.exceptions.ErrorCode;
import org.apache.asterix.common.exceptions.ExceptionUtils;
import org.apache.asterix.common.exceptions.MetadataException;
import org.apache.asterix.common.exceptions.RuntimeDataException;
import org.apache.asterix.common.exceptions.WarningCollector;
import org.apache.asterix.common.exceptions.WarningUtil;
import org.apache.asterix.common.external.IDataSourceAdapter;
import org.apache.asterix.common.functions.ExternalFunctionLanguage;
import org.apache.asterix.common.functions.FunctionSignature;
import org.apache.asterix.common.messaging.api.ICCMessageBroker;
import org.apache.asterix.common.metadata.DataverseName;
import org.apache.asterix.common.metadata.IMetadataLockUtil;
import org.apache.asterix.common.utils.JobUtils;
import org.apache.asterix.common.utils.JobUtils.ProgressState;
import org.apache.asterix.common.utils.StorageConstants;
import org.apache.asterix.compiler.provider.ILangCompilationProvider;
import org.apache.asterix.external.dataset.adapter.AdapterIdentifier;
import org.apache.asterix.external.indexing.ExternalFile;
import org.apache.asterix.external.indexing.IndexingConstants;
import org.apache.asterix.external.operators.FeedIntakeOperatorNodePushable;
import org.apache.asterix.external.util.ExternalDataConstants;
import org.apache.asterix.external.util.ExternalDataUtils;
import org.apache.asterix.formats.nontagged.TypeTraitProvider;
import org.apache.asterix.lang.common.base.IReturningStatement;
import org.apache.asterix.lang.common.base.IRewriterFactory;
import org.apache.asterix.lang.common.base.IStatementRewriter;
import org.apache.asterix.lang.common.base.Statement;
import org.apache.asterix.lang.common.expression.IndexedTypeExpression;
import org.apache.asterix.lang.common.expression.TypeExpression;
import org.apache.asterix.lang.common.expression.TypeReferenceExpression;
import org.apache.asterix.lang.common.statement.CompactStatement;
import org.apache.asterix.lang.common.statement.ConnectFeedStatement;
import org.apache.asterix.lang.common.statement.CreateAdapterStatement;
import org.apache.asterix.lang.common.statement.CreateDataverseStatement;
import org.apache.asterix.lang.common.statement.CreateFeedPolicyStatement;
import org.apache.asterix.lang.common.statement.CreateFeedStatement;
import org.apache.asterix.lang.common.statement.CreateFunctionStatement;
import org.apache.asterix.lang.common.statement.CreateIndexStatement;
import org.apache.asterix.lang.common.statement.CreateSynonymStatement;
import org.apache.asterix.lang.common.statement.DatasetDecl;
import org.apache.asterix.lang.common.statement.DataverseDecl;
import org.apache.asterix.lang.common.statement.DataverseDropStatement;
import org.apache.asterix.lang.common.statement.DeleteStatement;
import org.apache.asterix.lang.common.statement.DisconnectFeedStatement;
import org.apache.asterix.lang.common.statement.DropDatasetStatement;
import org.apache.asterix.lang.common.statement.ExternalDetailsDecl;
import org.apache.asterix.lang.common.statement.FeedDropStatement;
import org.apache.asterix.lang.common.statement.FeedPolicyDropStatement;
import org.apache.asterix.lang.common.statement.FunctionDecl;
import org.apache.asterix.lang.common.statement.FunctionDropStatement;
import org.apache.asterix.lang.common.statement.IndexDropStatement;
import org.apache.asterix.lang.common.statement.InsertStatement;
import org.apache.asterix.lang.common.statement.InternalDetailsDecl;
import org.apache.asterix.lang.common.statement.LoadStatement;
import org.apache.asterix.lang.common.statement.NodeGroupDropStatement;
import org.apache.asterix.lang.common.statement.NodegroupDecl;
import org.apache.asterix.lang.common.statement.Query;
import org.apache.asterix.lang.common.statement.RefreshExternalDatasetStatement;
import org.apache.asterix.lang.common.statement.SetStatement;
import org.apache.asterix.lang.common.statement.StartFeedStatement;
import org.apache.asterix.lang.common.statement.StopFeedStatement;
import org.apache.asterix.lang.common.statement.SynonymDropStatement;
import org.apache.asterix.lang.common.statement.TypeDecl;
import org.apache.asterix.lang.common.statement.TypeDropStatement;
import org.apache.asterix.lang.common.statement.WriteStatement;
import org.apache.asterix.lang.common.struct.Identifier;
import org.apache.asterix.lang.common.struct.VarIdentifier;
import org.apache.asterix.lang.common.util.FunctionUtil;
import org.apache.asterix.metadata.IDatasetDetails;
import org.apache.asterix.metadata.MetadataManager;
import org.apache.asterix.metadata.MetadataTransactionContext;
import org.apache.asterix.metadata.bootstrap.MetadataBuiltinEntities;
import org.apache.asterix.metadata.dataset.hints.DatasetHints;
import org.apache.asterix.metadata.dataset.hints.DatasetHints.DatasetNodegroupCardinalityHint;
import org.apache.asterix.metadata.declared.MetadataProvider;
import org.apache.asterix.metadata.entities.BuiltinTypeMap;
import org.apache.asterix.metadata.entities.CompactionPolicy;
import org.apache.asterix.metadata.entities.Dataset;
import org.apache.asterix.metadata.entities.DatasourceAdapter;
import org.apache.asterix.metadata.entities.Datatype;
import org.apache.asterix.metadata.entities.Dataverse;
import org.apache.asterix.metadata.entities.ExternalDatasetDetails;
import org.apache.asterix.metadata.entities.Feed;
import org.apache.asterix.metadata.entities.FeedConnection;
import org.apache.asterix.metadata.entities.FeedPolicyEntity;
import org.apache.asterix.metadata.entities.Function;
import org.apache.asterix.metadata.entities.Index;
import org.apache.asterix.metadata.entities.InternalDatasetDetails;
import org.apache.asterix.metadata.entities.Library;
import org.apache.asterix.metadata.entities.NodeGroup;
import org.apache.asterix.metadata.entities.Synonym;
import org.apache.asterix.metadata.feeds.FeedMetadataUtil;
import org.apache.asterix.metadata.functions.ExternalFunctionCompilerUtil;
import org.apache.asterix.metadata.lock.ExternalDatasetsRegistry;
import org.apache.asterix.metadata.utils.DatasetUtil;
import org.apache.asterix.metadata.utils.ExternalIndexingOperations;
import org.apache.asterix.metadata.utils.IndexUtil;
import org.apache.asterix.metadata.utils.KeyFieldTypeUtil;
import org.apache.asterix.metadata.utils.MetadataConstants;
import org.apache.asterix.metadata.utils.MetadataUtil;
import org.apache.asterix.om.base.IAObject;
import org.apache.asterix.om.types.ARecordType;
import org.apache.asterix.om.types.ATypeTag;
import org.apache.asterix.om.types.AUnionType;
import org.apache.asterix.om.types.BuiltinType;
import org.apache.asterix.om.types.IAType;
import org.apache.asterix.om.types.TypeSignature;
import org.apache.asterix.transaction.management.service.transaction.DatasetIdFactory;
import org.apache.asterix.translator.AbstractLangTranslator;
import org.apache.asterix.translator.ClientRequest;
import org.apache.asterix.translator.CompiledStatements.CompiledDeleteStatement;
import org.apache.asterix.translator.CompiledStatements.CompiledInsertStatement;
import org.apache.asterix.translator.CompiledStatements.CompiledLoadFromFileStatement;
import org.apache.asterix.translator.CompiledStatements.CompiledUpsertStatement;
import org.apache.asterix.translator.CompiledStatements.ICompiledDmlStatement;
import org.apache.asterix.translator.ExecutionPlans;
import org.apache.asterix.translator.ExecutionPlansHtmlPrintUtil;
import org.apache.asterix.translator.IRequestParameters;
import org.apache.asterix.translator.IStatementExecutor;
import org.apache.asterix.translator.SchedulableClientRequest;
import org.apache.asterix.translator.SessionConfig;
import org.apache.asterix.translator.SessionOutput;
import org.apache.asterix.translator.TypeTranslator;
import org.apache.asterix.translator.util.ValidateUtil;
import org.apache.asterix.utils.DataverseUtil;
import org.apache.asterix.utils.FeedOperations;
import org.apache.asterix.utils.FlushDatasetUtil;
import org.apache.commons.lang3.StringUtils;
import org.apache.commons.lang3.mutable.Mutable;
import org.apache.commons.lang3.mutable.MutableBoolean;
import org.apache.commons.lang3.mutable.MutableObject;
import org.apache.hyracks.algebricks.common.exceptions.AlgebricksException;
import org.apache.hyracks.algebricks.common.utils.Pair;
import org.apache.hyracks.algebricks.common.utils.Triple;
import org.apache.hyracks.algebricks.core.algebra.expressions.AbstractFunctionCallExpression.FunctionKind;
import org.apache.hyracks.algebricks.data.IAWriterFactory;
import org.apache.hyracks.algebricks.data.IResultSerializerFactoryProvider;
import org.apache.hyracks.algebricks.runtime.serializer.ResultSerializerFactoryProvider;
import org.apache.hyracks.algebricks.runtime.writers.PrinterBasedWriterFactory;
import org.apache.hyracks.api.client.IClusterInfoCollector;
import org.apache.hyracks.api.client.IHyracksClientConnection;
import org.apache.hyracks.api.dataflow.value.ITypeTraits;
import org.apache.hyracks.api.exceptions.HyracksDataException;
import org.apache.hyracks.api.exceptions.SourceLocation;
import org.apache.hyracks.api.exceptions.Warning;
import org.apache.hyracks.api.io.FileSplit;
import org.apache.hyracks.api.io.UnmanagedFileSplit;
import org.apache.hyracks.api.job.JobFlag;
import org.apache.hyracks.api.job.JobId;
import org.apache.hyracks.api.job.JobSpecification;
import org.apache.hyracks.api.result.IResultSet;
import org.apache.hyracks.api.result.ResultSetId;
import org.apache.hyracks.control.cc.ClusterControllerService;
import org.apache.hyracks.control.common.controllers.CCConfig;
import org.apache.hyracks.storage.am.lsm.common.api.ILSMMergePolicyFactory;
import org.apache.logging.log4j.Level;
import org.apache.logging.log4j.LogManager;
import org.apache.logging.log4j.Logger;

/*
 * Provides functionality for executing a batch of Query statements (queries included)
 * sequentially.
 */
public class QueryTranslator extends AbstractLangTranslator implements IStatementExecutor {

    private static final Logger LOGGER = LogManager.getLogger();

    public static final boolean IS_DEBUG_MODE = false;// true
    protected final List<Statement> statements;
    protected final ICcApplicationContext appCtx;
    protected final SessionOutput sessionOutput;
    protected final SessionConfig sessionConfig;
    protected Dataverse activeDataverse;
    protected final List<FunctionDecl> declaredFunctions;
    protected final ILangCompilationProvider compilationProvider;
    protected final APIFramework apiFramework;
    protected final IRewriterFactory rewriterFactory;
    protected final ExecutorService executorService;
    protected final EnumSet<JobFlag> jobFlags = EnumSet.noneOf(JobFlag.class);
    protected final IMetadataLockManager lockManager;
    protected final IMetadataLockUtil lockUtil;
    protected final IResponsePrinter responsePrinter;
    protected final WarningCollector warningCollector;

    public QueryTranslator(ICcApplicationContext appCtx, List<Statement> statements, SessionOutput output,
            ILangCompilationProvider compilationProvider, ExecutorService executorService,
            IResponsePrinter responsePrinter) {
        this.appCtx = appCtx;
        this.lockManager = appCtx.getMetadataLockManager();
        this.lockUtil = appCtx.getMetadataLockUtil();
        this.statements = statements;
        this.sessionOutput = output;
        this.sessionConfig = output.config();
        this.compilationProvider = compilationProvider;
        declaredFunctions = getDeclaredFunctions(statements);
        apiFramework = new APIFramework(compilationProvider);
        rewriterFactory = compilationProvider.getRewriterFactory();
        activeDataverse = MetadataBuiltinEntities.DEFAULT_DATAVERSE;
        this.executorService = executorService;
        this.responsePrinter = responsePrinter;
        this.warningCollector = new WarningCollector();
        if (appCtx.getServiceContext().getAppConfig().getBoolean(CCConfig.Option.ENFORCE_FRAME_WRITER_PROTOCOL)) {
            this.jobFlags.add(JobFlag.ENFORCE_CONTRACT);
        }
    }

    public SessionOutput getSessionOutput() {
        return sessionOutput;
    }

    protected List<FunctionDecl> getDeclaredFunctions(List<Statement> statements) {
        List<FunctionDecl> functionDecls = new ArrayList<>();
        for (Statement st : statements) {
            if (st.getKind() == Statement.Kind.FUNCTION_DECL) {
                functionDecls.add((FunctionDecl) st);
            }
        }
        return functionDecls;
    }

    @Override
    public void compileAndExecute(IHyracksClientConnection hcc, IRequestParameters requestParameters) throws Exception {
        validateStatements(requestParameters);
        trackRequest(requestParameters);
        int resultSetIdCounter = 0;
        FileSplit outputFile = null;
        IAWriterFactory writerFactory = PrinterBasedWriterFactory.INSTANCE;
        IResultSerializerFactoryProvider resultSerializerFactoryProvider = ResultSerializerFactoryProvider.INSTANCE;
        String threadName = Thread.currentThread().getName();
        Thread.currentThread().setName(
                QueryTranslator.class.getSimpleName() + ":" + requestParameters.getRequestReference().getUuid());
        Map<String, String> config = new HashMap<>();
        final IResultSet resultSet = requestParameters.getResultSet();
        final ResultDelivery resultDelivery = requestParameters.getResultProperties().getDelivery();
        final long maxResultReads = requestParameters.getResultProperties().getMaxReads();
        final Stats stats = requestParameters.getStats();
        final ResultMetadata outMetadata = requestParameters.getOutMetadata();
        final Map<String, IAObject> stmtParams = requestParameters.getStatementParameters();
        warningCollector.setMaxWarnings(sessionConfig.getMaxWarnings());
        try {
            for (Statement stmt : statements) {
                if (sessionConfig.is(SessionConfig.FORMAT_HTML)) {
                    sessionOutput.out().println(ApiServlet.HTML_STATEMENT_SEPARATOR);
                }
                validateOperation(appCtx, activeDataverse, stmt);
                MetadataProvider metadataProvider = MetadataProvider.create(appCtx, activeDataverse);
                metadataProvider.getConfig().putAll(config);
                metadataProvider.setWriterFactory(writerFactory);
                metadataProvider.setResultSerializerFactoryProvider(resultSerializerFactoryProvider);
                metadataProvider.setOutputFile(outputFile);
                IStatementRewriter stmtRewriter = rewriterFactory.createStatementRewriter();
                rewriteStatement(stmt, stmtRewriter, metadataProvider); // Rewrite the statement's AST.
                switch (stmt.getKind()) {
                    case SET:
                        handleSetStatement(stmt, config);
                        break;
                    case DATAVERSE_DECL:
                        activeDataverse = handleUseDataverseStatement(metadataProvider, stmt);
                        break;
                    case CREATE_DATAVERSE:
                        handleCreateDataverseStatement(metadataProvider, stmt, requestParameters);
                        break;
                    case DATASET_DECL:
                        handleCreateDatasetStatement(metadataProvider, stmt, hcc, requestParameters);
                        break;
                    case CREATE_INDEX:
                        handleCreateIndexStatement(metadataProvider, stmt, hcc, requestParameters);
                        break;
                    case TYPE_DECL:
                        handleCreateTypeStatement(metadataProvider, stmt);
                        break;
                    case NODEGROUP_DECL:
                        handleCreateNodeGroupStatement(metadataProvider, stmt);
                        break;
                    case DATAVERSE_DROP:
                        handleDataverseDropStatement(metadataProvider, stmt, hcc, requestParameters);
                        break;
                    case DATASET_DROP:
                        handleDatasetDropStatement(metadataProvider, stmt, hcc, requestParameters);
                        break;
                    case INDEX_DROP:
                        handleIndexDropStatement(metadataProvider, stmt, hcc, requestParameters);
                        break;
                    case TYPE_DROP:
                        handleTypeDropStatement(metadataProvider, stmt);
                        break;
                    case NODEGROUP_DROP:
                        handleNodegroupDropStatement(metadataProvider, stmt);
                        break;
                    case CREATE_FUNCTION:
                        handleCreateFunctionStatement(metadataProvider, stmt, stmtRewriter);
                        break;
                    case CREATE_ADAPTER:
                        handleCreateAdapterStatement(metadataProvider, stmt);
                        break;
                    case FUNCTION_DROP:
                        handleFunctionDropStatement(metadataProvider, stmt);
                        break;
                    case CREATE_SYNONYM:
                        handleCreateSynonymStatement(metadataProvider, stmt);
                        break;
                    case SYNONYM_DROP:
                        handleDropSynonymStatement(metadataProvider, stmt);
                        break;
                    case LOAD:
                        handleLoadStatement(metadataProvider, stmt, hcc);
                        break;
                    case INSERT:
                    case UPSERT:
                        if (((InsertStatement) stmt).getReturnExpression() != null) {
                            metadataProvider.setResultSetId(new ResultSetId(resultSetIdCounter++));
                            metadataProvider.setResultAsyncMode(resultDelivery == ResultDelivery.ASYNC
                                    || resultDelivery == ResultDelivery.DEFERRED);
                            metadataProvider.setMaxResultReads(maxResultReads);
                        }
                        handleInsertUpsertStatement(metadataProvider, stmt, hcc, resultSet, resultDelivery, outMetadata,
                                stats, false, requestParameters, stmtParams, stmtRewriter);
                        break;
                    case DELETE:
                        handleDeleteStatement(metadataProvider, stmt, hcc, false, stmtParams, stmtRewriter);
                        break;
                    case CREATE_FEED:
                        handleCreateFeedStatement(metadataProvider, stmt);
                        break;
                    case DROP_FEED:
                        handleDropFeedStatement(metadataProvider, stmt, hcc);
                        break;
                    case DROP_FEED_POLICY:
                        handleDropFeedPolicyStatement(metadataProvider, stmt);
                        break;
                    case CONNECT_FEED:
                        handleConnectFeedStatement(metadataProvider, stmt);
                        break;
                    case DISCONNECT_FEED:
                        handleDisconnectFeedStatement(metadataProvider, stmt);
                        break;
                    case START_FEED:
                        handleStartFeedStatement(metadataProvider, stmt, hcc);
                        break;
                    case STOP_FEED:
                        handleStopFeedStatement(metadataProvider, stmt);
                        break;
                    case CREATE_FEED_POLICY:
                        handleCreateFeedPolicyStatement(metadataProvider, stmt);
                        break;
                    case QUERY:
                        metadataProvider.setResultSetId(new ResultSetId(resultSetIdCounter++));
                        metadataProvider.setResultAsyncMode(
                                resultDelivery == ResultDelivery.ASYNC || resultDelivery == ResultDelivery.DEFERRED);
                        metadataProvider.setMaxResultReads(maxResultReads);
                        if (stats.getProfileType() == Stats.ProfileType.FULL) {
                            this.jobFlags.add(JobFlag.PROFILE_RUNTIME);
                        }
                        handleQuery(metadataProvider, (Query) stmt, hcc, resultSet, resultDelivery, outMetadata, stats,
                                requestParameters, stmtParams, stmtRewriter);
                        break;
                    case COMPACT:
                        handleCompactStatement(metadataProvider, stmt, hcc);
                        break;
                    case EXTERNAL_DATASET_REFRESH:
                        handleExternalDatasetRefreshStatement(metadataProvider, stmt, hcc);
                        break;
                    case WRITE:
                        Pair<IAWriterFactory, FileSplit> result = handleWriteStatement(stmt);
                        writerFactory = (result.first != null) ? result.first : writerFactory;
                        outputFile = result.second;
                        break;
                    case FUNCTION_DECL:
                        // No op
                        break;
                    case EXTENSION:
                        ((ExtensionStatement) stmt).handle(hcc, this, requestParameters, metadataProvider,
                                resultSetIdCounter);
                        break;
                    default:
                        throw new CompilationException(ErrorCode.COMPILATION_ILLEGAL_STATE, stmt.getSourceLocation(),
                                "Unexpected statement: " + stmt.getKind());
                }
            }
        } finally {
            // async queries are completed after their job completes
            if (ResultDelivery.ASYNC != resultDelivery) {
                appCtx.getRequestTracker().complete(requestParameters.getRequestReference().getUuid());
            }
            Thread.currentThread().setName(threadName);
        }
    }

    protected void handleSetStatement(Statement stmt, Map<String, String> config) throws CompilationException {
        SetStatement ss = (SetStatement) stmt;
        String pname = ss.getPropName();
        String pvalue = ss.getPropValue();
        if (pname.startsWith(APIFramework.PREFIX_INTERNAL_PARAMETERS)) {
            throw new CompilationException(ErrorCode.ILLEGAL_SET_PARAMETER, pname);
        }
        config.put(pname, pvalue);
    }

    protected Pair<IAWriterFactory, FileSplit> handleWriteStatement(Statement stmt)
            throws InstantiationException, IllegalAccessException, ClassNotFoundException {
        WriteStatement ws = (WriteStatement) stmt;
        File f = new File(ws.getFileName());
        FileSplit outputFile = new UnmanagedFileSplit(ws.getNcName().getValue(), f.getPath());
        IAWriterFactory writerFactory = null;
        if (ws.getWriterClassName() != null) {
            writerFactory = (IAWriterFactory) Class.forName(ws.getWriterClassName()).newInstance();
        }
        return new Pair<>(writerFactory, outputFile);
    }

    protected Dataverse handleUseDataverseStatement(MetadataProvider metadataProvider, Statement stmt)
            throws Exception {
        DataverseDecl dvd = (DataverseDecl) stmt;
        SourceLocation sourceLoc = dvd.getSourceLocation();
        DataverseName dvName = dvd.getDataverseName();
        MetadataTransactionContext mdTxnCtx = MetadataManager.INSTANCE.beginTransaction();
        metadataProvider.setMetadataTxnContext(mdTxnCtx);
        lockManager.acquireDataverseReadLock(metadataProvider.getLocks(), dvName);
        try {
            Dataverse dv = MetadataManager.INSTANCE.getDataverse(metadataProvider.getMetadataTxnContext(), dvName);
            if (dv == null) {
                throw new MetadataException(ErrorCode.UNKNOWN_DATAVERSE, sourceLoc, dvName);
            }
            MetadataManager.INSTANCE.commitTransaction(mdTxnCtx);
            return dv;
        } catch (Exception e) {
            abort(e, e, mdTxnCtx);
            throw new MetadataException(ErrorCode.METADATA_ERROR, e, sourceLoc, e.toString());
        } finally {
            metadataProvider.getLocks().unlock();
        }
    }

    protected void handleCreateDataverseStatement(MetadataProvider metadataProvider, Statement stmt,
            IRequestParameters requestParameters) throws Exception {
        CreateDataverseStatement stmtCreateDataverse = (CreateDataverseStatement) stmt;
        DataverseName dvName = stmtCreateDataverse.getDataverseName();
        lockUtil.createDataverseBegin(lockManager, metadataProvider.getLocks(), dvName);
        try {
            doCreateDataverseStatement(metadataProvider, stmtCreateDataverse);
        } finally {
            metadataProvider.getLocks().unlock();
        }
    }

    @SuppressWarnings("squid:S00112")
    protected boolean doCreateDataverseStatement(MetadataProvider metadataProvider,
            CreateDataverseStatement stmtCreateDataverse) throws Exception {
        MetadataTransactionContext mdTxnCtx = MetadataManager.INSTANCE.beginTransaction();
        metadataProvider.setMetadataTxnContext(mdTxnCtx);
        try {
            DataverseName dvName = stmtCreateDataverse.getDataverseName();
            Dataverse dv = MetadataManager.INSTANCE.getDataverse(metadataProvider.getMetadataTxnContext(), dvName);
            if (dv != null) {
                if (stmtCreateDataverse.getIfNotExists()) {
                    MetadataManager.INSTANCE.commitTransaction(mdTxnCtx);
                    return false;
                } else {
                    throw new CompilationException(ErrorCode.DATAVERSE_EXISTS, stmtCreateDataverse.getSourceLocation(),
                            dvName);
                }
            }
            MetadataManager.INSTANCE.addDataverse(metadataProvider.getMetadataTxnContext(),
                    new Dataverse(dvName, stmtCreateDataverse.getFormat(), MetadataUtil.PENDING_NO_OP));
            MetadataManager.INSTANCE.commitTransaction(mdTxnCtx);
            return true;
        } catch (Exception e) {
            abort(e, e, mdTxnCtx);
            throw e;
        }
    }

    protected static void validateCompactionPolicy(String compactionPolicy,
            Map<String, String> compactionPolicyProperties, MetadataTransactionContext mdTxnCtx,
            boolean isExternalDataset, SourceLocation sourceLoc) throws CompilationException, Exception {
        CompactionPolicy compactionPolicyEntity = MetadataManager.INSTANCE.getCompactionPolicy(mdTxnCtx,
                MetadataConstants.METADATA_DATAVERSE_NAME, compactionPolicy);
        if (compactionPolicyEntity == null) {
            throw new CompilationException(ErrorCode.COMPILATION_ERROR, sourceLoc,
                    "Unknown compaction policy: " + compactionPolicy);
        }
        String compactionPolicyFactoryClassName = compactionPolicyEntity.getClassName();
        ILSMMergePolicyFactory mergePolicyFactory =
                (ILSMMergePolicyFactory) Class.forName(compactionPolicyFactoryClassName).newInstance();
        if (isExternalDataset && mergePolicyFactory.getName().compareTo("correlated-prefix") == 0) {
            throw new CompilationException(ErrorCode.COMPILATION_ERROR, sourceLoc,
                    "The correlated-prefix merge policy cannot be used with external dataset.");
        }
        if (compactionPolicyProperties == null) {
            if (mergePolicyFactory.getName().compareTo("no-merge") != 0) {
                throw new CompilationException(ErrorCode.COMPILATION_ERROR, sourceLoc,
                        "Compaction policy properties are missing.");
            }
        } else {
            for (Map.Entry<String, String> entry : compactionPolicyProperties.entrySet()) {
                if (!mergePolicyFactory.getPropertiesNames().contains(entry.getKey())) {
                    throw new CompilationException(ErrorCode.COMPILATION_ERROR, sourceLoc,
                            "Invalid compaction policy property: " + entry.getKey());
                }
            }
            for (String p : mergePolicyFactory.getPropertiesNames()) {
                if (!compactionPolicyProperties.containsKey(p)) {
                    throw new CompilationException(ErrorCode.COMPILATION_ERROR, sourceLoc,
                            "Missing compaction policy property: " + p);
                }
            }
        }
    }

    public void handleCreateDatasetStatement(MetadataProvider metadataProvider, Statement stmt,
            IHyracksClientConnection hcc, IRequestParameters requestParameters) throws Exception {
        DatasetDecl dd = (DatasetDecl) stmt;
        DataverseName dataverseName = getActiveDataverseName(dd.getDataverse());
        String datasetName = dd.getName().getValue();
        TypeExpression itemTypeExpr = dd.getItemType();
        DataverseName itemTypeDataverseName;
        String itemTypeName;
        boolean itemTypeAnonymous;
        switch (itemTypeExpr.getTypeKind()) {
            case TYPEREFERENCE:
                TypeReferenceExpression itemTypeRefExpr = (TypeReferenceExpression) itemTypeExpr;
                Pair<DataverseName, Identifier> itemTypeIdent = itemTypeRefExpr.getIdent();
                itemTypeDataverseName = itemTypeIdent.first != null ? itemTypeIdent.first : dataverseName;
                itemTypeName = itemTypeRefExpr.getIdent().second.getValue();
                itemTypeAnonymous = false;
                break;
            case RECORD:
                itemTypeDataverseName = dataverseName;
                itemTypeName = DatasetUtil.createInlineTypeName(datasetName, false);
                itemTypeAnonymous = true;
                break;
            default:
                throw new CompilationException(ErrorCode.COMPILATION_ILLEGAL_STATE, stmt.getSourceLocation(),
                        String.valueOf(itemTypeExpr.getTypeKind()));
        }

        TypeExpression metaItemTypeExpr = dd.getMetaItemType();
        DataverseName metaItemTypeDataverseName = null;
        String metaItemTypeName = null;
        boolean metaItemTypeAnonymous;
        if (metaItemTypeExpr != null) {
            switch (metaItemTypeExpr.getTypeKind()) {
                case TYPEREFERENCE:
                    TypeReferenceExpression metaItemTypeRefExpr = (TypeReferenceExpression) metaItemTypeExpr;
                    Pair<DataverseName, Identifier> metaItemTypeIdent = metaItemTypeRefExpr.getIdent();
                    metaItemTypeDataverseName =
                            metaItemTypeIdent.first != null ? metaItemTypeIdent.first : dataverseName;
                    metaItemTypeName = metaItemTypeRefExpr.getIdent().second.getValue();
                    metaItemTypeAnonymous = false;
                    break;
                case RECORD:
                    metaItemTypeDataverseName = dataverseName;
                    metaItemTypeName = DatasetUtil.createInlineTypeName(datasetName, true);
                    metaItemTypeAnonymous = true;
                    break;
                default:
                    throw new CompilationException(ErrorCode.COMPILATION_ILLEGAL_STATE, stmt.getSourceLocation(),
                            String.valueOf(metaItemTypeExpr.getTypeKind()));
            }
        } else {
            metaItemTypeAnonymous = true; // doesn't matter
        }

        Identifier ngNameId = dd.getNodegroupName();
        String nodegroupName = ngNameId == null ? null : ngNameId.getValue();
        String compactionPolicy = dd.getCompactionPolicy();
        boolean defaultCompactionPolicy = compactionPolicy == null;

        lockUtil.createDatasetBegin(lockManager, metadataProvider.getLocks(), dataverseName, datasetName,
                itemTypeDataverseName, itemTypeName, itemTypeAnonymous, metaItemTypeDataverseName, metaItemTypeName,
                metaItemTypeAnonymous, nodegroupName, compactionPolicy, defaultCompactionPolicy, dd.getDatasetType(),
                dd.getDatasetDetailsDecl());
        try {
            doCreateDatasetStatement(metadataProvider, dd, dataverseName, datasetName, itemTypeDataverseName,
                    itemTypeExpr, itemTypeName, metaItemTypeExpr, metaItemTypeDataverseName, metaItemTypeName, hcc,
                    requestParameters);
        } finally {
            metadataProvider.getLocks().unlock();
        }
    }

    protected void doCreateDatasetStatement(MetadataProvider metadataProvider, DatasetDecl dd,
            DataverseName dataverseName, String datasetName, DataverseName itemTypeDataverseName,
            TypeExpression itemTypeExpr, String itemTypeName, TypeExpression metaItemTypeExpr,
            DataverseName metaItemTypeDataverseName, String metaItemTypeName, IHyracksClientConnection hcc,
            IRequestParameters requestParameters) throws Exception {
        MutableObject<ProgressState> progress = new MutableObject<>(ProgressState.NO_PROGRESS);
        SourceLocation sourceLoc = dd.getSourceLocation();
        DatasetType dsType = dd.getDatasetType();
        Identifier ngNameId = dd.getNodegroupName();
        String compactionPolicy = dd.getCompactionPolicy();
        Map<String, String> compactionPolicyProperties = dd.getCompactionPolicyProperties();
        String compressionScheme = metadataProvider.getCompressionManager()
                .getDdlOrDefaultCompressionScheme(dd.getDatasetCompressionScheme());
        MetadataTransactionContext mdTxnCtx = MetadataManager.INSTANCE.beginTransaction();
        boolean bActiveTxn = true;
        metadataProvider.setMetadataTxnContext(mdTxnCtx);
        Dataset dataset = null;
        try {
<<<<<<< HEAD
            IDatasetDetails datasetDetails;
=======
            // Check if the dataverse exists
            Dataverse dv = MetadataManager.INSTANCE.getDataverse(mdTxnCtx, dataverseName);
            if (dv == null) {
                throw new CompilationException(ErrorCode.UNKNOWN_DATAVERSE, sourceLoc, dataverseName);
            }

            IDatasetDetails datasetDetails = null;
>>>>>>> 0f407d92
            Dataset ds = metadataProvider.findDataset(dataverseName, datasetName);
            if (ds != null) {
                if (dd.getIfNotExists()) {
                    MetadataManager.INSTANCE.commitTransaction(mdTxnCtx);
                    return;
                } else {
                    throw new CompilationException(ErrorCode.DATASET_EXISTS, sourceLoc, datasetName, dataverseName);
                }
            }
            IAType itemType;
            switch (itemTypeExpr.getTypeKind()) {
                case TYPEREFERENCE:
                    Datatype itemTypeEntity = metadataProvider.findTypeEntity(itemTypeDataverseName, itemTypeName);
                    if (itemTypeEntity == null || itemTypeEntity.getIsAnonymous()) {
                        // anonymous types cannot be referred from CREATE DATASET
                        throw new AsterixException(ErrorCode.UNKNOWN_TYPE, sourceLoc,
                                DatasetUtil.getFullyQualifiedDisplayName(itemTypeDataverseName, itemTypeName));
                    }
                    itemType = itemTypeEntity.getDatatype();
                    validateDatasetItemType(dsType, itemType, false, sourceLoc);
                    break;
                case RECORD:
                    itemType = translateType(itemTypeDataverseName, itemTypeName, itemTypeExpr, mdTxnCtx);
                    validateDatasetItemType(dsType, itemType, false, sourceLoc);
                    MetadataManager.INSTANCE.addDatatype(mdTxnCtx,
                            new Datatype(itemTypeDataverseName, itemTypeName, itemType, true));
                    break;
                default:
                    throw new CompilationException(ErrorCode.COMPILATION_ILLEGAL_STATE, sourceLoc,
                            String.valueOf(itemTypeExpr.getTypeKind()));
            }
            String ngName = ngNameId != null ? ngNameId.getValue()
                    : configureNodegroupForDataset(appCtx, dd.getHints(), dataverseName, datasetName, metadataProvider,
                            sourceLoc);

            if (compactionPolicy == null) {
                compactionPolicy = StorageConstants.DEFAULT_COMPACTION_POLICY_NAME;
                compactionPolicyProperties = StorageConstants.DEFAULT_COMPACTION_POLICY_PROPERTIES;
            } else {
                validateCompactionPolicy(compactionPolicy, compactionPolicyProperties, mdTxnCtx, false, sourceLoc);
            }
            switch (dsType) {
                case INTERNAL:
                    IAType metaItemType = null;
                    if (metaItemTypeExpr != null) {
                        switch (metaItemTypeExpr.getTypeKind()) {
                            case TYPEREFERENCE:
                                Datatype metaItemTypeEntity =
                                        metadataProvider.findTypeEntity(metaItemTypeDataverseName, metaItemTypeName);
                                if (metaItemTypeEntity == null || metaItemTypeEntity.getIsAnonymous()) {
                                    // anonymous types cannot be referred from CREATE DATASET
                                    throw new AsterixException(ErrorCode.UNKNOWN_TYPE, sourceLoc, DatasetUtil
                                            .getFullyQualifiedDisplayName(metaItemTypeDataverseName, metaItemTypeName));
                                }
                                metaItemType = metaItemTypeEntity.getDatatype();
                                validateDatasetItemType(dsType, metaItemType, true, sourceLoc);
                                break;
                            case RECORD:
                                metaItemType = translateType(metaItemTypeDataverseName, metaItemTypeName,
                                        metaItemTypeExpr, mdTxnCtx);
                                validateDatasetItemType(dsType, metaItemType, true, sourceLoc);
                                MetadataManager.INSTANCE.addDatatype(mdTxnCtx,
                                        new Datatype(metaItemTypeDataverseName, metaItemTypeName, metaItemType, true));
                                break;
                            default:
                                throw new CompilationException(ErrorCode.COMPILATION_ILLEGAL_STATE, sourceLoc,
                                        String.valueOf(metaItemTypeExpr.getTypeKind()));
                        }
                    }
                    ARecordType metaRecType = (ARecordType) metaItemType;

                    List<List<String>> partitioningExprs =
                            ((InternalDetailsDecl) dd.getDatasetDetailsDecl()).getPartitioningExprs();
                    List<Integer> keySourceIndicators =
                            ((InternalDetailsDecl) dd.getDatasetDetailsDecl()).getKeySourceIndicators();
                    boolean autogenerated = ((InternalDetailsDecl) dd.getDatasetDetailsDecl()).isAutogenerated();
                    ARecordType aRecordType = (ARecordType) itemType;
                    List<IAType> partitioningTypes = ValidateUtil.validatePartitioningExpressions(aRecordType,
                            metaRecType, partitioningExprs, keySourceIndicators, autogenerated, sourceLoc);

                    List<String> filterField = ((InternalDetailsDecl) dd.getDatasetDetailsDecl()).getFilterField();
                    if (filterField != null) {
                        ValidateUtil.validateFilterField(aRecordType, filterField, sourceLoc);
                    }
                    if (compactionPolicy == null && filterField != null) {
                        // If the dataset has a filter and the user didn't specify a merge
                        // policy, then we will pick the
                        // correlated-prefix as the default merge policy.
                        compactionPolicy = StorageConstants.DEFAULT_FILTERED_DATASET_COMPACTION_POLICY_NAME;
                        compactionPolicyProperties = StorageConstants.DEFAULT_COMPACTION_POLICY_PROPERTIES;
                    }
                    datasetDetails = new InternalDatasetDetails(InternalDatasetDetails.FileStructure.BTREE,
                            InternalDatasetDetails.PartitioningStrategy.HASH, partitioningExprs, partitioningExprs,
                            keySourceIndicators, partitioningTypes, autogenerated, filterField);
                    break;
                case EXTERNAL:
                    ExternalDetailsDecl externalDetails = (ExternalDetailsDecl) dd.getDatasetDetailsDecl();
                    Map<String, String> properties =
                            createExternalDatasetProperties(dataverseName, dd, metadataProvider, mdTxnCtx);
                    ExternalDataUtils.normalize(properties);
                    ExternalDataUtils.validate(properties);
                    validateExternalDatasetProperties(externalDetails, properties, dd.getSourceLocation());
                    datasetDetails = new ExternalDatasetDetails(externalDetails.getAdapter(), properties, new Date(),
                            TransactionState.COMMIT);
                    break;
                default:
                    throw new CompilationException(ErrorCode.COMPILATION_ERROR, sourceLoc,
                            "Unknown dataset type " + dsType);
            }

            // #. initialize DatasetIdFactory if it is not initialized.
            if (!DatasetIdFactory.isInitialized()) {
                DatasetIdFactory.initialize(MetadataManager.INSTANCE.getMostRecentDatasetId());
            }

            // #. add a new dataset with PendingAddOp
            dataset = new Dataset(dataverseName, datasetName, itemTypeDataverseName, itemTypeName,
                    metaItemTypeDataverseName, metaItemTypeName, ngName, compactionPolicy, compactionPolicyProperties,
                    datasetDetails, dd.getHints(), dsType, DatasetIdFactory.generateDatasetId(),
                    MetadataUtil.PENDING_ADD_OP, compressionScheme);
            MetadataManager.INSTANCE.addDataset(metadataProvider.getMetadataTxnContext(), dataset);
            if (dsType == DatasetType.INTERNAL) {
                JobSpecification jobSpec = DatasetUtil.createDatasetJobSpec(dataset, metadataProvider);

                // #. make metadataTxn commit before calling runJob.
                MetadataManager.INSTANCE.commitTransaction(mdTxnCtx);
                bActiveTxn = false;
                progress.setValue(ProgressState.ADDED_PENDINGOP_RECORD_TO_METADATA);

                // #. runJob
                runJob(hcc, jobSpec);

                // #. begin new metadataTxn
                mdTxnCtx = MetadataManager.INSTANCE.beginTransaction();
                bActiveTxn = true;
                metadataProvider.setMetadataTxnContext(mdTxnCtx);
            }

            // #. add a new dataset with PendingNoOp after deleting the dataset with
            // PendingAddOp
            MetadataManager.INSTANCE.dropDataset(metadataProvider.getMetadataTxnContext(), dataverseName, datasetName);
            dataset.setPendingOp(MetadataUtil.PENDING_NO_OP);
            MetadataManager.INSTANCE.addDataset(metadataProvider.getMetadataTxnContext(), dataset);
            MetadataManager.INSTANCE.commitTransaction(mdTxnCtx);
        } catch (Exception e) {
            if (bActiveTxn) {
                abort(e, e, mdTxnCtx);
            }

            if (progress.getValue() == ProgressState.ADDED_PENDINGOP_RECORD_TO_METADATA) {

                // #. execute compensation operations
                // remove the index in NC
                // [Notice]
                // As long as we updated(and committed) metadata, we should remove any effect of
                // the job
                // because an exception occurs during runJob.
                mdTxnCtx = MetadataManager.INSTANCE.beginTransaction();
                bActiveTxn = true;
                metadataProvider.setMetadataTxnContext(mdTxnCtx);
                try {
                    JobSpecification jobSpec = DatasetUtil.dropDatasetJobSpec(dataset, metadataProvider);
                    MetadataManager.INSTANCE.commitTransaction(mdTxnCtx);
                    bActiveTxn = false;
                    runJob(hcc, jobSpec);
                } catch (Exception e2) {
                    e.addSuppressed(e2);
                    if (bActiveTxn) {
                        abort(e, e2, mdTxnCtx);
                    }
                }

                // remove the record from the metadata.
                mdTxnCtx = MetadataManager.INSTANCE.beginTransaction();
                metadataProvider.setMetadataTxnContext(mdTxnCtx);
                try {
                    MetadataManager.INSTANCE.dropDataset(metadataProvider.getMetadataTxnContext(), dataverseName,
                            datasetName);
                    MetadataManager.INSTANCE.commitTransaction(mdTxnCtx);
                } catch (Exception e2) {
                    e.addSuppressed(e2);
                    abort(e, e2, mdTxnCtx);
                    throw new IllegalStateException("System is inconsistent state: pending dataset(" + dataverseName
                            + "." + datasetName + ") couldn't be removed from the metadata", e);
                }
            }
            throw e;
        }
    }

    protected void validateDatasetItemType(DatasetType datasetType, IAType itemType, boolean isMetaItemType,
            SourceLocation sourceLoc) throws AlgebricksException {
        if (itemType.getTypeTag() != ATypeTag.OBJECT) {
            throw new CompilationException(ErrorCode.COMPILATION_ERROR, sourceLoc,
                    String.format("Dataset %s has to be a record type.", isMetaItemType ? "meta type" : "type"));
        }
    }

    protected Map<String, String> createExternalDatasetProperties(DataverseName dataverseName, DatasetDecl dd,
            MetadataProvider metadataProvider, MetadataTransactionContext mdTxnCtx) throws AlgebricksException {
        ExternalDetailsDecl externalDetails = (ExternalDetailsDecl) dd.getDatasetDetailsDecl();
        return externalDetails.getProperties();
    }

    protected static void validateIfResourceIsActiveInFeed(ICcApplicationContext appCtx, Dataset dataset,
            SourceLocation sourceLoc) throws CompilationException {
        ActiveNotificationHandler activeEventHandler =
                (ActiveNotificationHandler) appCtx.getActiveNotificationHandler();
        IActiveEntityEventsListener[] listeners = activeEventHandler.getEventListeners();
        for (IActiveEntityEventsListener listener : listeners) {
            if (listener.isEntityUsingDataset(dataset) && listener.isActive()) {
                throw new CompilationException(ErrorCode.COMPILATION_CANT_DROP_ACTIVE_DATASET, sourceLoc,
                        DatasetUtil.getFullyQualifiedDisplayName(dataset), listener.getEntityId().toString());
            }
        }
    }

    protected static String configureNodegroupForDataset(ICcApplicationContext appCtx, Map<String, String> hints,
            DataverseName dataverseName, String datasetName, MetadataProvider metadataProvider,
            SourceLocation sourceLoc) throws Exception {
        IClusterStateManager csm = appCtx.getClusterStateManager();
        Set<String> allNodes = csm.getParticipantNodes(true);
        Set<String> selectedNodes = new LinkedHashSet<>();
        String hintValue = hints.get(DatasetNodegroupCardinalityHint.NAME);
        if (hintValue == null) {
            selectedNodes.addAll(allNodes);
        } else {
            int nodegroupCardinality;
            final Pair<Boolean, String> validation = DatasetHints.validate(appCtx, DatasetNodegroupCardinalityHint.NAME,
                    hints.get(DatasetNodegroupCardinalityHint.NAME));
            boolean valid = validation.first;
            if (!valid) {
                throw new CompilationException(ErrorCode.COMPILATION_ERROR, sourceLoc,
                        "Incorrect use of hint '" + DatasetNodegroupCardinalityHint.NAME + "': " + validation.second);
            } else {
                nodegroupCardinality = Integer.parseInt(hints.get(DatasetNodegroupCardinalityHint.NAME));
            }
            List<String> allNodeList = new ArrayList<>(allNodes);
            Collections.shuffle(allNodeList);
            selectedNodes.addAll(allNodeList.subList(0, nodegroupCardinality));
        }
        // Creates the associated node group for the dataset.
        return DatasetUtil.createNodeGroupForNewDataset(dataverseName, datasetName, selectedNodes, metadataProvider);
    }

    public void handleCreateIndexStatement(MetadataProvider metadataProvider, Statement stmt,
            IHyracksClientConnection hcc, IRequestParameters requestParameters) throws Exception {
        CreateIndexStatement stmtCreateIndex = (CreateIndexStatement) stmt;
        SourceLocation sourceLoc = stmtCreateIndex.getSourceLocation();
        DataverseName dataverseName = getActiveDataverseName(stmtCreateIndex.getDataverseName());
        String datasetName = stmtCreateIndex.getDatasetName().getValue();
        String indexName = stmtCreateIndex.getIndexName().getValue();
        IndexType indexType = stmtCreateIndex.getIndexType();
        List<Integer> keySourceIndicators = stmtCreateIndex.getFieldSourceIndicators();
        MetadataTransactionContext mdTxnCtx = MetadataManager.INSTANCE.beginTransaction();
        metadataProvider.setMetadataTxnContext(mdTxnCtx);
        boolean isSecondaryPrimary = stmtCreateIndex.getFieldExprs().isEmpty();
        lockUtil.createIndexBegin(lockManager, metadataProvider.getLocks(), dataverseName, datasetName);
        try {
<<<<<<< HEAD
            Dataset ds = metadataProvider.findDataset(dataverseName, datasetName);
=======
            // Check if the dataverse exists
            Dataverse dv = MetadataManager.INSTANCE.getDataverse(mdTxnCtx, dataverseName);
            if (dv == null) {
                throw new CompilationException(ErrorCode.UNKNOWN_DATAVERSE, sourceLoc, dataverseName);
            }

            ds = metadataProvider.findDataset(dataverseName, datasetName);
>>>>>>> 0f407d92
            if (ds == null) {
                throw new CompilationException(ErrorCode.UNKNOWN_DATASET_IN_DATAVERSE, sourceLoc, datasetName,
                        dataverseName);
            }

            DatasetType datasetType = ds.getDatasetType();
            validateIndexType(datasetType, indexType, isSecondaryPrimary, sourceLoc);

            Index index = MetadataManager.INSTANCE.getIndex(metadataProvider.getMetadataTxnContext(), dataverseName,
                    datasetName, indexName);
            if (index != null) {
                if (stmtCreateIndex.getIfNotExists()) {
                    MetadataManager.INSTANCE.commitTransaction(mdTxnCtx);
                    return;
                } else {
                    throw new CompilationException(ErrorCode.INDEX_EXISTS, sourceLoc, indexName);
                }
            }

            // find keySourceIndicators for secondary primary index since the parser isn't aware of them
            if (isSecondaryPrimary && datasetType == DatasetType.INTERNAL) {
                keySourceIndicators = ((InternalDatasetDetails) ds.getDatasetDetails()).getKeySourceIndicator();
            }
            // disable creating an index on meta fields (fields with source indicator == 1 are meta fields)
            if (keySourceIndicators.stream().anyMatch(fieldSource -> fieldSource == 1) && !isSecondaryPrimary) {
                throw new AsterixException(ErrorCode.COMPILATION_ERROR, sourceLoc,
                        "Cannot create index on meta fields");
            }
            Datatype dt = MetadataManager.INSTANCE.getDatatype(metadataProvider.getMetadataTxnContext(),
                    ds.getItemTypeDataverseName(), ds.getItemTypeName());
            ARecordType aRecordType = (ARecordType) dt.getDatatype();
            ARecordType metaRecordType = null;
            if (ds.hasMetaPart()) {
                Datatype metaDt = MetadataManager.INSTANCE.getDatatype(metadataProvider.getMetadataTxnContext(),
                        ds.getMetaItemTypeDataverseName(), ds.getMetaItemTypeName());
                metaRecordType = (ARecordType) metaDt.getDatatype();
            }

            List<List<String>> indexFields = new ArrayList<>();
            List<IAType> indexFieldTypes = new ArrayList<>();
            int keyIndex = 0;
            boolean overridesFieldTypes = false;

            // this set is used to detect duplicates in the specified keys in the create
            // index statement
            // e.g. CREATE INDEX someIdx on dataset(id,id).
            // checking only the names is not enough. Need also to check the source
            // indicators for cases like:
            // CREATE INDEX someIdx on dataset(meta().id, id)
            Set<Pair<List<String>, Integer>> indexKeysSet = new HashSet<>();

            for (Pair<List<String>, IndexedTypeExpression> fieldExpr : stmtCreateIndex.getFieldExprs()) {
                IAType fieldType = null;
                ARecordType subType =
                        KeyFieldTypeUtil.chooseSource(keySourceIndicators, keyIndex, aRecordType, metaRecordType);
                boolean isOpen = subType.isOpen();
                int i = 0;
                if (fieldExpr.first.size() > 1 && !isOpen) {
                    while (i < fieldExpr.first.size() - 1 && !isOpen) {
                        subType = (ARecordType) subType.getFieldType(fieldExpr.first.get(i));
                        i++;
                        isOpen = subType.isOpen();
                    }
                }
                if (fieldExpr.second == null) {
                    fieldType = subType.getSubFieldType(fieldExpr.first.subList(i, fieldExpr.first.size()));
                } else {
                    if (!stmtCreateIndex.isEnforced() && indexType != IndexType.BTREE) {
                        throw new AsterixException(ErrorCode.INDEX_ILLEGAL_NON_ENFORCED_TYPED, sourceLoc, indexType);
                    }
                    if (stmtCreateIndex.isEnforced() && !fieldExpr.second.isUnknownable()) {
                        throw new AsterixException(ErrorCode.INDEX_ILLEGAL_ENFORCED_NON_OPTIONAL, sourceLoc,
                                String.valueOf(fieldExpr.first));
                    }
                    // don't allow creating an enforced index on a closed-type field, fields that
                    // are part of schema.
                    // get the field type, if it's not null, then the field is closed-type
                    if (stmtCreateIndex.isEnforced()
                            && subType.getSubFieldType(fieldExpr.first.subList(i, fieldExpr.first.size())) != null) {
                        throw new AsterixException(ErrorCode.INDEX_ILLEGAL_ENFORCED_ON_CLOSED_FIELD, sourceLoc,
                                String.valueOf(fieldExpr.first));
                    }
                    if (!isOpen) {
                        throw new CompilationException(ErrorCode.COMPILATION_ERROR, sourceLoc, "Typed index on \""
                                + fieldExpr.first + "\" field could be created only for open datatype");
                    }
                    if (stmtCreateIndex.hasMetaField()) {
                        throw new CompilationException(ErrorCode.COMPILATION_ERROR, sourceLoc,
                                "Typed open index can only be created on the record part");
                    }
                    Map<TypeSignature, IAType> typeMap = TypeTranslator.computeTypes(dataverseName, indexName,
                            fieldExpr.second.getType(), dataverseName, mdTxnCtx);
                    TypeSignature typeSignature = new TypeSignature(dataverseName, indexName);
                    fieldType = typeMap.get(typeSignature);
                    overridesFieldTypes = true;
                }
                if (fieldType == null) {
                    throw new CompilationException(ErrorCode.UNKNOWN_TYPE, sourceLoc, fieldExpr.second == null
                            ? String.valueOf(fieldExpr.first) : String.valueOf(fieldExpr.second));
                }

                // try to add the key & its source to the set of keys, if key couldn't be added,
                // there is a duplicate
                if (!indexKeysSet
                        .add(new Pair<>(fieldExpr.first, stmtCreateIndex.getFieldSourceIndicators().get(keyIndex)))) {
                    throw new AsterixException(ErrorCode.INDEX_ILLEGAL_REPETITIVE_FIELD, sourceLoc,
                            String.valueOf(fieldExpr.first));
                }

                indexFields.add(fieldExpr.first);
                indexFieldTypes.add(fieldType);
                ++keyIndex;
            }

            validateIndexKeyFields(stmtCreateIndex, keySourceIndicators, aRecordType, metaRecordType, indexFields,
                    indexFieldTypes);
            // Checks whether a user is trying to create an inverted secondary index on a
            // dataset
            // with a variable-length primary key.
            // Currently, we do not support this. Therefore, as a temporary solution, we
            // print an
            // error message and stop.
            if (indexType == IndexType.SINGLE_PARTITION_WORD_INVIX
                    || indexType == IndexType.SINGLE_PARTITION_NGRAM_INVIX
                    || indexType == IndexType.LENGTH_PARTITIONED_WORD_INVIX
                    || indexType == IndexType.LENGTH_PARTITIONED_NGRAM_INVIX) {
                List<List<String>> partitioningKeys = ds.getPrimaryKeys();
                for (List<String> partitioningKey : partitioningKeys) {
                    IAType keyType = aRecordType.getSubFieldType(partitioningKey);
                    ITypeTraits typeTrait = TypeTraitProvider.INSTANCE.getTypeTrait(keyType);

                    // If it is not a fixed length
                    if (typeTrait.getFixedLength() < 0) {
                        throw new CompilationException(ErrorCode.COMPILATION_ERROR, sourceLoc,
                                "The keyword or ngram index -" + indexName + " cannot be created on the dataset -"
                                        + datasetName + " due to its variable-length primary key field - "
                                        + partitioningKey);
                    }

                }
            }

            Index newIndex = new Index(dataverseName, datasetName, indexName, indexType, indexFields,
                    keySourceIndicators, indexFieldTypes, stmtCreateIndex.getGramLength(), overridesFieldTypes,
                    stmtCreateIndex.isEnforced(), false, MetadataUtil.PENDING_ADD_OP);
            doCreateIndex(hcc, metadataProvider, ds, newIndex, jobFlags, sourceLoc);
        } finally {
            metadataProvider.getLocks().unlock();
        }
    }

    protected void doCreateIndex(IHyracksClientConnection hcc, MetadataProvider metadataProvider, Dataset ds,
            Index index, EnumSet<JobFlag> jobFlags, SourceLocation sourceLoc) throws Exception {
        ProgressState progress = ProgressState.NO_PROGRESS;
        boolean bActiveTxn = true;
        Index filesIndex = null;
        boolean firstExternalDatasetIndex = false;
        boolean datasetLocked = false;
        List<ExternalFile> externalFilesSnapshot;
        MetadataTransactionContext mdTxnCtx = metadataProvider.getMetadataTxnContext();
        JobSpecification spec;
        boolean filesIndexReplicated = false;
        try {
            index.setPendingOp(MetadataUtil.PENDING_ADD_OP);
            if (ds.getDatasetType() == DatasetType.INTERNAL) {
                validateDatasetState(metadataProvider, ds, sourceLoc);
            } else {
                // External dataset
                // Check if the dataset is indexible
                if (!ExternalIndexingOperations.isIndexible((ExternalDatasetDetails) ds.getDatasetDetails())) {
                    throw new CompilationException(ErrorCode.COMPILATION_ERROR, sourceLoc,
                            "dataset using " + ((ExternalDatasetDetails) ds.getDatasetDetails()).getAdapter()
                                    + " Adapter can't be indexed");
                }
                // Check if the name of the index is valid
                if (!ExternalIndexingOperations.isValidIndexName(index.getDatasetName(), index.getIndexName())) {
                    throw new CompilationException(ErrorCode.COMPILATION_ERROR, sourceLoc,
                            "external dataset index name is invalid");
                }

                // Check if the files index exist
                filesIndex = MetadataManager.INSTANCE.getIndex(metadataProvider.getMetadataTxnContext(),
                        index.getDataverseName(), index.getDatasetName(),
                        IndexingConstants.getFilesIndexName(index.getDatasetName()));
                firstExternalDatasetIndex = filesIndex == null;
                // Lock external dataset
                ExternalDatasetsRegistry.INSTANCE.buildIndexBegin(ds, firstExternalDatasetIndex);
                datasetLocked = true;
                if (firstExternalDatasetIndex) {
                    // Verify that no one has created an index before we acquire the lock
                    filesIndex = MetadataManager.INSTANCE.getIndex(metadataProvider.getMetadataTxnContext(),
                            index.getDataverseName(), index.getDatasetName(),
                            IndexingConstants.getFilesIndexName(index.getDatasetName()));
                    if (filesIndex != null) {
                        ExternalDatasetsRegistry.INSTANCE.buildIndexEnd(ds, firstExternalDatasetIndex);
                        firstExternalDatasetIndex = false;
                        ExternalDatasetsRegistry.INSTANCE.buildIndexBegin(ds, firstExternalDatasetIndex);
                    }
                }
                if (firstExternalDatasetIndex) {
                    // Get snapshot from External File System
                    externalFilesSnapshot = ExternalIndexingOperations.getSnapshotFromExternalFileSystem(ds);
                    // Add an entry for the files index
                    filesIndex = new Index(index.getDataverseName(), index.getDatasetName(),
                            IndexingConstants.getFilesIndexName(index.getDatasetName()), IndexType.BTREE,
                            ExternalIndexingOperations.FILE_INDEX_FIELD_NAMES, null,
                            ExternalIndexingOperations.FILE_INDEX_FIELD_TYPES, false, false, false,
                            MetadataUtil.PENDING_ADD_OP);
                    MetadataManager.INSTANCE.addIndex(metadataProvider.getMetadataTxnContext(), filesIndex);
                    // Add files to the external files index
                    for (ExternalFile file : externalFilesSnapshot) {
                        MetadataManager.INSTANCE.addExternalFile(mdTxnCtx, file);
                    }
                    // This is the first index for the external dataset, replicate the files index
                    spec = ExternalIndexingOperations.buildFilesIndexCreateJobSpec(ds, externalFilesSnapshot,
                            metadataProvider);
                    if (spec == null) {
                        throw new CompilationException(ErrorCode.COMPILATION_ERROR, sourceLoc,
                                "Failed to create job spec for replicating Files Index For external dataset");
                    }
                    filesIndexReplicated = true;
                    runJob(hcc, spec, jobFlags);
                }
            }

            // check whether there exists another enforced index on the same field
            if (index.isEnforced()) {
                List<Index> indexes = MetadataManager.INSTANCE.getDatasetIndexes(
                        metadataProvider.getMetadataTxnContext(), index.getDataverseName(), index.getDatasetName());
                for (Index existingIndex : indexes) {
                    if (existingIndex.getKeyFieldNames().equals(index.getKeyFieldNames())
                            && !existingIndex.getKeyFieldTypes().equals(index.getKeyFieldTypes())
                            && existingIndex.isEnforced()) {
                        throw new CompilationException(ErrorCode.COMPILATION_ERROR, sourceLoc, "Cannot create index "
                                + index.getIndexName() + " , enforced index " + existingIndex.getIndexName()
                                + " on field \"" + StringUtils.join(index.getKeyFieldNames(), ',')
                                + "\" is already defined with type \"" + existingIndex.getKeyFieldTypes() + "\"");
                    }
                }
            }
            // #. add a new index with PendingAddOp
            MetadataManager.INSTANCE.addIndex(metadataProvider.getMetadataTxnContext(), index);
            // #. prepare to create the index artifact in NC.
            spec = IndexUtil.buildSecondaryIndexCreationJobSpec(ds, index, metadataProvider, sourceLoc);
            if (spec == null) {
                throw new CompilationException(ErrorCode.COMPILATION_ERROR, sourceLoc,
                        "Failed to create job spec for creating index '" + ds.getDatasetName() + "."
                                + index.getIndexName() + "'");
            }
            MetadataManager.INSTANCE.commitTransaction(mdTxnCtx);
            bActiveTxn = false;
            progress = ProgressState.ADDED_PENDINGOP_RECORD_TO_METADATA;
            // #. create the index artifact in NC.
            runJob(hcc, spec, jobFlags);

            // #. flush the internal dataset
            // We need this to guarantee the correctness of component Id acceleration for
            // secondary-to-primary index.
            // Otherwise, the new secondary index component would corresponding to a partial
            // memory component
            // of the primary index, which is incorrect.
            if (ds.getDatasetType() == DatasetType.INTERNAL) {
                FlushDatasetUtil.flushDataset(hcc, metadataProvider, index.getDataverseName(), index.getDatasetName());
            }

            mdTxnCtx = MetadataManager.INSTANCE.beginTransaction();
            bActiveTxn = true;
            metadataProvider.setMetadataTxnContext(mdTxnCtx);

            // #. load data into the index in NC.
            spec = IndexUtil.buildSecondaryIndexLoadingJobSpec(ds, index, metadataProvider, sourceLoc);
            MetadataManager.INSTANCE.commitTransaction(mdTxnCtx);
            bActiveTxn = false;

            runJob(hcc, spec, jobFlags);

            // #. begin new metadataTxn
            mdTxnCtx = MetadataManager.INSTANCE.beginTransaction();
            bActiveTxn = true;
            metadataProvider.setMetadataTxnContext(mdTxnCtx);

            // #. add another new index with PendingNoOp after deleting the index with
            // PendingAddOp
            MetadataManager.INSTANCE.dropIndex(metadataProvider.getMetadataTxnContext(), index.getDataverseName(),
                    index.getDatasetName(), index.getIndexName());
            index.setPendingOp(MetadataUtil.PENDING_NO_OP);
            MetadataManager.INSTANCE.addIndex(metadataProvider.getMetadataTxnContext(), index);
            // add another new files index with PendingNoOp after deleting the index with
            // PendingAddOp
            if (firstExternalDatasetIndex) {
                MetadataManager.INSTANCE.dropIndex(metadataProvider.getMetadataTxnContext(), index.getDataverseName(),
                        index.getDatasetName(), filesIndex.getIndexName());
                filesIndex.setPendingOp(MetadataUtil.PENDING_NO_OP);
                MetadataManager.INSTANCE.addIndex(metadataProvider.getMetadataTxnContext(), filesIndex);
                // update transaction timestamp
                ((ExternalDatasetDetails) ds.getDatasetDetails()).setRefreshTimestamp(new Date());
                MetadataManager.INSTANCE.updateDataset(mdTxnCtx, ds);
            }
            MetadataManager.INSTANCE.commitTransaction(mdTxnCtx);
        } catch (Exception e) {
            if (bActiveTxn) {
                abort(e, e, mdTxnCtx);
            }
            // If files index was replicated for external dataset, it should be cleaned up
            // on NC side
            if (filesIndexReplicated) {
                mdTxnCtx = MetadataManager.INSTANCE.beginTransaction();
                bActiveTxn = true;
                try {
                    JobSpecification jobSpec =
                            ExternalIndexingOperations.buildDropFilesIndexJobSpec(metadataProvider, ds);
                    MetadataManager.INSTANCE.commitTransaction(mdTxnCtx);
                    bActiveTxn = false;
                    runJob(hcc, jobSpec, jobFlags);
                } catch (Exception e2) {
                    e.addSuppressed(e2);
                    if (bActiveTxn) {
                        abort(e, e2, mdTxnCtx);
                    }
                }
            }

            if (progress == ProgressState.ADDED_PENDINGOP_RECORD_TO_METADATA) {
                // #. execute compensation operations
                // remove the index in NC
                mdTxnCtx = MetadataManager.INSTANCE.beginTransaction();
                bActiveTxn = true;
                metadataProvider.setMetadataTxnContext(mdTxnCtx);
                try {
                    JobSpecification jobSpec = IndexUtil.buildDropIndexJobSpec(index, metadataProvider, ds, sourceLoc);
                    MetadataManager.INSTANCE.commitTransaction(mdTxnCtx);
                    bActiveTxn = false;
                    runJob(hcc, jobSpec, jobFlags);
                } catch (Exception e2) {
                    e.addSuppressed(e2);
                    if (bActiveTxn) {
                        abort(e, e2, mdTxnCtx);
                    }
                }

                if (firstExternalDatasetIndex) {
                    mdTxnCtx = MetadataManager.INSTANCE.beginTransaction();
                    metadataProvider.setMetadataTxnContext(mdTxnCtx);
                    try {
                        // Drop External Files from metadata
                        MetadataManager.INSTANCE.dropDatasetExternalFiles(mdTxnCtx, ds);
                        MetadataManager.INSTANCE.commitTransaction(mdTxnCtx);
                    } catch (Exception e2) {
                        e.addSuppressed(e2);
                        abort(e, e2, mdTxnCtx);
                        throw new IllegalStateException(
                                "System is inconsistent state: pending files for(" + index.getDataverseName() + "."
                                        + index.getDatasetName() + ") couldn't be removed from the metadata",
                                e);
                    }
                    mdTxnCtx = MetadataManager.INSTANCE.beginTransaction();
                    metadataProvider.setMetadataTxnContext(mdTxnCtx);
                    try {
                        // Drop the files index from metadata
                        MetadataManager.INSTANCE.dropIndex(metadataProvider.getMetadataTxnContext(),
                                index.getDataverseName(), index.getDatasetName(),
                                IndexingConstants.getFilesIndexName(index.getDatasetName()));
                        MetadataManager.INSTANCE.commitTransaction(mdTxnCtx);
                    } catch (Exception e2) {
                        e.addSuppressed(e2);
                        abort(e, e2, mdTxnCtx);
                        throw new IllegalStateException("System is inconsistent state: pending index("
                                + index.getDataverseName() + "." + index.getDatasetName() + "."
                                + IndexingConstants.getFilesIndexName(index.getDatasetName())
                                + ") couldn't be removed from the metadata", e);
                    }
                }
                // remove the record from the metadata.
                mdTxnCtx = MetadataManager.INSTANCE.beginTransaction();
                metadataProvider.setMetadataTxnContext(mdTxnCtx);
                try {
                    MetadataManager.INSTANCE.dropIndex(metadataProvider.getMetadataTxnContext(),
                            index.getDataverseName(), index.getDatasetName(), index.getIndexName());
                    MetadataManager.INSTANCE.commitTransaction(mdTxnCtx);
                } catch (Exception e2) {
                    e.addSuppressed(e2);
                    abort(e, e2, mdTxnCtx);
                    throw new IllegalStateException("System is in inconsistent state: pending index("
                            + index.getDataverseName() + "." + index.getDatasetName() + "." + index.getIndexName()
                            + ") couldn't be removed from the metadata", e);
                }
            }
            throw e;
        } finally {
            if (datasetLocked) {
                ExternalDatasetsRegistry.INSTANCE.buildIndexEnd(ds, firstExternalDatasetIndex);
            }
        }
    }

    protected void validateIndexType(DatasetType datasetType, IndexType indexType, boolean isSecondaryPrimaryIndex,
            SourceLocation sourceLoc) throws AlgebricksException {
        // disable creating secondary primary index on an external dataset
        if (datasetType == DatasetType.EXTERNAL && isSecondaryPrimaryIndex) {
            throw new CompilationException(ErrorCode.CANNOT_CREATE_SEC_PRIMARY_IDX_ON_EXT_DATASET);
        }
    }

    protected void validateIndexKeyFields(CreateIndexStatement stmtCreateIndex, List<Integer> keySourceIndicators,
            ARecordType aRecordType, ARecordType metaRecordType, List<List<String>> indexFields,
            List<IAType> indexFieldTypes) throws AlgebricksException {
        ValidateUtil.validateKeyFields(aRecordType, metaRecordType, indexFields, keySourceIndicators, indexFieldTypes,
                stmtCreateIndex.getIndexType());
    }

    protected void handleCreateTypeStatement(MetadataProvider metadataProvider, Statement stmt) throws Exception {
        TypeDecl stmtCreateType = (TypeDecl) stmt;
        SourceLocation sourceLoc = stmtCreateType.getSourceLocation();
        DataverseName dataverseName = getActiveDataverseName(stmtCreateType.getDataverseName());
        String typeName = stmtCreateType.getIdent().getValue();
        MetadataTransactionContext mdTxnCtx = MetadataManager.INSTANCE.beginTransaction();
        metadataProvider.setMetadataTxnContext(mdTxnCtx);
        lockUtil.createTypeBegin(lockManager, metadataProvider.getLocks(), dataverseName, typeName);
        try {
            Dataverse dv = MetadataManager.INSTANCE.getDataverse(mdTxnCtx, dataverseName);
            if (dv == null) {
                throw new CompilationException(ErrorCode.UNKNOWN_DATAVERSE, sourceLoc, dataverseName);
            }
            Datatype dt = MetadataManager.INSTANCE.getDatatype(mdTxnCtx, dataverseName, typeName);
            if (dt != null) {
                if (!stmtCreateType.getIfNotExists()) {
                    throw new CompilationException(ErrorCode.TYPE_EXISTS, sourceLoc, typeName);
                }
            } else {
                if (BuiltinTypeMap.getBuiltinType(typeName) != null) {
                    throw new CompilationException(ErrorCode.COMPILATION_ERROR, sourceLoc,
                            "Cannot redefine builtin type " + typeName + ".");
                } else {
                    IAType type = translateType(dataverseName, typeName, stmtCreateType.getTypeDef(), mdTxnCtx);
                    MetadataManager.INSTANCE.addDatatype(mdTxnCtx, new Datatype(dataverseName, typeName, type, false));
                }
            }
            MetadataManager.INSTANCE.commitTransaction(mdTxnCtx);
        } catch (Exception e) {
            abort(e, e, mdTxnCtx);
            throw e;
        } finally {
            metadataProvider.getLocks().unlock();
        }
    }

    private IAType translateType(DataverseName dataverseName, String typeName, TypeExpression typeDef,
            MetadataTransactionContext mdTxnCtx) throws AlgebricksException {
        Map<TypeSignature, IAType> typeMap =
                TypeTranslator.computeTypes(dataverseName, typeName, typeDef, dataverseName, mdTxnCtx);
        TypeSignature typeSignature = new TypeSignature(dataverseName, typeName);
        return typeMap.get(typeSignature);
    }

    protected void handleDataverseDropStatement(MetadataProvider metadataProvider, Statement stmt,
            IHyracksClientConnection hcc, IRequestParameters requestParameters) throws Exception {
        DataverseDropStatement stmtDropDataverse = (DataverseDropStatement) stmt;
        SourceLocation sourceLoc = stmtDropDataverse.getSourceLocation();
        DataverseName dataverseName = stmtDropDataverse.getDataverseName();
        if (dataverseName.equals(MetadataBuiltinEntities.DEFAULT_DATAVERSE_NAME)
                || dataverseName.equals(MetadataConstants.METADATA_DATAVERSE_NAME)) {
            throw new CompilationException(ErrorCode.COMPILATION_ERROR, sourceLoc,
                    dataverseName + " dataverse can't be dropped");
        }
        lockUtil.dropDataverseBegin(lockManager, metadataProvider.getLocks(), dataverseName);
        try {
            doDropDataverse(stmtDropDataverse, metadataProvider, hcc, requestParameters);
        } finally {
            metadataProvider.getLocks().unlock();
            ExternalDatasetsRegistry.INSTANCE.releaseAcquiredLocks(metadataProvider);
        }
    }

    protected boolean doDropDataverse(DataverseDropStatement stmtDropDataverse, MetadataProvider metadataProvider,
            IHyracksClientConnection hcc, IRequestParameters requestParameters) throws Exception {
        SourceLocation sourceLoc = stmtDropDataverse.getSourceLocation();
        DataverseName dataverseName = stmtDropDataverse.getDataverseName();
        ProgressState progress = ProgressState.NO_PROGRESS;
        MetadataTransactionContext mdTxnCtx = MetadataManager.INSTANCE.beginTransaction();
        boolean bActiveTxn = true;
        metadataProvider.setMetadataTxnContext(mdTxnCtx);
        List<JobSpecification> jobsToExecute = new ArrayList<>();
        List<Library> librariesToDelete = new ArrayList<>();
        ICCMessageBroker broker = (ICCMessageBroker) appCtx.getServiceContext().getMessageBroker();
        try {
            Dataverse dv = MetadataManager.INSTANCE.getDataverse(mdTxnCtx, dataverseName);
            if (dv == null) {
                if (stmtDropDataverse.getIfExists()) {
                    MetadataManager.INSTANCE.commitTransaction(mdTxnCtx);
                    return false;
                } else {
                    throw new CompilationException(ErrorCode.UNKNOWN_DATAVERSE, sourceLoc, dataverseName);
                }
            }
            // # check whether any function in current dataverse is being used by others
            List<Function> functionsInDataverse =
                    MetadataManager.INSTANCE.getDataverseFunctions(mdTxnCtx, dataverseName);
            for (Function function : functionsInDataverse) {
                if (isFunctionUsed(mdTxnCtx, function.getSignature(), dataverseName)) {
                    throw new MetadataException(ErrorCode.METADATA_DROP_FUCTION_IN_USE, sourceLoc,
                            function.getDataverseName() + "." + function.getName() + "@" + function.getArity());
                }
            }

            MetadataManager.INSTANCE.commitTransaction(mdTxnCtx);
            bActiveTxn = false;
            // # disconnect all feeds from any datasets in the dataverse.
            ActiveNotificationHandler activeEventHandler =
                    (ActiveNotificationHandler) appCtx.getActiveNotificationHandler();
            IActiveEntityEventsListener[] activeListeners = activeEventHandler.getEventListeners();
            for (IActiveEntityEventsListener listener : activeListeners) {
                EntityId activeEntityId = listener.getEntityId();
                if (activeEntityId.getExtensionName().equals(Feed.EXTENSION_NAME)
                        && activeEntityId.getDataverseName().equals(dataverseName)) {
                    if (listener.getState() != ActivityState.STOPPED) {
                        ((ActiveEntityEventsListener) listener).stop(metadataProvider);
                    }
                    FeedEventsListener feedListener = (FeedEventsListener) listener;
                    mdTxnCtx = MetadataManager.INSTANCE.beginTransaction();
                    bActiveTxn = true;
                    metadataProvider.setMetadataTxnContext(mdTxnCtx);
                    doDropFeed(hcc, metadataProvider, feedListener.getFeed(), sourceLoc);
                    MetadataManager.INSTANCE.commitTransaction(metadataProvider.getMetadataTxnContext());
                    bActiveTxn = false;
                }
            }
            mdTxnCtx = MetadataManager.INSTANCE.beginTransaction();
            bActiveTxn = true;
            metadataProvider.setMetadataTxnContext(mdTxnCtx);

            // #. prepare jobs which will drop corresponding datasets with indexes.
            List<Dataset> datasets = MetadataManager.INSTANCE.getDataverseDatasets(mdTxnCtx, dataverseName);
            for (Dataset dataset : datasets) {
                String datasetName = dataset.getDatasetName();
                DatasetType dsType = dataset.getDatasetType();
                if (dsType == DatasetType.INTERNAL) {
                    List<Index> indexes =
                            MetadataManager.INSTANCE.getDatasetIndexes(mdTxnCtx, dataverseName, datasetName);
                    for (Index index : indexes) {
                        jobsToExecute.add(IndexUtil.buildDropIndexJobSpec(index, metadataProvider, dataset, sourceLoc));
                    }
                } else {
                    // External dataset
                    List<Index> indexes =
                            MetadataManager.INSTANCE.getDatasetIndexes(mdTxnCtx, dataverseName, datasetName);
                    for (int k = 0; k < indexes.size(); k++) {
                        if (ExternalIndexingOperations.isFileIndex(indexes.get(k))) {
                            jobsToExecute.add(
                                    ExternalIndexingOperations.buildDropFilesIndexJobSpec(metadataProvider, dataset));
                        } else {
                            jobsToExecute.add(IndexUtil.buildDropIndexJobSpec(indexes.get(k), metadataProvider, dataset,
                                    sourceLoc));
                        }
                    }
                    ExternalDatasetsRegistry.INSTANCE.removeDatasetInfo(dataset);
                }
            }
            jobsToExecute.add(DataverseUtil.dropDataverseJobSpec(dv, metadataProvider));

            librariesToDelete = MetadataManager.INSTANCE.getDataverseLibraries(mdTxnCtx, dataverseName);
            // #. mark PendingDropOp on the dataverse record by
            // first, deleting the dataverse record from the DATAVERSE_DATASET
            // second, inserting the dataverse record with the PendingDropOp value into the
            // DATAVERSE_DATASET
            MetadataManager.INSTANCE.dropDataverse(mdTxnCtx, dataverseName);
            MetadataManager.INSTANCE.addDataverse(mdTxnCtx,
                    new Dataverse(dataverseName, dv.getDataFormat(), MetadataUtil.PENDING_DROP_OP));

            MetadataManager.INSTANCE.commitTransaction(mdTxnCtx);
            bActiveTxn = false;
            progress = ProgressState.ADDED_PENDINGOP_RECORD_TO_METADATA;

            for (JobSpecification jobSpec : jobsToExecute) {
                runJob(hcc, jobSpec);
            }

            for (Library lib : librariesToDelete) {
                ExternalLibraryUtils.deleteDeployedUdf(broker, appCtx, dataverseName, lib.getName());
            }

            mdTxnCtx = MetadataManager.INSTANCE.beginTransaction();
            bActiveTxn = true;
            metadataProvider.setMetadataTxnContext(mdTxnCtx);

            // #. finally, delete the dataverse.
            MetadataManager.INSTANCE.dropDataverse(mdTxnCtx, dataverseName);

            // Drops all node groups that no longer needed
            for (Dataset dataset : datasets) {
                String nodeGroup = dataset.getNodeGroupName();
                lockManager.acquireNodeGroupWriteLock(metadataProvider.getLocks(), nodeGroup);
                if (MetadataManager.INSTANCE.getNodegroup(mdTxnCtx, nodeGroup) != null) {
                    MetadataManager.INSTANCE.dropNodegroup(mdTxnCtx, nodeGroup, true);
                }
            }

            if (activeDataverse.getDataverseName().equals(dataverseName)) {
                activeDataverse = MetadataBuiltinEntities.DEFAULT_DATAVERSE;
            }
            MetadataManager.INSTANCE.commitTransaction(mdTxnCtx);
            return true;
        } catch (Exception e) {
            if (bActiveTxn) {
                abort(e, e, mdTxnCtx);
            }

            if (progress == ProgressState.ADDED_PENDINGOP_RECORD_TO_METADATA) {
                if (activeDataverse.getDataverseName().equals(dataverseName)) {
                    activeDataverse = MetadataBuiltinEntities.DEFAULT_DATAVERSE;
                }

                // #. execute compensation operations
                // remove the all indexes in NC
                try {
                    for (JobSpecification jobSpec : jobsToExecute) {
                        runJob(hcc, jobSpec);
                    }

                    for (Library lib : librariesToDelete) {
                        ExternalLibraryUtils.deleteDeployedUdf(broker, appCtx, dataverseName, lib.getName());
                    }
                } catch (Exception e2) {
                    // do no throw exception since still the metadata needs to be compensated.
                    e.addSuppressed(e2);
                }

                // remove the record from the metadata.
                mdTxnCtx = MetadataManager.INSTANCE.beginTransaction();
                try {
                    MetadataManager.INSTANCE.dropDataverse(mdTxnCtx, dataverseName);
                    MetadataManager.INSTANCE.commitTransaction(mdTxnCtx);
                } catch (Exception e2) {
                    e.addSuppressed(e2);
                    abort(e, e2, mdTxnCtx);
                    throw new IllegalStateException("System is inconsistent state: pending dataverse(" + dataverseName
                            + ") couldn't be removed from the metadata", e);
                }
            }
            throw e;
        }
    }

    public void handleDatasetDropStatement(MetadataProvider metadataProvider, Statement stmt,
            IHyracksClientConnection hcc, IRequestParameters requestParameters) throws Exception {
        DropDatasetStatement stmtDelete = (DropDatasetStatement) stmt;
        SourceLocation sourceLoc = stmtDelete.getSourceLocation();
        DataverseName dataverseName = getActiveDataverseName(stmtDelete.getDataverseName());
        String datasetName = stmtDelete.getDatasetName().getValue();
        lockUtil.dropDatasetBegin(lockManager, metadataProvider.getLocks(), dataverseName, datasetName);
        try {
            doDropDataset(dataverseName, datasetName, metadataProvider, stmtDelete.getIfExists(), hcc,
                    requestParameters, true, sourceLoc);
        } finally {
            metadataProvider.getLocks().unlock();
            ExternalDatasetsRegistry.INSTANCE.releaseAcquiredLocks(metadataProvider);
        }
    }

    public void doDropDataset(DataverseName dataverseName, String datasetName, MetadataProvider metadataProvider,
            boolean ifExists, IHyracksClientConnection hcc, IRequestParameters requestParameters,
            boolean dropCorrespondingNodeGroup, SourceLocation sourceLoc) throws Exception {
        MutableObject<ProgressState> progress = new MutableObject<>(ProgressState.NO_PROGRESS);
        MutableObject<MetadataTransactionContext> mdTxnCtx =
                new MutableObject<>(MetadataManager.INSTANCE.beginTransaction());
        MutableBoolean bActiveTxn = new MutableBoolean(true);
        metadataProvider.setMetadataTxnContext(mdTxnCtx.getValue());
        List<JobSpecification> jobsToExecute = new ArrayList<>();
        try {
            // Check if the dataverse exists
            Dataverse dv = MetadataManager.INSTANCE.getDataverse(mdTxnCtx.getValue(), dataverseName);
            if (dv == null) {
                throw new CompilationException(ErrorCode.UNKNOWN_DATAVERSE, sourceLoc, dataverseName);
            }
            Dataset ds = metadataProvider.findDataset(dataverseName, datasetName);
            if (ds == null) {
                if (ifExists) {
                    MetadataManager.INSTANCE.commitTransaction(mdTxnCtx.getValue());
                    return;
                } else {
                    throw new CompilationException(ErrorCode.UNKNOWN_DATASET_IN_DATAVERSE, sourceLoc, datasetName,
                            dataverseName);
                }
            }
            validateDatasetState(metadataProvider, ds, sourceLoc);

            // prepare to drop item and meta types if they were created as inline types
            DataverseName itemTypeDataverseName = ds.getItemTypeDataverseName();
            String itemTypeName = ds.getItemTypeName();
            boolean isInlineItemType = DatasetUtil.isInlineTypeName(ds, itemTypeDataverseName, itemTypeName);
            if (isInlineItemType) {
                lockUtil.dropTypeBegin(lockManager, metadataProvider.getLocks(), itemTypeDataverseName, itemTypeName);
            }
            DataverseName metaTypeDataverseName = ds.getMetaItemTypeDataverseName();
            String metaTypeName = ds.getMetaItemTypeName();
            boolean isInlineMetaType =
                    metaTypeName != null && DatasetUtil.isInlineTypeName(ds, metaTypeDataverseName, metaTypeName);
            if (isInlineMetaType) {
                lockUtil.dropTypeBegin(lockManager, metadataProvider.getLocks(), metaTypeDataverseName, metaTypeName);
            }
            Datatype inlineItemType = isInlineItemType
                    ? MetadataManager.INSTANCE.getDatatype(mdTxnCtx.getValue(), itemTypeDataverseName, itemTypeName)
                    : null;
            Datatype inlineMetaType = isInlineMetaType
                    ? MetadataManager.INSTANCE.getDatatype(mdTxnCtx.getValue(), metaTypeDataverseName, metaTypeName)
                    : null;

            ds.drop(metadataProvider, mdTxnCtx, jobsToExecute, bActiveTxn, progress, hcc, dropCorrespondingNodeGroup,
                    sourceLoc);

            // drop inline item and meta types
            if (isInlineItemType && inlineItemType.getIsAnonymous()) {
                MetadataManager.INSTANCE.dropDatatype(mdTxnCtx.getValue(), itemTypeDataverseName, itemTypeName);
            }
            if (isInlineMetaType && inlineMetaType.getIsAnonymous()) {
                MetadataManager.INSTANCE.dropDatatype(mdTxnCtx.getValue(), metaTypeDataverseName, metaTypeName);
            }

            MetadataManager.INSTANCE.commitTransaction(mdTxnCtx.getValue());
        } catch (Exception e) {
            if (bActiveTxn.booleanValue()) {
                abort(e, e, mdTxnCtx.getValue());
            }

            if (progress.getValue() == ProgressState.ADDED_PENDINGOP_RECORD_TO_METADATA) {
                // #. execute compensation operations
                // remove the all indexes in NC
                try {
                    for (JobSpecification jobSpec : jobsToExecute) {
                        JobUtils.runJob(hcc, jobSpec, true);
                    }
                } catch (Exception e2) {
                    // do no throw exception since still the metadata needs to be compensated.
                    e.addSuppressed(e2);
                }

                // remove the record from the metadata.
                mdTxnCtx.setValue(MetadataManager.INSTANCE.beginTransaction());
                metadataProvider.setMetadataTxnContext(mdTxnCtx.getValue());
                try {
                    MetadataManager.INSTANCE.dropDataset(metadataProvider.getMetadataTxnContext(), dataverseName,
                            datasetName);
                    MetadataManager.INSTANCE.commitTransaction(mdTxnCtx.getValue());
                } catch (Exception e2) {
                    e.addSuppressed(e2);
                    abort(e, e2, mdTxnCtx.getValue());
                    throw new IllegalStateException("System is inconsistent state: pending dataset(" + dataverseName
                            + "." + datasetName + ") couldn't be removed from the metadata", e);
                }
            }
            throw e;
        }
    }

    protected void handleIndexDropStatement(MetadataProvider metadataProvider, Statement stmt,
            IHyracksClientConnection hcc, IRequestParameters requestParameters) throws Exception {

        IndexDropStatement stmtIndexDrop = (IndexDropStatement) stmt;
        SourceLocation sourceLoc = stmtIndexDrop.getSourceLocation();
        String datasetName = stmtIndexDrop.getDatasetName().getValue();
        DataverseName dataverseName = getActiveDataverseName(stmtIndexDrop.getDataverseName());
        String indexName = stmtIndexDrop.getIndexName().getValue();
        ProgressState progress = ProgressState.NO_PROGRESS;
        MetadataTransactionContext mdTxnCtx = MetadataManager.INSTANCE.beginTransaction();
        boolean bActiveTxn = true;
        metadataProvider.setMetadataTxnContext(mdTxnCtx);
        List<JobSpecification> jobsToExecute = new ArrayList<>();
        lockUtil.dropIndexBegin(lockManager, metadataProvider.getLocks(), dataverseName, datasetName);
        // For external index
        boolean dropFilesIndex = false;
        try {
            Dataset ds = metadataProvider.findDataset(dataverseName, datasetName);
            if (ds == null) {
                throw new CompilationException(ErrorCode.UNKNOWN_DATASET_IN_DATAVERSE, sourceLoc, datasetName,
                        dataverseName);
            }
            if (ds.getDatasetType() == DatasetType.INTERNAL) {
                Index index = MetadataManager.INSTANCE.getIndex(mdTxnCtx, dataverseName, datasetName, indexName);
                if (index == null) {
                    if (stmtIndexDrop.getIfExists()) {
                        MetadataManager.INSTANCE.commitTransaction(mdTxnCtx);
                        return;
                    } else {
                        throw new CompilationException(ErrorCode.UNKNOWN_INDEX, sourceLoc, indexName);
                    }
                }
                ensureNonPrimaryIndexDrop(index, sourceLoc);
                validateDatasetState(metadataProvider, ds, sourceLoc);
                // #. prepare a job to drop the index in NC.
                jobsToExecute.add(IndexUtil.buildDropIndexJobSpec(index, metadataProvider, ds, sourceLoc));

                // #. mark PendingDropOp on the existing index
                MetadataManager.INSTANCE.dropIndex(mdTxnCtx, dataverseName, datasetName, indexName);
                MetadataManager.INSTANCE.addIndex(mdTxnCtx,
                        new Index(dataverseName, datasetName, indexName, index.getIndexType(), index.getKeyFieldNames(),
                                index.getKeyFieldSourceIndicators(), index.getKeyFieldTypes(),
                                index.isOverridingKeyFieldTypes(), index.isEnforced(), index.isPrimaryIndex(),
                                MetadataUtil.PENDING_DROP_OP));

                // #. commit the existing transaction before calling runJob.
                MetadataManager.INSTANCE.commitTransaction(mdTxnCtx);
                bActiveTxn = false;
                progress = ProgressState.ADDED_PENDINGOP_RECORD_TO_METADATA;

                for (JobSpecification jobSpec : jobsToExecute) {
                    runJob(hcc, jobSpec);
                }

                // #. begin a new transaction
                mdTxnCtx = MetadataManager.INSTANCE.beginTransaction();
                bActiveTxn = true;
                metadataProvider.setMetadataTxnContext(mdTxnCtx);

                // #. finally, delete the existing index
                MetadataManager.INSTANCE.dropIndex(mdTxnCtx, dataverseName, datasetName, indexName);
            } else {
                // External dataset
                indexName = stmtIndexDrop.getIndexName().getValue();
                Index index = MetadataManager.INSTANCE.getIndex(mdTxnCtx, dataverseName, datasetName, indexName);
                if (index == null) {
                    if (stmtIndexDrop.getIfExists()) {
                        MetadataManager.INSTANCE.commitTransaction(mdTxnCtx);
                        return;
                    } else {
                        throw new CompilationException(ErrorCode.UNKNOWN_INDEX, sourceLoc, indexName);
                    }
                } else if (ExternalIndexingOperations.isFileIndex(index)) {
                    throw new CompilationException(ErrorCode.COMPILATION_ERROR, sourceLoc,
                            "Dropping a dataset's files index is not allowed.");
                }
                ensureNonPrimaryIndexDrop(index, sourceLoc);
                // #. prepare a job to drop the index in NC.
                jobsToExecute.add(IndexUtil.buildDropIndexJobSpec(index, metadataProvider, ds, sourceLoc));
                List<Index> datasetIndexes =
                        MetadataManager.INSTANCE.getDatasetIndexes(mdTxnCtx, dataverseName, datasetName);
                if (datasetIndexes.size() == 2) {
                    dropFilesIndex = true;
                    // only one index + the files index, we need to delete both of the indexes
                    for (Index externalIndex : datasetIndexes) {
                        if (ExternalIndexingOperations.isFileIndex(externalIndex)) {
                            jobsToExecute
                                    .add(ExternalIndexingOperations.buildDropFilesIndexJobSpec(metadataProvider, ds));
                            // #. mark PendingDropOp on the existing files index
                            MetadataManager.INSTANCE.dropIndex(mdTxnCtx, dataverseName, datasetName,
                                    externalIndex.getIndexName());
                            MetadataManager.INSTANCE.addIndex(mdTxnCtx,
                                    new Index(dataverseName, datasetName, externalIndex.getIndexName(),
                                            externalIndex.getIndexType(), externalIndex.getKeyFieldNames(),
                                            externalIndex.getKeyFieldSourceIndicators(), index.getKeyFieldTypes(),
                                            index.isOverridingKeyFieldTypes(), index.isEnforced(),
                                            externalIndex.isPrimaryIndex(), MetadataUtil.PENDING_DROP_OP));
                        }
                    }
                }

                // #. mark PendingDropOp on the existing index
                MetadataManager.INSTANCE.dropIndex(mdTxnCtx, dataverseName, datasetName, indexName);
                MetadataManager.INSTANCE.addIndex(mdTxnCtx,
                        new Index(dataverseName, datasetName, indexName, index.getIndexType(), index.getKeyFieldNames(),
                                index.getKeyFieldSourceIndicators(), index.getKeyFieldTypes(),
                                index.isOverridingKeyFieldTypes(), index.isEnforced(), index.isPrimaryIndex(),
                                MetadataUtil.PENDING_DROP_OP));

                // #. commit the existing transaction before calling runJob.
                MetadataManager.INSTANCE.commitTransaction(mdTxnCtx);
                bActiveTxn = false;
                progress = ProgressState.ADDED_PENDINGOP_RECORD_TO_METADATA;

                for (JobSpecification jobSpec : jobsToExecute) {
                    runJob(hcc, jobSpec);
                }

                // #. begin a new transaction
                mdTxnCtx = MetadataManager.INSTANCE.beginTransaction();
                bActiveTxn = true;
                metadataProvider.setMetadataTxnContext(mdTxnCtx);

                // #. finally, delete the existing index
                MetadataManager.INSTANCE.dropIndex(mdTxnCtx, dataverseName, datasetName, indexName);
                if (dropFilesIndex) {
                    // delete the files index too
                    MetadataManager.INSTANCE.dropIndex(mdTxnCtx, dataverseName, datasetName,
                            IndexingConstants.getFilesIndexName(datasetName));
                    MetadataManager.INSTANCE.dropDatasetExternalFiles(mdTxnCtx, ds);
                    ExternalDatasetsRegistry.INSTANCE.removeDatasetInfo(ds);
                }
            }
            MetadataManager.INSTANCE.commitTransaction(mdTxnCtx);

        } catch (Exception e) {
            if (bActiveTxn) {
                abort(e, e, mdTxnCtx);
            }

            if (progress == ProgressState.ADDED_PENDINGOP_RECORD_TO_METADATA) {
                // #. execute compensation operations
                // remove the all indexes in NC
                try {
                    for (JobSpecification jobSpec : jobsToExecute) {
                        runJob(hcc, jobSpec);
                    }
                } catch (Exception e2) {
                    // do no throw exception since still the metadata needs to be compensated.
                    e.addSuppressed(e2);
                }

                // remove the record from the metadata.
                mdTxnCtx = MetadataManager.INSTANCE.beginTransaction();
                metadataProvider.setMetadataTxnContext(mdTxnCtx);
                try {
                    MetadataManager.INSTANCE.dropIndex(metadataProvider.getMetadataTxnContext(), dataverseName,
                            datasetName, indexName);
                    if (dropFilesIndex) {
                        MetadataManager.INSTANCE.dropIndex(metadataProvider.getMetadataTxnContext(), dataverseName,
                                datasetName, IndexingConstants.getFilesIndexName(datasetName));
                    }
                    MetadataManager.INSTANCE.commitTransaction(mdTxnCtx);
                } catch (Exception e2) {
                    e.addSuppressed(e2);
                    abort(e, e2, mdTxnCtx);
                    throw new IllegalStateException("System is inconsistent state: pending index(" + dataverseName + "."
                            + datasetName + "." + indexName + ") couldn't be removed from the metadata", e);
                }
            }

            throw e;

        } finally {
            metadataProvider.getLocks().unlock();
            ExternalDatasetsRegistry.INSTANCE.releaseAcquiredLocks(metadataProvider);
        }
    }

    protected void handleTypeDropStatement(MetadataProvider metadataProvider, Statement stmt) throws Exception {
        TypeDropStatement stmtTypeDrop = (TypeDropStatement) stmt;
        SourceLocation sourceLoc = stmtTypeDrop.getSourceLocation();
        DataverseName dataverseName = getActiveDataverseName(stmtTypeDrop.getDataverseName());
        String typeName = stmtTypeDrop.getTypeName().getValue();

        MetadataTransactionContext mdTxnCtx = MetadataManager.INSTANCE.beginTransaction();
        metadataProvider.setMetadataTxnContext(mdTxnCtx);
        lockUtil.dropTypeBegin(lockManager, metadataProvider.getLocks(), dataverseName, typeName);
        try {
            // Check if the dataverse exists
            Dataverse dv = MetadataManager.INSTANCE.getDataverse(mdTxnCtx, dataverseName);
            if (dv == null) {
                throw new CompilationException(ErrorCode.UNKNOWN_DATAVERSE, sourceLoc, dataverseName);
            }

            Datatype dt = MetadataManager.INSTANCE.getDatatype(mdTxnCtx, dataverseName, typeName);
            if (dt == null) {
                if (!stmtTypeDrop.getIfExists()) {
                    throw new CompilationException(ErrorCode.UNKNOWN_TYPE, sourceLoc, typeName);
                }
            } else {
                MetadataManager.INSTANCE.dropDatatype(mdTxnCtx, dataverseName, typeName);
            }
            MetadataManager.INSTANCE.commitTransaction(mdTxnCtx);
        } catch (Exception e) {
            abort(e, e, mdTxnCtx);
            throw e;
        } finally {
            metadataProvider.getLocks().unlock();
        }
    }

    protected void handleNodegroupDropStatement(MetadataProvider metadataProvider, Statement stmt) throws Exception {
        NodeGroupDropStatement stmtDelete = (NodeGroupDropStatement) stmt;
        SourceLocation sourceLoc = stmtDelete.getSourceLocation();
        String nodegroupName = stmtDelete.getNodeGroupName().getValue();
        MetadataTransactionContext mdTxnCtx = MetadataManager.INSTANCE.beginTransaction();
        metadataProvider.setMetadataTxnContext(mdTxnCtx);
        lockManager.acquireNodeGroupWriteLock(metadataProvider.getLocks(), nodegroupName);
        try {
            NodeGroup ng = MetadataManager.INSTANCE.getNodegroup(mdTxnCtx, nodegroupName);
            if (ng == null) {
                if (!stmtDelete.getIfExists()) {
                    throw new CompilationException(ErrorCode.UNKNOWN_NODEGROUP, sourceLoc, nodegroupName);
                }
            } else {
                MetadataManager.INSTANCE.dropNodegroup(mdTxnCtx, nodegroupName, false);
            }

            MetadataManager.INSTANCE.commitTransaction(mdTxnCtx);
        } catch (Exception e) {
            abort(e, e, mdTxnCtx);
            throw e;
        } finally {
            metadataProvider.getLocks().unlock();
        }
    }

    protected void handleCreateFunctionStatement(MetadataProvider metadataProvider, Statement stmt,
            IStatementRewriter stmtRewriter) throws Exception {
        CreateFunctionStatement cfs = (CreateFunctionStatement) stmt;
        FunctionSignature signature = cfs.getFunctionSignature();
        signature.setDataverseName(getActiveDataverseName(signature.getDataverseName()));
        String libraryName = cfs.getLibName();

        lockUtil.createFunctionBegin(lockManager, metadataProvider.getLocks(), signature.getDataverseName(),
                signature.getName(), libraryName);
        try {
            doCreateFunction(metadataProvider, cfs, signature, stmtRewriter);
        } finally {
            metadataProvider.getLocks().unlock();
            metadataProvider.setDefaultDataverse(activeDataverse);
        }
    }

    protected void doCreateFunction(MetadataProvider metadataProvider, CreateFunctionStatement cfs,
            FunctionSignature signature, IStatementRewriter stmtRewriter) throws Exception {
        DataverseName dataverseName = signature.getDataverseName();
        String libraryName = cfs.getLibName();
        SourceLocation sourceLoc = cfs.getSourceLocation();
        MetadataTransactionContext mdTxnCtx = MetadataManager.INSTANCE.beginTransaction();
        metadataProvider.setMetadataTxnContext(mdTxnCtx);
        try {
            Dataverse dv = MetadataManager.INSTANCE.getDataverse(mdTxnCtx, dataverseName);
            if (dv == null) {
                throw new CompilationException(ErrorCode.UNKNOWN_DATAVERSE, sourceLoc, dataverseName);
            }
            String typeNamePrefix = createFunctionTypeNamePrefix(signature.getName(), signature.getArity());
            List<Pair<VarIdentifier, IndexedTypeExpression>> cfsArgs = cfs.getArgs();
            int argCount = cfsArgs.size();
            List<String> argNames = new ArrayList<>(argCount);
            List<IAType> argTypes = new ArrayList<>(argCount);
            List<VarIdentifier> paramVars = new ArrayList<>(argCount);
            LinkedHashSet<Pair<DataverseName, String>> dependentTypes = new LinkedHashSet<>();
            for (int i = 0; i < argCount; i++) {
                Pair<VarIdentifier, IndexedTypeExpression> argPair = cfsArgs.get(i);
                VarIdentifier argVar = argPair.getFirst();
                IndexedTypeExpression argTypeExpr = argPair.getSecond();
                IAType argType;
                if (argTypeExpr == null) {
                    argType = BuiltinType.ANY;
                } else {
                    Pair<DataverseName, String> depTypeName =
                            FunctionUtil.getDependencyFromParameterType(argTypeExpr, dataverseName);
                    if (depTypeName != null) {
                        dependentTypes.add(depTypeName);
                    }
                    TypeSignature argTypeSignature = new TypeSignature(dataverseName, typeNamePrefix + '$' + i);
                    argType = translateType(argTypeSignature, argTypeExpr, dataverseName, mdTxnCtx);
                    if (argType == null) {
                        String errMessage = depTypeName != null ? depTypeName.first + "." + depTypeName.second : "";
                        throw new CompilationException(ErrorCode.UNKNOWN_TYPE, sourceLoc, errMessage);
                    }
                }
                paramVars.add(argVar);
                argNames.add(stmtRewriter.toFunctionParameterName(argVar));
                argTypes.add(argType);
            }

            IndexedTypeExpression returnTypeExpr = cfs.getReturnType();
            IAType returnType;
            if (returnTypeExpr == null) {
                returnType = BuiltinType.ANY;
            } else {
                Pair<DataverseName, String> depTypeName =
                        FunctionUtil.getDependencyFromParameterType(returnTypeExpr, dataverseName);
                if (depTypeName != null) {
                    dependentTypes.add(depTypeName);
                }
                TypeSignature returnTypeSignature = new TypeSignature(dataverseName, typeNamePrefix);
                returnType = translateType(returnTypeSignature, returnTypeExpr, dataverseName, mdTxnCtx);
                if (returnType == null) {
                    String errMessage = depTypeName != null ? depTypeName.first + "." + depTypeName.second : "";
                    throw new CompilationException(ErrorCode.UNKNOWN_TYPE, sourceLoc, errMessage);
                }
            }
            if (cfs.isExternal()) {
                String lang = cfs.getLang();
                if (lang == null) {
                    throw new CompilationException(ErrorCode.COMPILATION_INCOMPATIBLE_FUNCTION_LANGUAGE, sourceLoc, "");
                }
                ExternalFunctionLanguage functionLang;
                try {
                    functionLang = ExternalFunctionLanguage.valueOf(lang.toUpperCase(Locale.ROOT));
                } catch (IllegalArgumentException e) {
                    throw new CompilationException(ErrorCode.COMPILATION_INCOMPATIBLE_FUNCTION_LANGUAGE, sourceLoc,
                            lang);
                }
                Library libraryInMetadata = MetadataManager.INSTANCE.getLibrary(mdTxnCtx, dataverseName, libraryName);
                if (libraryInMetadata == null) {
                    throw new CompilationException(ErrorCode.UNKNOWN_LIBRARY, sourceLoc, libraryName);
                }
                // Add functions
                String body = ExternalFunctionCompilerUtil.encodeExternalIdentifier(signature, functionLang,
                        cfs.getExternalIdentifier());
                List<List<Triple<DataverseName, String, String>>> dependencies =
                        FunctionUtil.getExternalFunctionDependencies(dependentTypes);
                Function f = new Function(signature, argNames, argTypes, returnType, body,
                        FunctionKind.SCALAR.toString(), functionLang.name(), libraryName, cfs.getNullCall(),
                        cfs.getDeterministic(), cfs.getResources(), dependencies);
                MetadataManager.INSTANCE.addFunction(mdTxnCtx, f);
                if (LOGGER.isInfoEnabled()) {
                    LOGGER.info("Installed function: " + signature);
                }
                MetadataManager.INSTANCE.commitTransaction(mdTxnCtx);
            } else {
                //Check whether the function is use-able
                metadataProvider.setDefaultDataverse(dv);
                Query wrappedQuery = new Query(false);
                wrappedQuery.setSourceLocation(sourceLoc);
                wrappedQuery.setBody(cfs.getFunctionBodyExpression());
                wrappedQuery.setTopLevel(false);
                apiFramework.reWriteQuery(declaredFunctions, metadataProvider, wrappedQuery, sessionOutput, false,
                        paramVars, warningCollector);
                List<List<Triple<DataverseName, String, String>>> dependencies =
                        FunctionUtil.getFunctionDependencies(rewriterFactory.createQueryRewriter(),
                                cfs.getFunctionBodyExpression(), metadataProvider, dependentTypes);
                Function function = new Function(signature, argNames, argTypes, returnType, cfs.getFunctionBody(),
                        FunctionKind.SCALAR.toString(), compilationProvider.getParserFactory().getLanguage(), null,
                        null, null, null, dependencies);
                MetadataManager.INSTANCE.addFunction(mdTxnCtx, function);
                if (LOGGER.isInfoEnabled()) {
                    LOGGER.info("Installed function: " + signature);
                }
                MetadataManager.INSTANCE.commitTransaction(mdTxnCtx);
            }
        } catch (Exception e) {
            abort(e, e, mdTxnCtx);
            throw e;
        }
    }

    private static IAType translateType(TypeSignature typeSignature, IndexedTypeExpression typeExpr,
            DataverseName defaultDataverse, MetadataTransactionContext mdTxnCtx) throws AlgebricksException {
        Map<TypeSignature, IAType> typeMap = TypeTranslator.computeTypes(typeSignature.getDataverseName(),
                typeSignature.getName(), typeExpr.getType(), defaultDataverse, mdTxnCtx);
        IAType type = typeMap.get(typeSignature);
        if (type != null && typeExpr.isUnknownable()) {
            type = AUnionType.createUnknownableType(type);
        }
        return type;
    }

    private static String createFunctionTypeNamePrefix(String name, int arity) {
        return "fn$" + name + "$" + arity;
    }

    protected void handleCreateAdapterStatement(MetadataProvider metadataProvider, Statement stmt) throws Exception {
        CreateAdapterStatement cas = (CreateAdapterStatement) stmt;
        SourceLocation sourceLoc = cas.getSourceLocation();
        AdapterIdentifier aid = cas.getAdapterId();
        DataverseName dataverse = getActiveDataverseName(aid.getDataverseName());
        if (!dataverse.equals(aid.getDataverseName())) {
            aid = new AdapterIdentifier(dataverse, aid.getName());
        }
        MetadataTransactionContext mdTxnCtx = MetadataManager.INSTANCE.beginTransaction();
        metadataProvider.setMetadataTxnContext(mdTxnCtx);
        String libraryName = cas.getLibName();
        lockUtil.createAdapterBegin(lockManager, metadataProvider.getLocks(), dataverse, aid.getName(), libraryName);
        try {
            Dataverse dv = MetadataManager.INSTANCE.getDataverse(mdTxnCtx, dataverse);
            if (dv == null) {
                throw new CompilationException(ErrorCode.UNKNOWN_DATAVERSE, sourceLoc, dataverse);
            }
            Library libraryInMetadata = MetadataManager.INSTANCE.getLibrary(mdTxnCtx, dataverse, libraryName);
            if (libraryInMetadata == null) {
                throw new CompilationException(ErrorCode.UNKNOWN_LIBRARY, sourceLoc, libraryName);
            }
            // Add adapters
            String adapterFactoryClass = cas.getExternalIdent();
            DatasourceAdapter dsa = new DatasourceAdapter(aid, adapterFactoryClass,
                    IDataSourceAdapter.AdapterType.EXTERNAL, libraryName);
            MetadataManager.INSTANCE.addAdapter(mdTxnCtx, dsa);
            if (LOGGER.isInfoEnabled()) {
                LOGGER.info("Installed adapter: " + aid.getName());
            }
            MetadataManager.INSTANCE.commitTransaction(mdTxnCtx);

        } catch (Exception e) {
            abort(e, e, mdTxnCtx);
            throw e;
        } finally {
            metadataProvider.getLocks().unlock();
        }
    }

    protected boolean isFunctionUsed(MetadataTransactionContext ctx, FunctionSignature signature,
            DataverseName currentDataverse) throws AlgebricksException {
        List<Dataverse> allDataverses = MetadataManager.INSTANCE.getDataverses(ctx);
        for (Dataverse dataverse : allDataverses) {
            if (dataverse.getDataverseName().equals(currentDataverse)) {
                continue;
            }
            List<Feed> feeds = MetadataManager.INSTANCE.getFeeds(ctx, dataverse.getDataverseName());
            for (Feed feed : feeds) {
                List<FeedConnection> feedConnections = MetadataManager.INSTANCE.getFeedConections(ctx,
                        dataverse.getDataverseName(), feed.getFeedName());
                for (FeedConnection conn : feedConnections) {
                    if (conn.containsFunction(signature)) {
                        return true;
                    }
                }
            }
        }
        return false;
    }

    protected void handleFunctionDropStatement(MetadataProvider metadataProvider, Statement stmt) throws Exception {
        FunctionDropStatement stmtDropFunction = (FunctionDropStatement) stmt;
        FunctionSignature signature = stmtDropFunction.getFunctionSignature();
        signature.setDataverseName(getActiveDataverseName(signature.getDataverseName()));
        lockUtil.dropFunctionBegin(lockManager, metadataProvider.getLocks(), signature.getDataverseName(),
                signature.getName());
        try {
            doDropFunction(metadataProvider, stmtDropFunction, signature);
        } finally {
            metadataProvider.getLocks().unlock();
        }
    }

    protected void doDropFunction(MetadataProvider metadataProvider, FunctionDropStatement stmtDropFunction,
            FunctionSignature signature) throws Exception {
        SourceLocation sourceLoc = stmtDropFunction.getSourceLocation();
        MetadataTransactionContext mdTxnCtx = MetadataManager.INSTANCE.beginTransaction();
        metadataProvider.setMetadataTxnContext(mdTxnCtx);
        try {
            Function function = MetadataManager.INSTANCE.getFunction(mdTxnCtx, signature);
            // If function == null && stmtDropFunction.getIfExists() == true, commit txn directly.
            if (function == null && !stmtDropFunction.getIfExists()) {
                throw new CompilationException(ErrorCode.UNKNOWN_FUNCTION, sourceLoc, signature);
            } else if (function != null) {
                if (isFunctionUsed(mdTxnCtx, signature, null)) {
                    throw new MetadataException(ErrorCode.METADATA_DROP_FUCTION_IN_USE, sourceLoc, signature);
                } else {
                    MetadataManager.INSTANCE.dropFunction(mdTxnCtx, signature);
                }
            }
            MetadataManager.INSTANCE.commitTransaction(mdTxnCtx);
        } catch (Exception e) {
            abort(e, e, mdTxnCtx);
            throw e;
        }
    }

    protected void handleCreateSynonymStatement(MetadataProvider metadataProvider, Statement stmt) throws Exception {
        CreateSynonymStatement css = (CreateSynonymStatement) stmt;
        DataverseName dataverseName = getActiveDataverseName(css.getDataverseName());
        String synonymName = css.getSynonymName();
        DataverseName objectDataverseName = getActiveDataverseName(css.getObjectDataverseName());
        String objectName = css.getObjectName();
        lockUtil.createSynonymBegin(lockManager, metadataProvider.getLocks(), dataverseName, synonymName);
        try {
            doCreateSynonym(metadataProvider, css, dataverseName, synonymName, objectDataverseName, objectName);
        } finally {
            metadataProvider.getLocks().unlock();
        }
    }

    protected void doCreateSynonym(MetadataProvider metadataProvider, CreateSynonymStatement css,
            DataverseName dataverseName, String synonymName, DataverseName objectDataverseName, String objectName)
            throws Exception {
        MetadataTransactionContext mdTxnCtx = MetadataManager.INSTANCE.beginTransaction();
        metadataProvider.setMetadataTxnContext(mdTxnCtx);
        try {
            Synonym synonym = MetadataManager.INSTANCE.getSynonym(metadataProvider.getMetadataTxnContext(),
                    dataverseName, synonymName);
            if (synonym != null) {
                if (css.getIfNotExists()) {
                    MetadataManager.INSTANCE.commitTransaction(mdTxnCtx);
                    return;
                }
                throw new CompilationException(ErrorCode.SYNONYM_EXISTS, css.getSourceLocation(), synonymName);
            }
            synonym = new Synonym(dataverseName, synonymName, objectDataverseName, objectName);
            MetadataManager.INSTANCE.addSynonym(metadataProvider.getMetadataTxnContext(), synonym);
            MetadataManager.INSTANCE.commitTransaction(mdTxnCtx);
        } catch (Exception e) {
            abort(e, e, mdTxnCtx);
            throw e;
        }
    }

    protected void handleDropSynonymStatement(MetadataProvider metadataProvider, Statement stmt) throws Exception {
        SynonymDropStatement stmtSynDrop = (SynonymDropStatement) stmt;
        DataverseName dataverseName = getActiveDataverseName(stmtSynDrop.getDataverseName());
        String synonymName = stmtSynDrop.getSynonymName();
        lockUtil.dropSynonymBegin(lockManager, metadataProvider.getLocks(), dataverseName, synonymName);
        try {
            doDropSynonym(metadataProvider, stmtSynDrop, dataverseName, synonymName);
        } finally {
            metadataProvider.getLocks().unlock();
        }
    }

    protected void doDropSynonym(MetadataProvider metadataProvider, SynonymDropStatement stmtSynDrop,
            DataverseName dataverseName, String synonymName) throws Exception {
        MetadataTransactionContext mdTxnCtx = MetadataManager.INSTANCE.beginTransaction();
        metadataProvider.setMetadataTxnContext(mdTxnCtx);
        try {
            Synonym synonym = MetadataManager.INSTANCE.getSynonym(mdTxnCtx, dataverseName, synonymName);
            if (synonym == null) {
                if (stmtSynDrop.getIfExists()) {
                    MetadataManager.INSTANCE.commitTransaction(mdTxnCtx);
                    return;
                }
                throw new CompilationException(ErrorCode.UNKNOWN_SYNONYM, stmtSynDrop.getSourceLocation(), synonymName);
            }
            MetadataManager.INSTANCE.dropSynonym(mdTxnCtx, dataverseName, synonymName);
            MetadataManager.INSTANCE.commitTransaction(mdTxnCtx);
        } catch (Exception e) {
            abort(e, e, mdTxnCtx);
            throw e;
        }
    }

    protected void handleLoadStatement(MetadataProvider metadataProvider, Statement stmt, IHyracksClientConnection hcc)
            throws Exception {
        LoadStatement loadStmt = (LoadStatement) stmt;
        DataverseName dataverseName = getActiveDataverseName(loadStmt.getDataverseName());
        String datasetName = loadStmt.getDatasetName();
        MetadataTransactionContext mdTxnCtx = MetadataManager.INSTANCE.beginTransaction();
        boolean bActiveTxn = true;
        metadataProvider.setMetadataTxnContext(mdTxnCtx);
        lockUtil.modifyDatasetBegin(lockManager, metadataProvider.getLocks(), dataverseName, datasetName);
        try {
            Map<String, String> properties = loadStmt.getProperties();
            ExternalDataUtils.normalize(properties);
            ExternalDataUtils.validate(properties);
            CompiledLoadFromFileStatement cls = new CompiledLoadFromFileStatement(dataverseName,
                    loadStmt.getDatasetName(), loadStmt.getAdapter(), properties, loadStmt.dataIsAlreadySorted());
            cls.setSourceLocation(stmt.getSourceLocation());
            JobSpecification spec = apiFramework.compileQuery(hcc, metadataProvider, null, 0, null, sessionOutput, cls,
                    null, responsePrinter, warningCollector);
            afterCompile();
            MetadataManager.INSTANCE.commitTransaction(mdTxnCtx);
            bActiveTxn = false;
            if (spec != null) {
                runJob(hcc, spec);
            }
        } catch (Exception e) {
            if (bActiveTxn) {
                abort(e, e, mdTxnCtx);
            }
            throw e;
        } finally {
            metadataProvider.getLocks().unlock();
        }
    }

    public JobSpecification handleInsertUpsertStatement(MetadataProvider metadataProvider, Statement stmt,
            IHyracksClientConnection hcc, IResultSet resultSet, ResultDelivery resultDelivery,
            ResultMetadata outMetadata, Stats stats, boolean compileOnly, IRequestParameters requestParameters,
            Map<String, IAObject> stmtParams, IStatementRewriter stmtRewriter) throws Exception {
        InsertStatement stmtInsertUpsert = (InsertStatement) stmt;
        DataverseName dataverseName = getActiveDataverseName(stmtInsertUpsert.getDataverseName());
        final IMetadataLocker locker = new IMetadataLocker() {
            @Override
            public void lock() throws AlgebricksException {
                lockUtil.insertDeleteUpsertBegin(lockManager, metadataProvider.getLocks(), dataverseName,
                        stmtInsertUpsert.getDatasetName());
            }

            @Override
            public void unlock() {
                metadataProvider.getLocks().unlock();
            }
        };
        final IStatementCompiler compiler = () -> {
            MetadataTransactionContext mdTxnCtx = MetadataManager.INSTANCE.beginTransaction();
            boolean bActiveTxn = true;
            metadataProvider.setMetadataTxnContext(mdTxnCtx);
            try {
                metadataProvider.setWriteTransaction(true);
                final JobSpecification jobSpec =
                        rewriteCompileInsertUpsert(hcc, metadataProvider, stmtInsertUpsert, stmtParams, stmtRewriter);
                MetadataManager.INSTANCE.commitTransaction(mdTxnCtx);
                bActiveTxn = false;
                return jobSpec;
            } catch (Exception e) {
                if (bActiveTxn) {
                    abort(e, e, mdTxnCtx);
                }
                throw e;
            }
        };
        if (compileOnly) {
            locker.lock();
            try {
                return compiler.compile();
            } finally {
                locker.unlock();
            }
        }

        if (stmtInsertUpsert.getReturnExpression() != null) {
            deliverResult(hcc, resultSet, compiler, metadataProvider, locker, resultDelivery, outMetadata, stats,
                    requestParameters, false);
        } else {
            locker.lock();
            try {
                final JobSpecification jobSpec = compiler.compile();
                if (jobSpec == null) {
                    return jobSpec;
                }
                runJob(hcc, jobSpec);
            } finally {
                locker.unlock();
            }
        }
        return null;
    }

    public JobSpecification handleDeleteStatement(MetadataProvider metadataProvider, Statement stmt,
            IHyracksClientConnection hcc, boolean compileOnly, Map<String, IAObject> stmtParams,
            IStatementRewriter stmtRewriter) throws Exception {
        DeleteStatement stmtDelete = (DeleteStatement) stmt;
        DataverseName dataverseName = getActiveDataverseName(stmtDelete.getDataverseName());
        MetadataTransactionContext mdTxnCtx = MetadataManager.INSTANCE.beginTransaction();
        boolean bActiveTxn = true;
        metadataProvider.setMetadataTxnContext(mdTxnCtx);
        lockUtil.insertDeleteUpsertBegin(lockManager, metadataProvider.getLocks(), dataverseName,
                stmtDelete.getDatasetName());
        try {
            metadataProvider.setWriteTransaction(true);
            CompiledDeleteStatement clfrqs = new CompiledDeleteStatement(stmtDelete.getVariableExpr(), dataverseName,
                    stmtDelete.getDatasetName(), stmtDelete.getCondition(), stmtDelete.getVarCounter(),
                    stmtDelete.getQuery());
            clfrqs.setSourceLocation(stmt.getSourceLocation());
            JobSpecification jobSpec =
                    rewriteCompileQuery(hcc, metadataProvider, clfrqs.getQuery(), clfrqs, stmtParams, stmtRewriter);
            afterCompile();

            MetadataManager.INSTANCE.commitTransaction(mdTxnCtx);
            bActiveTxn = false;

            if (jobSpec != null && !compileOnly) {
                runJob(hcc, jobSpec);
            }
            return jobSpec;
        } catch (Exception e) {
            if (bActiveTxn) {
                abort(e, e, mdTxnCtx);
            }
            throw e;
        } finally {
            metadataProvider.getLocks().unlock();
        }
    }

    @Override
    public JobSpecification rewriteCompileQuery(IClusterInfoCollector clusterInfoCollector,
            MetadataProvider metadataProvider, Query query, ICompiledDmlStatement stmt,
            Map<String, IAObject> stmtParams, IStatementRewriter stmtRewriter)
            throws AlgebricksException, ACIDException {

        Map<VarIdentifier, IAObject> externalVars = createExternalVariables(stmtParams, stmtRewriter);

        // Query Rewriting (happens under the same ongoing metadata transaction)
        Pair<IReturningStatement, Integer> rewrittenResult = apiFramework.reWriteQuery(declaredFunctions,
                metadataProvider, query, sessionOutput, true, externalVars.keySet(), warningCollector);

        // Query Compilation (happens under the same ongoing metadata transaction)
        return apiFramework.compileQuery(clusterInfoCollector, metadataProvider, (Query) rewrittenResult.first,
                rewrittenResult.second, stmt == null ? null : stmt.getDatasetName(), sessionOutput, stmt, externalVars,
                responsePrinter, warningCollector);
    }

    private JobSpecification rewriteCompileInsertUpsert(IClusterInfoCollector clusterInfoCollector,
            MetadataProvider metadataProvider, InsertStatement insertUpsert, Map<String, IAObject> stmtParams,
            IStatementRewriter stmtRewriter) throws AlgebricksException, ACIDException {
        SourceLocation sourceLoc = insertUpsert.getSourceLocation();

        Map<VarIdentifier, IAObject> externalVars = createExternalVariables(stmtParams, stmtRewriter);

        // Insert/upsert statement rewriting (happens under the same ongoing metadata transaction)
        Pair<IReturningStatement, Integer> rewrittenResult = apiFramework.reWriteQuery(declaredFunctions,
                metadataProvider, insertUpsert, sessionOutput, true, externalVars.keySet(), warningCollector);

        InsertStatement rewrittenInsertUpsert = (InsertStatement) rewrittenResult.first;
        DataverseName dataverseName = getActiveDataverseName(rewrittenInsertUpsert.getDataverseName());
        String datasetName = rewrittenInsertUpsert.getDatasetName();
        CompiledInsertStatement clfrqs;
        switch (insertUpsert.getKind()) {
            case INSERT:
                clfrqs = new CompiledInsertStatement(dataverseName, datasetName, rewrittenInsertUpsert.getQuery(),
                        rewrittenInsertUpsert.getVarCounter(), rewrittenInsertUpsert.getVar(),
                        rewrittenInsertUpsert.getReturnExpression());
                clfrqs.setSourceLocation(insertUpsert.getSourceLocation());
                break;
            case UPSERT:
                clfrqs = new CompiledUpsertStatement(dataverseName, datasetName, rewrittenInsertUpsert.getQuery(),
                        rewrittenInsertUpsert.getVarCounter(), rewrittenInsertUpsert.getVar(),
                        rewrittenInsertUpsert.getReturnExpression());
                clfrqs.setSourceLocation(insertUpsert.getSourceLocation());
                break;
            default:
                throw new CompilationException(ErrorCode.COMPILATION_ERROR, sourceLoc,
                        "Unsupported statement type " + rewrittenInsertUpsert.getKind());
        }
        // Insert/upsert statement compilation (happens under the same ongoing metadata
        // transaction)
        return apiFramework.compileQuery(clusterInfoCollector, metadataProvider, rewrittenInsertUpsert.getQuery(),
                rewrittenResult.second, datasetName, sessionOutput, clfrqs, externalVars, responsePrinter,
                warningCollector);
    }

    protected void handleCreateFeedStatement(MetadataProvider metadataProvider, Statement stmt) throws Exception {
        CreateFeedStatement cfs = (CreateFeedStatement) stmt;
        SourceLocation sourceLoc = cfs.getSourceLocation();
        DataverseName dataverseName = getActiveDataverseName(cfs.getDataverseName());
        String feedName = cfs.getFeedName().getValue();
        MetadataTransactionContext mdTxnCtx = MetadataManager.INSTANCE.beginTransaction();
        metadataProvider.setMetadataTxnContext(mdTxnCtx);
        lockUtil.createFeedBegin(lockManager, metadataProvider.getLocks(), dataverseName, feedName);
        try {
            Feed feed =
                    MetadataManager.INSTANCE.getFeed(metadataProvider.getMetadataTxnContext(), dataverseName, feedName);
            if (feed != null) {
                if (cfs.getIfNotExists()) {
                    MetadataManager.INSTANCE.commitTransaction(mdTxnCtx);
                    return;
                } else {
                    throw new CompilationException(ErrorCode.COMPILATION_ERROR, sourceLoc,
                            "A feed with this name " + feedName + " already exists.");
                }
            }
            Map<String, String> configuration = cfs.getConfiguration();
            ExternalDataUtils.normalize(configuration);
            ExternalDataUtils.validate(configuration);
            feed = new Feed(dataverseName, feedName, configuration);
            FeedMetadataUtil.validateFeed(feed, mdTxnCtx, appCtx);
            MetadataManager.INSTANCE.addFeed(metadataProvider.getMetadataTxnContext(), feed);
            MetadataManager.INSTANCE.commitTransaction(mdTxnCtx);
        } catch (Exception e) {
            abort(e, e, mdTxnCtx);
            throw e;
        } finally {
            metadataProvider.getLocks().unlock();
        }
    }

    protected void handleCreateFeedPolicyStatement(MetadataProvider metadataProvider, Statement stmt)
            throws AlgebricksException, HyracksDataException {
        FeedPolicyEntity newPolicy;
        MetadataTransactionContext mdTxnCtx = null;
        CreateFeedPolicyStatement cfps = (CreateFeedPolicyStatement) stmt;
        SourceLocation sourceLoc = cfps.getSourceLocation();
        DataverseName dataverseName = getActiveDataverseName(null);
        String policyName = cfps.getPolicyName();
        lockUtil.createFeedPolicyBegin(lockManager, metadataProvider.getLocks(), dataverseName, policyName);
        try {
            mdTxnCtx = MetadataManager.INSTANCE.beginTransaction();
            metadataProvider.setMetadataTxnContext(mdTxnCtx);
            FeedPolicyEntity feedPolicy = MetadataManager.INSTANCE
                    .getFeedPolicy(metadataProvider.getMetadataTxnContext(), dataverseName, policyName);
            if (feedPolicy != null) {
                if (cfps.getIfNotExists()) {
                    MetadataManager.INSTANCE.commitTransaction(mdTxnCtx);
                    return;
                } else {
                    throw new CompilationException(ErrorCode.COMPILATION_ERROR, sourceLoc,
                            "A policy with this name " + policyName + " already exists.");
                }
            }
            boolean extendingExisting = cfps.getSourcePolicyName() != null;
            String description = cfps.getDescription() == null ? "" : cfps.getDescription();
            if (extendingExisting) {
                FeedPolicyEntity sourceFeedPolicy = MetadataManager.INSTANCE.getFeedPolicy(
                        metadataProvider.getMetadataTxnContext(), dataverseName, cfps.getSourcePolicyName());
                if (sourceFeedPolicy == null) {
                    sourceFeedPolicy = MetadataManager.INSTANCE.getFeedPolicy(metadataProvider.getMetadataTxnContext(),
                            MetadataConstants.METADATA_DATAVERSE_NAME, cfps.getSourcePolicyName());
                    if (sourceFeedPolicy == null) {
                        throw new CompilationException(ErrorCode.COMPILATION_ERROR, sourceLoc,
                                "Unknown policy " + cfps.getSourcePolicyName());
                    }
                }
                Map<String, String> policyProperties = sourceFeedPolicy.getProperties();
                policyProperties.putAll(cfps.getProperties());
                newPolicy = new FeedPolicyEntity(dataverseName, policyName, description, policyProperties);
            } else {
                Properties prop = new Properties();
                try {
                    InputStream stream = new FileInputStream(cfps.getSourcePolicyFile());
                    prop.load(stream);
                } catch (Exception e) {
                    throw new CompilationException(ErrorCode.COMPILATION_ERROR, sourceLoc,
                            "Unable to read policy file" + cfps.getSourcePolicyFile(), e);
                }
                Map<String, String> policyProperties = new HashMap<>();
                prop.forEach((key, value) -> policyProperties.put((String) key, (String) value));
                newPolicy = new FeedPolicyEntity(dataverseName, policyName, description, policyProperties);
            }
            MetadataManager.INSTANCE.addFeedPolicy(mdTxnCtx, newPolicy);
            MetadataManager.INSTANCE.commitTransaction(mdTxnCtx);
        } catch (RemoteException | ACIDException e) {
            abort(e, e, mdTxnCtx);
            throw HyracksDataException.create(e);
        } finally {
            metadataProvider.getLocks().unlock();
        }
    }

    protected void handleDropFeedStatement(MetadataProvider metadataProvider, Statement stmt,
            IHyracksClientConnection hcc) throws Exception {
        FeedDropStatement stmtFeedDrop = (FeedDropStatement) stmt;
        SourceLocation sourceLoc = stmtFeedDrop.getSourceLocation();
        DataverseName dataverseName = getActiveDataverseName(stmtFeedDrop.getDataverseName());
        String feedName = stmtFeedDrop.getFeedName().getValue();
        MetadataTransactionContext mdTxnCtx = MetadataManager.INSTANCE.beginTransaction();
        metadataProvider.setMetadataTxnContext(mdTxnCtx);
        lockUtil.dropFeedBegin(lockManager, metadataProvider.getLocks(), dataverseName, feedName);
        try {
            Feed feed = MetadataManager.INSTANCE.getFeed(mdTxnCtx, dataverseName, feedName);
            if (feed == null) {
                if (!stmtFeedDrop.getIfExists()) {
                    throw new CompilationException(ErrorCode.COMPILATION_ERROR, sourceLoc,
                            "There is no feed with this name " + feedName + ".");
                }
                MetadataManager.INSTANCE.commitTransaction(mdTxnCtx);
                return;
            }
            doDropFeed(hcc, metadataProvider, feed, sourceLoc);
            MetadataManager.INSTANCE.commitTransaction(mdTxnCtx);
        } catch (Exception e) {
            abort(e, e, mdTxnCtx);
            throw e;
        } finally {
            metadataProvider.getLocks().unlock();
        }
    }

    protected void doDropFeed(IHyracksClientConnection hcc, MetadataProvider metadataProvider, Feed feed,
            SourceLocation sourceLoc) throws Exception {
        MetadataTransactionContext mdTxnCtx = metadataProvider.getMetadataTxnContext();
        EntityId feedId = feed.getFeedId();
        ActiveNotificationHandler activeNotificationHandler =
                (ActiveNotificationHandler) appCtx.getActiveNotificationHandler();
        ActiveEntityEventsListener listener =
                (ActiveEntityEventsListener) activeNotificationHandler.getListener(feedId);
        if (listener != null && listener.getState() != ActivityState.STOPPED) {
            throw new CompilationException(ErrorCode.COMPILATION_ERROR, sourceLoc, "Feed " + feedId
                    + " is currently active and connected to the following dataset(s) \n" + listener.toString());
        } else if (listener != null) {
            listener.unregister();
        }
        JobSpecification spec = FeedOperations.buildRemoveFeedStorageJob(metadataProvider,
                MetadataManager.INSTANCE.getFeed(mdTxnCtx, feedId.getDataverseName(), feedId.getEntityName()));
        runJob(hcc, spec);
        MetadataManager.INSTANCE.dropFeed(mdTxnCtx, feed.getDataverseName(), feed.getFeedName());
        if (LOGGER.isInfoEnabled()) {
            LOGGER.info("Removed feed " + feedId);
        }
    }

    protected void handleDropFeedPolicyStatement(MetadataProvider metadataProvider, Statement stmt) throws Exception {
        MetadataTransactionContext mdTxnCtx = MetadataManager.INSTANCE.beginTransaction();
        metadataProvider.setMetadataTxnContext(mdTxnCtx);
        FeedPolicyDropStatement stmtFeedPolicyDrop = (FeedPolicyDropStatement) stmt;
        SourceLocation sourceLoc = stmtFeedPolicyDrop.getSourceLocation();
        DataverseName dataverseName = getActiveDataverseName(stmtFeedPolicyDrop.getDataverseName());
        String policyName = stmtFeedPolicyDrop.getPolicyName().getValue();
        lockUtil.dropFeedPolicyBegin(lockManager, metadataProvider.getLocks(), dataverseName, policyName);
        try {
            FeedPolicyEntity feedPolicy = MetadataManager.INSTANCE.getFeedPolicy(mdTxnCtx, dataverseName, policyName);
            if (feedPolicy == null) {
                if (!stmtFeedPolicyDrop.getIfExists()) {
                    throw new CompilationException(ErrorCode.COMPILATION_ERROR, sourceLoc,
                            "Unknown policy " + policyName + " in dataverse " + dataverseName);
                }
                MetadataManager.INSTANCE.commitTransaction(mdTxnCtx);
                return;
            }
            MetadataManager.INSTANCE.dropFeedPolicy(mdTxnCtx, dataverseName, policyName);
            MetadataManager.INSTANCE.commitTransaction(mdTxnCtx);
        } catch (Exception e) {
            abort(e, e, mdTxnCtx);
            throw e;
        } finally {
            metadataProvider.getLocks().unlock();
        }
    }

    private void handleStartFeedStatement(MetadataProvider metadataProvider, Statement stmt,
            IHyracksClientConnection hcc) throws Exception {
        StartFeedStatement sfs = (StartFeedStatement) stmt;
        SourceLocation sourceLoc = sfs.getSourceLocation();
        DataverseName dataverseName = getActiveDataverseName(sfs.getDataverseName());
        String feedName = sfs.getFeedName().getValue();
        MetadataTransactionContext mdTxnCtx = MetadataManager.INSTANCE.beginTransaction();
        boolean committed = false;
        lockUtil.startFeedBegin(lockManager, metadataProvider.getLocks(), dataverseName, feedName);
        try {
            metadataProvider.setMetadataTxnContext(mdTxnCtx);
            // Runtime handler
            EntityId entityId = new EntityId(Feed.EXTENSION_NAME, dataverseName, feedName);
            // Feed & Feed Connections
            Feed feed = FeedMetadataUtil.validateIfFeedExists(dataverseName, feedName,
                    metadataProvider.getMetadataTxnContext());
            List<FeedConnection> feedConnections = MetadataManager.INSTANCE
                    .getFeedConections(metadataProvider.getMetadataTxnContext(), dataverseName, feedName);
            if (feedConnections.isEmpty()) {
                throw new CompilationException(ErrorCode.FEED_START_FEED_WITHOUT_CONNECTION, sourceLoc, feedName);
            }
            for (FeedConnection feedConnection : feedConnections) {
                // what if the dataset is in a different dataverse
                lockManager.acquireDatasetReadLock(metadataProvider.getLocks(), feedConnection.getDataverseName(),
                        feedConnection.getDatasetName());
            }
            ActiveNotificationHandler activeEventHandler =
                    (ActiveNotificationHandler) appCtx.getActiveNotificationHandler();
            ActiveEntityEventsListener listener = (ActiveEntityEventsListener) activeEventHandler.getListener(entityId);
            if (listener == null) {
                // Prepare policy
                List<Dataset> datasets = new ArrayList<>();
                for (FeedConnection connection : feedConnections) {
                    Dataset ds =
                            metadataProvider.findDataset(connection.getDataverseName(), connection.getDatasetName());
                    datasets.add(ds);
                }
                listener = new FeedEventsListener(this, metadataProvider.getApplicationContext(), hcc, entityId,
                        datasets, null, FeedIntakeOperatorNodePushable.class.getSimpleName(),
                        NoRetryPolicyFactory.INSTANCE, feed, feedConnections);
            }
            MetadataManager.INSTANCE.commitTransaction(mdTxnCtx);
            committed = true;
            listener.start(metadataProvider);
        } catch (Exception e) {
            if (!committed) {
                abort(e, e, mdTxnCtx);
            }
            throw e;
        } finally {
            metadataProvider.getLocks().unlock();
        }
    }

    private void handleStopFeedStatement(MetadataProvider metadataProvider, Statement stmt) throws Exception {
        StopFeedStatement sfst = (StopFeedStatement) stmt;
        SourceLocation sourceLoc = sfst.getSourceLocation();
        DataverseName dataverseName = getActiveDataverseName(sfst.getDataverseName());
        String feedName = sfst.getFeedName().getValue();
        EntityId entityId = new EntityId(Feed.EXTENSION_NAME, dataverseName, feedName);
        ActiveNotificationHandler activeEventHandler =
                (ActiveNotificationHandler) appCtx.getActiveNotificationHandler();
        // Obtain runtime info from ActiveListener
        ActiveEntityEventsListener listener = (ActiveEntityEventsListener) activeEventHandler.getListener(entityId);
        if (listener == null) {
            throw new CompilationException(ErrorCode.COMPILATION_ERROR, sourceLoc,
                    "Feed " + feedName + " is not started.");
        }
        lockUtil.stopFeedBegin(lockManager, metadataProvider.getLocks(), dataverseName, feedName);
        try {
            listener.stop(metadataProvider);
        } finally {
            metadataProvider.getLocks().unlock();
        }
    }

    private void handleConnectFeedStatement(MetadataProvider metadataProvider, Statement stmt) throws Exception {
        FeedConnection fc;
        ConnectFeedStatement cfs = (ConnectFeedStatement) stmt;
        SourceLocation sourceLoc = cfs.getSourceLocation();
        DataverseName dataverseName = getActiveDataverseName(cfs.getDataverseName());
        String feedName = cfs.getFeedName();
        String datasetName = cfs.getDatasetName().getValue();
        String policyName = cfs.getPolicy();
        String whereClauseBody = cfs.getWhereClauseBody();
        MetadataTransactionContext mdTxnCtx = MetadataManager.INSTANCE.beginTransaction();
        metadataProvider.setMetadataTxnContext(mdTxnCtx);
        // TODO: Check whether we are connecting a change feed to a non-meta dataset
        // Check whether feed is alive
        ActiveNotificationHandler activeEventHandler =
                (ActiveNotificationHandler) appCtx.getActiveNotificationHandler();
        // Transaction handling
        lockUtil.connectFeedBegin(lockManager, metadataProvider.getLocks(), dataverseName, datasetName, feedName);
        try {
            // validation
            Dataset dataset = FeedMetadataUtil.validateIfDatasetExists(metadataProvider, dataverseName, datasetName);
            Feed feed = FeedMetadataUtil.validateIfFeedExists(dataverseName, feedName,
                    metadataProvider.getMetadataTxnContext());
            FeedEventsListener listener = (FeedEventsListener) activeEventHandler.getListener(feed.getFeedId());
            if (listener != null && listener.isActive()) {
                throw new CompilationException(ErrorCode.FEED_CHANGE_FEED_CONNECTIVITY_ON_ALIVE_FEED, sourceLoc,
                        feedName);
            }
            ARecordType outputType = FeedMetadataUtil.getOutputType(feed,
                    feed.getConfiguration().get(ExternalDataConstants.KEY_TYPE_NAME));
            List<FunctionSignature> appliedFunctions = cfs.getAppliedFunctions();
            for (FunctionSignature func : appliedFunctions) {
                if (MetadataManager.INSTANCE.getFunction(mdTxnCtx, func) == null) {
                    throw new CompilationException(ErrorCode.FEED_CONNECT_FEED_APPLIED_INVALID_FUNCTION, sourceLoc,
                            func.getName());
                }
            }
            fc = MetadataManager.INSTANCE.getFeedConnection(metadataProvider.getMetadataTxnContext(), dataverseName,
                    feedName, datasetName);
            if (fc != null) {
                throw new CompilationException(ErrorCode.COMPILATION_ERROR, sourceLoc,
                        "Feed" + feedName + " is already connected dataset " + datasetName);
            }
            fc = new FeedConnection(dataverseName, feedName, datasetName, appliedFunctions, policyName, whereClauseBody,
                    outputType.getTypeName());
            MetadataManager.INSTANCE.addFeedConnection(metadataProvider.getMetadataTxnContext(), fc);
            MetadataManager.INSTANCE.commitTransaction(mdTxnCtx);
            if (listener != null) {
                listener.add(dataset);
                listener.addFeedConnection(fc);
            }
        } catch (Exception e) {
            abort(e, e, mdTxnCtx);
            throw e;
        } finally {
            metadataProvider.getLocks().unlock();
        }
    }

    protected void handleDisconnectFeedStatement(MetadataProvider metadataProvider, Statement stmt) throws Exception {
        DisconnectFeedStatement cfs = (DisconnectFeedStatement) stmt;
        SourceLocation sourceLoc = cfs.getSourceLocation();
        DataverseName dataverseName = getActiveDataverseName(cfs.getDataverseName());
        String datasetName = cfs.getDatasetName().getValue();
        String feedName = cfs.getFeedName().getValue();
        MetadataTransactionContext mdTxnCtx = MetadataManager.INSTANCE.beginTransaction();
        metadataProvider.setMetadataTxnContext(mdTxnCtx);
        lockUtil.disconnectFeedBegin(lockManager, metadataProvider.getLocks(), dataverseName, datasetName, feedName);
        try {
            ActiveNotificationHandler activeEventHandler =
                    (ActiveNotificationHandler) appCtx.getActiveNotificationHandler();
            // Check whether feed is alive
            ActiveEntityEventsListener listener = (ActiveEntityEventsListener) activeEventHandler
                    .getListener(new EntityId(Feed.EXTENSION_NAME, dataverseName, feedName));
            if (listener != null && listener.isActive()) {
                throw new CompilationException(ErrorCode.FEED_CHANGE_FEED_CONNECTIVITY_ON_ALIVE_FEED, sourceLoc,
                        feedName);
            }
            FeedMetadataUtil.validateIfDatasetExists(metadataProvider, dataverseName, cfs.getDatasetName().getValue());
            FeedMetadataUtil.validateIfFeedExists(dataverseName, cfs.getFeedName().getValue(), mdTxnCtx);
            FeedConnection fc = MetadataManager.INSTANCE.getFeedConnection(metadataProvider.getMetadataTxnContext(),
                    dataverseName, feedName, datasetName);
            Dataset ds = metadataProvider.findDataset(dataverseName, datasetName);
            if (ds == null) {
                throw new CompilationException(ErrorCode.UNKNOWN_DATASET_IN_DATAVERSE, sourceLoc, datasetName,
                        dataverseName);
            }
            if (fc == null) {
                throw new CompilationException(ErrorCode.COMPILATION_ERROR, sourceLoc, "Feed " + feedName
                        + " is currently not connected to " + cfs.getDatasetName().getValue() + ". Invalid operation!");
            }
            MetadataManager.INSTANCE.dropFeedConnection(mdTxnCtx, dataverseName, feedName, datasetName);
            MetadataManager.INSTANCE.commitTransaction(mdTxnCtx);
            if (listener != null) {
                listener.remove(ds);
            }
        } catch (Exception e) {
            abort(e, e, mdTxnCtx);
            throw e;
        } finally {
            metadataProvider.getLocks().unlock();
        }
    }

    protected void handleCompactStatement(MetadataProvider metadataProvider, Statement stmt,
            IHyracksClientConnection hcc) throws Exception {
        CompactStatement compactStatement = (CompactStatement) stmt;
        SourceLocation sourceLoc = compactStatement.getSourceLocation();
        DataverseName dataverseName = getActiveDataverseName(compactStatement.getDataverseName());
        String datasetName = compactStatement.getDatasetName().getValue();
        MetadataTransactionContext mdTxnCtx = MetadataManager.INSTANCE.beginTransaction();
        boolean bActiveTxn = true;
        metadataProvider.setMetadataTxnContext(mdTxnCtx);
        List<JobSpecification> jobsToExecute = new ArrayList<>();
        lockUtil.compactBegin(lockManager, metadataProvider.getLocks(), dataverseName, datasetName);
        try {
            Dataset ds = metadataProvider.findDataset(dataverseName, datasetName);
            if (ds == null) {
                throw new CompilationException(ErrorCode.UNKNOWN_DATASET_IN_DATAVERSE, sourceLoc, datasetName,
                        dataverseName);
            }
            // Prepare jobs to compact the datatset and its indexes
            List<Index> indexes = MetadataManager.INSTANCE.getDatasetIndexes(mdTxnCtx, dataverseName, datasetName);
            if (indexes.isEmpty()) {
                throw new CompilationException(ErrorCode.COMPILATION_ERROR, sourceLoc,
                        "Cannot compact the extrenal dataset " + datasetName + " because it has no indexes");
            }
            Dataverse dataverse =
                    MetadataManager.INSTANCE.getDataverse(metadataProvider.getMetadataTxnContext(), dataverseName);
            jobsToExecute.add(DatasetUtil.compactDatasetJobSpec(dataverse, datasetName, metadataProvider));

            if (ds.getDatasetType() == DatasetType.INTERNAL) {
                for (Index index : indexes) {
                    if (index.isSecondaryIndex()) {
                        jobsToExecute.add(
                                IndexUtil.buildSecondaryIndexCompactJobSpec(ds, index, metadataProvider, sourceLoc));
                    }
                }
            } else {
                prepareCompactJobsForExternalDataset(indexes, ds, jobsToExecute, metadataProvider, sourceLoc);
            }
            MetadataManager.INSTANCE.commitTransaction(mdTxnCtx);
            bActiveTxn = false;

            // #. run the jobs
            for (JobSpecification jobSpec : jobsToExecute) {
                runJob(hcc, jobSpec);
            }
        } catch (Exception e) {
            if (bActiveTxn) {
                abort(e, e, mdTxnCtx);
            }
            throw e;
        } finally {
            metadataProvider.getLocks().unlock();
            ExternalDatasetsRegistry.INSTANCE.releaseAcquiredLocks(metadataProvider);
        }
    }

    protected void prepareCompactJobsForExternalDataset(List<Index> indexes, Dataset ds,
            List<JobSpecification> jobsToExecute, MetadataProvider metadataProvider, SourceLocation sourceLoc)
            throws AlgebricksException {
        for (int j = 0; j < indexes.size(); j++) {
            jobsToExecute
                    .add(IndexUtil.buildSecondaryIndexCompactJobSpec(ds, indexes.get(j), metadataProvider, sourceLoc));

        }
    }

    private interface IMetadataLocker {
        void lock() throws AlgebricksException;

        void unlock() throws AlgebricksException;
    }

    private interface IResultPrinter {
        void print(JobId jobId) throws HyracksDataException, AlgebricksException;
    }

    private interface IStatementCompiler {
        JobSpecification compile() throws AlgebricksException, RemoteException, ACIDException;
    }

    protected void handleQuery(MetadataProvider metadataProvider, Query query, IHyracksClientConnection hcc,
            IResultSet resultSet, ResultDelivery resultDelivery, ResultMetadata outMetadata, Stats stats,
            IRequestParameters requestParameters, Map<String, IAObject> stmtParams, IStatementRewriter stmtRewriter)
            throws Exception {
        final IMetadataLocker locker = new IMetadataLocker() {
            @Override
            public void lock() {
            }

            @Override
            public void unlock() {
                metadataProvider.getLocks().unlock();
                // release external datasets' locks acquired during compilation of the query
                ExternalDatasetsRegistry.INSTANCE.releaseAcquiredLocks(metadataProvider);
            }
        };
        final IStatementCompiler compiler = () -> {
            MetadataTransactionContext mdTxnCtx = MetadataManager.INSTANCE.beginTransaction();
            boolean bActiveTxn = true;
            metadataProvider.setMetadataTxnContext(mdTxnCtx);
            try {
                final JobSpecification jobSpec =
                        rewriteCompileQuery(hcc, metadataProvider, query, null, stmtParams, stmtRewriter);
                // update stats with count of compile-time warnings. needs to be adapted for multi-statement.
                stats.updateTotalWarningsCount(warningCollector.getTotalWarningsCount());
                afterCompile();
                MetadataManager.INSTANCE.commitTransaction(mdTxnCtx);
                bActiveTxn = false;
                return query.isExplain() || !sessionConfig.isExecuteQuery() ? null : jobSpec;
            } catch (Exception e) {
                LOGGER.log(Level.INFO, e.getMessage(), e);
                if (bActiveTxn) {
                    abort(e, e, mdTxnCtx);
                }
                throw e;
            }
        };
        deliverResult(hcc, resultSet, compiler, metadataProvider, locker, resultDelivery, outMetadata, stats,
                requestParameters, true);
    }

    private void deliverResult(IHyracksClientConnection hcc, IResultSet resultSet, IStatementCompiler compiler,
            MetadataProvider metadataProvider, IMetadataLocker locker, ResultDelivery resultDelivery,
            ResultMetadata outMetadata, Stats stats, IRequestParameters requestParameters, boolean cancellable)
            throws Exception {
        final ResultSetId resultSetId = metadataProvider.getResultSetId();
        switch (resultDelivery) {
            case ASYNC:
                MutableBoolean printed = new MutableBoolean(false);
                executorService.submit(() -> asyncCreateAndRunJob(hcc, compiler, locker, resultDelivery,
                        requestParameters, cancellable, resultSetId, printed, metadataProvider));
                synchronized (printed) {
                    while (!printed.booleanValue()) {
                        printed.wait();
                    }
                }
                break;
            case IMMEDIATE:
                createAndRunJob(hcc, jobFlags, null, compiler, locker, resultDelivery, id -> {
                    final ResultReader resultReader = new ResultReader(resultSet, id, resultSetId);
                    updateJobStats(id, stats, metadataProvider.getResultSetId());
                    responsePrinter.addResultPrinter(new ResultsPrinter(appCtx, resultReader,
                            metadataProvider.findOutputRecordType(), stats, sessionOutput));
                    responsePrinter.printResults();
                }, requestParameters, cancellable, appCtx, metadataProvider);
                break;
            case DEFERRED:
                createAndRunJob(hcc, jobFlags, null, compiler, locker, resultDelivery, id -> {
                    updateJobStats(id, stats, metadataProvider.getResultSetId());
                    responsePrinter.addResultPrinter(
                            new ResultHandlePrinter(sessionOutput, new ResultHandle(id, resultSetId)));
                    responsePrinter.printResults();
                    if (outMetadata != null) {
                        outMetadata.getResultSets().add(org.apache.commons.lang3.tuple.Triple.of(id, resultSetId,
                                metadataProvider.findOutputRecordType()));
                    }
                }, requestParameters, cancellable, appCtx, metadataProvider);
                break;
            default:
                break;
        }
    }

    private void updateJobStats(JobId jobId, Stats stats, ResultSetId rsId) throws HyracksDataException {
        final ClusterControllerService controllerService =
                (ClusterControllerService) appCtx.getServiceContext().getControllerService();
        org.apache.asterix.api.common.ResultMetadata resultMetadata =
                (org.apache.asterix.api.common.ResultMetadata) controllerService.getResultDirectoryService()
                        .getResultMetadata(jobId, rsId);
        stats.setProcessedObjects(resultMetadata.getProcessedObjects());
        if (jobFlags.contains(JobFlag.PROFILE_RUNTIME)) {
            stats.setJobProfile(resultMetadata.getJobProfile());
        }
        stats.updateTotalWarningsCount(resultMetadata.getTotalWarningsCount());
        WarningUtil.mergeWarnings(resultMetadata.getWarnings(), warningCollector);
    }

    private void asyncCreateAndRunJob(IHyracksClientConnection hcc, IStatementCompiler compiler, IMetadataLocker locker,
            ResultDelivery resultDelivery, IRequestParameters requestParameters, boolean cancellable,
            ResultSetId resultSetId, MutableBoolean printed, MetadataProvider metadataProvider) {
        Mutable<JobId> jobId = new MutableObject<>(JobId.INVALID);
        try {
            createAndRunJob(hcc, jobFlags, jobId, compiler, locker, resultDelivery, id -> {
                final ResultHandle handle = new ResultHandle(id, resultSetId);
                responsePrinter.addResultPrinter(new StatusPrinter(AbstractQueryApiServlet.ResultStatus.RUNNING));
                responsePrinter.addResultPrinter(new ResultHandlePrinter(sessionOutput, handle));
                responsePrinter.printResults();
                synchronized (printed) {
                    printed.setTrue();
                    printed.notify();
                }
            }, requestParameters, cancellable, appCtx, metadataProvider);
        } catch (Exception e) {
            if (Objects.equals(JobId.INVALID, jobId.getValue())) {
                // compilation failed
                responsePrinter.addResultPrinter(new StatusPrinter(AbstractQueryApiServlet.ResultStatus.FAILED));
                responsePrinter.addResultPrinter(new ErrorsPrinter(Collections.singletonList(ExecutionError.of(e))));
                try {
                    responsePrinter.printResults();
                } catch (HyracksDataException ex) {
                    LOGGER.error("failed to print result", ex);
                }
            } else {
                GlobalConfig.ASTERIX_LOGGER.log(Level.ERROR,
                        resultDelivery.name() + " job with id " + jobId.getValue() + " " + "failed", e);
            }
        } finally {
            synchronized (printed) {
                if (printed.isFalse()) {
                    printed.setTrue();
                    printed.notify();
                }
            }
        }
    }

    private void runJob(IHyracksClientConnection hcc, JobSpecification jobSpec) throws Exception {
        runJob(hcc, jobSpec, jobFlags);
    }

    private static void runJob(IHyracksClientConnection hcc, JobSpecification jobSpec, EnumSet<JobFlag> jobFlags)
            throws Exception {
        JobUtils.runJob(hcc, jobSpec, jobFlags, true);
    }

    private static void createAndRunJob(IHyracksClientConnection hcc, EnumSet<JobFlag> jobFlags, Mutable<JobId> jId,
            IStatementCompiler compiler, IMetadataLocker locker, ResultDelivery resultDelivery, IResultPrinter printer,
            IRequestParameters requestParameters, boolean cancellable, ICcApplicationContext appCtx,
            MetadataProvider metadataProvider) throws Exception {
        final IRequestTracker requestTracker = appCtx.getRequestTracker();
        final ClientRequest clientRequest =
                (ClientRequest) requestTracker.get(requestParameters.getRequestReference().getUuid());
        locker.lock();
        try {
            final JobSpecification jobSpec = compiler.compile();
            if (jobSpec == null) {
                return;
            }
            if (cancellable) {
                clientRequest.markCancellable();
            }
            final SchedulableClientRequest schedulableRequest =
                    SchedulableClientRequest.of(clientRequest, requestParameters, metadataProvider, jobSpec);
            appCtx.getReceptionist().ensureSchedulable(schedulableRequest);
            final JobId jobId = JobUtils.runJob(hcc, jobSpec, jobFlags, false);
            clientRequest.setJobId(jobId);
            if (jId != null) {
                jId.setValue(jobId);
            }
            if (ResultDelivery.ASYNC == resultDelivery) {
                printer.print(jobId);
                hcc.waitForCompletion(jobId);
            } else {
                hcc.waitForCompletion(jobId);
                ensureNotCancelled(clientRequest);
                printer.print(jobId);
            }
        } catch (Exception e) {
            if (ExceptionUtils.getRootCause(e) instanceof InterruptedException) {
                Thread.currentThread().interrupt();
                throw new RuntimeDataException(ErrorCode.REQUEST_CANCELLED, clientRequest.getId());
            }
            throw e;
        } finally {
            // complete async jobs after their job completes
            if (ResultDelivery.ASYNC == resultDelivery) {
                requestTracker.complete(clientRequest.getId());
            }
            locker.unlock();
        }
    }

    protected void handleCreateNodeGroupStatement(MetadataProvider metadataProvider, Statement stmt) throws Exception {
        NodegroupDecl stmtCreateNodegroup = (NodegroupDecl) stmt;
        SourceLocation sourceLoc = stmtCreateNodegroup.getSourceLocation();
        String ngName = stmtCreateNodegroup.getNodegroupName().getValue();

        MetadataTransactionContext mdTxnCtx = MetadataManager.INSTANCE.beginTransaction();
        metadataProvider.setMetadataTxnContext(mdTxnCtx);
        lockManager.acquireNodeGroupWriteLock(metadataProvider.getLocks(), ngName);
        try {
            NodeGroup ng = MetadataManager.INSTANCE.getNodegroup(mdTxnCtx, ngName);
            if (ng != null) {
                if (!stmtCreateNodegroup.getIfNotExists()) {
                    throw new CompilationException(ErrorCode.COMPILATION_ERROR, sourceLoc,
                            "A nodegroup with this name " + ngName + " already exists.");
                }
            } else {
                List<Identifier> ncIdentifiers = stmtCreateNodegroup.getNodeControllerNames();
                List<String> ncNames = new ArrayList<>(ncIdentifiers.size());
                for (Identifier id : ncIdentifiers) {
                    ncNames.add(id.getValue());
                }
                MetadataManager.INSTANCE.addNodegroup(mdTxnCtx, new NodeGroup(ngName, ncNames));
            }
            MetadataManager.INSTANCE.commitTransaction(mdTxnCtx);
        } catch (Exception e) {
            abort(e, e, mdTxnCtx);
            throw e;
        } finally {
            metadataProvider.getLocks().unlock();
        }
    }

    protected void handleExternalDatasetRefreshStatement(MetadataProvider metadataProvider, Statement stmt,
            IHyracksClientConnection hcc) throws Exception {
        RefreshExternalDatasetStatement stmtRefresh = (RefreshExternalDatasetStatement) stmt;
        SourceLocation sourceLoc = stmtRefresh.getSourceLocation();
        DataverseName dataverseName = getActiveDataverseName(stmtRefresh.getDataverseName());
        String datasetName = stmtRefresh.getDatasetName().getValue();
        TransactionState transactionState = TransactionState.COMMIT;
        MetadataTransactionContext mdTxnCtx = MetadataManager.INSTANCE.beginTransaction();
        boolean bActiveTxn = true;
        metadataProvider.setMetadataTxnContext(mdTxnCtx);
        JobSpecification spec = null;
        Dataset ds = null;
        List<ExternalFile> metadataFiles = null;
        List<ExternalFile> deletedFiles = null;
        List<ExternalFile> addedFiles = null;
        List<ExternalFile> appendedFiles = null;
        List<Index> indexes = null;
        Dataset transactionDataset = null;
        boolean lockAquired = false;
        boolean success = false;
        lockUtil.refreshDatasetBegin(lockManager, metadataProvider.getLocks(), dataverseName, datasetName);
        try {
            ds = metadataProvider.findDataset(dataverseName, datasetName);
            // Dataset exists ?
            if (ds == null) {
                throw new CompilationException(ErrorCode.UNKNOWN_DATASET_IN_DATAVERSE, sourceLoc, datasetName,
                        dataverseName);
            }
            // Dataset external ?
            if (ds.getDatasetType() != DatasetType.EXTERNAL) {
                throw new CompilationException(ErrorCode.COMPILATION_ERROR, sourceLoc,
                        "dataset " + datasetName + " in dataverse " + dataverseName + " is not an external dataset");
            }
            // Dataset has indexes ?
            indexes = MetadataManager.INSTANCE.getDatasetIndexes(mdTxnCtx, dataverseName, datasetName);
            if (indexes.isEmpty()) {
                throw new CompilationException(ErrorCode.COMPILATION_ERROR, sourceLoc, "External dataset " + datasetName
                        + " in dataverse " + dataverseName + " doesn't have any index");
            }

            // Record transaction time
            Date txnTime = new Date();

            // refresh lock here
            ExternalDatasetsRegistry.INSTANCE.refreshBegin(ds);
            lockAquired = true;

            // Get internal files
            metadataFiles = MetadataManager.INSTANCE.getDatasetExternalFiles(mdTxnCtx, ds);
            deletedFiles = new ArrayList<>();
            addedFiles = new ArrayList<>();
            appendedFiles = new ArrayList<>();

            // Compute delta
            // Now we compare snapshot with external file system
            if (ExternalIndexingOperations.isDatasetUptodate(ds, metadataFiles, addedFiles, deletedFiles,
                    appendedFiles)) {
                ((ExternalDatasetDetails) ds.getDatasetDetails()).setRefreshTimestamp(txnTime);
                MetadataManager.INSTANCE.updateDataset(mdTxnCtx, ds);
                MetadataManager.INSTANCE.commitTransaction(mdTxnCtx);
                // latch will be released in the finally clause
                return;
            }

            // At this point, we know data has changed in the external file system, record
            // transaction in metadata and start
            transactionDataset = ExternalIndexingOperations.createTransactionDataset(ds);
            /*
             * Remove old dataset record and replace it with a new one
             */
            MetadataManager.INSTANCE.updateDataset(mdTxnCtx, transactionDataset);

            // Add delta files to the metadata
            for (ExternalFile file : addedFiles) {
                MetadataManager.INSTANCE.addExternalFile(mdTxnCtx, file);
            }
            for (ExternalFile file : appendedFiles) {
                MetadataManager.INSTANCE.addExternalFile(mdTxnCtx, file);
            }
            for (ExternalFile file : deletedFiles) {
                MetadataManager.INSTANCE.addExternalFile(mdTxnCtx, file);
            }

            // Create the files index update job
            spec = ExternalIndexingOperations.buildFilesIndexUpdateOp(ds, metadataFiles, addedFiles, appendedFiles,
                    metadataProvider);

            MetadataManager.INSTANCE.commitTransaction(mdTxnCtx);
            bActiveTxn = false;
            transactionState = TransactionState.BEGIN;

            // run the files update job
            runJob(hcc, spec);

            for (Index index : indexes) {
                if (!ExternalIndexingOperations.isFileIndex(index)) {
                    spec = ExternalIndexingOperations.buildIndexUpdateOp(ds, index, metadataFiles, addedFiles,
                            appendedFiles, metadataProvider, sourceLoc);
                    // run the files update job
                    runJob(hcc, spec);
                }
            }

            // all index updates has completed successfully, record transaction state
            spec = ExternalIndexingOperations.buildCommitJob(ds, indexes, metadataProvider);

            // Aquire write latch again -> start a transaction and record the decision to
            // commit
            mdTxnCtx = MetadataManager.INSTANCE.beginTransaction();
            metadataProvider.setMetadataTxnContext(mdTxnCtx);
            bActiveTxn = true;
            ((ExternalDatasetDetails) transactionDataset.getDatasetDetails())
                    .setState(TransactionState.READY_TO_COMMIT);
            ((ExternalDatasetDetails) transactionDataset.getDatasetDetails()).setRefreshTimestamp(txnTime);
            MetadataManager.INSTANCE.updateDataset(mdTxnCtx, transactionDataset);
            MetadataManager.INSTANCE.commitTransaction(mdTxnCtx);
            bActiveTxn = false;
            transactionState = TransactionState.READY_TO_COMMIT;
            // We don't release the latch since this job is expected to be quick
            runJob(hcc, spec);
            // Start a new metadata transaction to record the final state of the transaction
            mdTxnCtx = MetadataManager.INSTANCE.beginTransaction();
            metadataProvider.setMetadataTxnContext(mdTxnCtx);
            bActiveTxn = true;

            for (ExternalFile file : metadataFiles) {
                if (file.getPendingOp() == ExternalFilePendingOp.DROP_OP) {
                    MetadataManager.INSTANCE.dropExternalFile(mdTxnCtx, file);
                } else if (file.getPendingOp() == ExternalFilePendingOp.NO_OP) {
                    Iterator<ExternalFile> iterator = appendedFiles.iterator();
                    while (iterator.hasNext()) {
                        ExternalFile appendedFile = iterator.next();
                        if (file.getFileName().equals(appendedFile.getFileName())) {
                            // delete existing file
                            MetadataManager.INSTANCE.dropExternalFile(mdTxnCtx, file);
                            // delete existing appended file
                            MetadataManager.INSTANCE.dropExternalFile(mdTxnCtx, appendedFile);
                            // add the original file with appended information
                            appendedFile.setFileNumber(file.getFileNumber());
                            appendedFile.setPendingOp(ExternalFilePendingOp.NO_OP);
                            MetadataManager.INSTANCE.addExternalFile(mdTxnCtx, appendedFile);
                            iterator.remove();
                        }
                    }
                }
            }

            // remove the deleted files delta
            for (ExternalFile file : deletedFiles) {
                MetadataManager.INSTANCE.dropExternalFile(mdTxnCtx, file);
            }

            // insert new files
            for (ExternalFile file : addedFiles) {
                MetadataManager.INSTANCE.dropExternalFile(mdTxnCtx, file);
                file.setPendingOp(ExternalFilePendingOp.NO_OP);
                MetadataManager.INSTANCE.addExternalFile(mdTxnCtx, file);
            }

            // mark the transaction as complete
            ((ExternalDatasetDetails) transactionDataset.getDatasetDetails()).setState(TransactionState.COMMIT);
            MetadataManager.INSTANCE.updateDataset(mdTxnCtx, transactionDataset);

            // commit metadata transaction
            MetadataManager.INSTANCE.commitTransaction(mdTxnCtx);
            success = true;
        } catch (Exception e) {
            if (bActiveTxn) {
                abort(e, e, mdTxnCtx);
            }
            if (transactionState == TransactionState.READY_TO_COMMIT) {
                throw new IllegalStateException("System is inconsistent state: commit of (" + dataverseName + "."
                        + datasetName + ") refresh couldn't carry out the commit phase", e);
            }
            if (transactionState == TransactionState.COMMIT) {
                // Nothing to do , everything should be clean
                throw e;
            }
            if (transactionState == TransactionState.BEGIN) {
                // transaction failed, need to do the following
                // clean NCs removing transaction components
                mdTxnCtx = MetadataManager.INSTANCE.beginTransaction();
                bActiveTxn = true;
                metadataProvider.setMetadataTxnContext(mdTxnCtx);
                spec = ExternalIndexingOperations.buildAbortOp(ds, indexes, metadataProvider);
                MetadataManager.INSTANCE.commitTransaction(mdTxnCtx);
                bActiveTxn = false;
                try {
                    runJob(hcc, spec);
                } catch (Exception e2) {
                    // This should never happen -- fix throw illegal
                    e.addSuppressed(e2);
                    throw new IllegalStateException("System is in inconsistent state. Failed to abort refresh", e);
                }
                // remove the delta of files
                // return the state of the dataset to committed
                try {
                    mdTxnCtx = MetadataManager.INSTANCE.beginTransaction();
                    for (ExternalFile file : deletedFiles) {
                        MetadataManager.INSTANCE.dropExternalFile(mdTxnCtx, file);
                    }
                    for (ExternalFile file : addedFiles) {
                        MetadataManager.INSTANCE.dropExternalFile(mdTxnCtx, file);
                    }
                    for (ExternalFile file : appendedFiles) {
                        MetadataManager.INSTANCE.dropExternalFile(mdTxnCtx, file);
                    }
                    MetadataManager.INSTANCE.updateDataset(mdTxnCtx, ds);
                    // commit metadata transaction
                    MetadataManager.INSTANCE.commitTransaction(mdTxnCtx);
                } catch (Exception e2) {
                    abort(e, e2, mdTxnCtx);
                    e.addSuppressed(e2);
                    throw new IllegalStateException("System is in inconsistent state. Failed to drop delta files", e);
                }
            }
        } finally {
            if (lockAquired) {
                ExternalDatasetsRegistry.INSTANCE.refreshEnd(ds, success);
            }
            metadataProvider.getLocks().unlock();
        }
    }

    @Override
    public DataverseName getActiveDataverseName(DataverseName dataverseName) {
        return dataverseName != null ? dataverseName : activeDataverse.getDataverseName();
    }

    @Override
    public ExecutionPlans getExecutionPlans() {
        return apiFramework.getExecutionPlans();
    }

    @Override
    public IResponsePrinter getResponsePrinter() {
        return responsePrinter;
    }

    @Override
    public void getWarnings(Collection<? super Warning> outWarnings, long maxWarnings) {
        warningCollector.getWarnings(outWarnings, maxWarnings);
    }

    /**
     * Abort the ongoing metadata transaction logging the error cause
     *
     * @param rootE
     * @param parentE
     * @param mdTxnCtx
     */
    public static void abort(Exception rootE, Exception parentE, MetadataTransactionContext mdTxnCtx) {
        boolean interrupted = Thread.interrupted();
        try {
            if (IS_DEBUG_MODE) {
                LOGGER.log(Level.ERROR, rootE.getMessage(), rootE);
            }
            if (mdTxnCtx != null) {
                MetadataManager.INSTANCE.abortTransaction(mdTxnCtx);
            }
        } catch (Exception e2) {
            parentE.addSuppressed(e2);
            throw new IllegalStateException(rootE);
        } finally {
            if (interrupted) {
                Thread.currentThread().interrupt();
            }
        }
    }

    protected void rewriteStatement(Statement stmt, IStatementRewriter rewriter, MetadataProvider metadataProvider)
            throws CompilationException, RemoteException {
        if (!rewriter.isRewritable(stmt.getKind())) {
            return;
        }
        MetadataTransactionContext mdTxnCtx = MetadataManager.INSTANCE.beginTransaction();
        metadataProvider.setMetadataTxnContext(mdTxnCtx);
        try {
            rewriter.rewrite(stmt, metadataProvider);
            MetadataManager.INSTANCE.commitTransaction(mdTxnCtx);
        } catch (Exception e) {
            abort(e, e, mdTxnCtx);
            throw e;
        }
    }

    private void ensureNonPrimaryIndexDrop(Index index, SourceLocation sourceLoc) throws AlgebricksException {
        if (index.isPrimaryIndex()) {
            throw new MetadataException(ErrorCode.CANNOT_DROP_INDEX, sourceLoc, index.getIndexName(),
                    index.getDatasetName());
        }
    }

    protected void afterCompile() {
        if (sessionOutput.config().is(SessionConfig.FORMAT_HTML)) {
            ExecutionPlansHtmlPrintUtil.print(sessionOutput.out(), getExecutionPlans());
        }
    }

    protected void trackRequest(IRequestParameters requestParameters) throws HyracksDataException {
        final IClientRequest clientRequest = appCtx.getReceptionist().requestReceived(requestParameters);
        appCtx.getRequestTracker().track(clientRequest);
    }

    protected void validateStatements(IRequestParameters requestParameters) throws CompilationException {
        validateStatements(statements, requestParameters.isMultiStatement(),
                requestParameters.getStatementCategoryRestrictionMask());
    }

    public static void validateStatements(List<Statement> statements, boolean allowMultiStatement,
            int stmtCategoryRestrictionMask) throws CompilationException {
        if (!allowMultiStatement) {
            if (statements.stream().filter(QueryTranslator::isNotAllowedMultiStatement).count() > 1) {
                throw new CompilationException(ErrorCode.UNSUPPORTED_MULTIPLE_STATEMENTS);
            }
        }
        if (stmtCategoryRestrictionMask != RequestParameters.NO_CATEGORY_RESTRICTION_MASK) {
            for (Statement stmt : statements) {
                if (isNotAllowedStatementCategory(stmt, stmtCategoryRestrictionMask)) {
                    throw new CompilationException(ErrorCode.PROHIBITED_STATEMENT_CATEGORY, stmt.getSourceLocation(),
                            stmt.getKind());
                }
            }
        }
    }

    protected static boolean isNotAllowedMultiStatement(Statement statement) {
        switch (statement.getKind()) {
            case DATAVERSE_DECL:
            case FUNCTION_DECL:
            case SET:
            case WRITE:
                return false;
            default:
                return true;
        }
    }

    private static boolean isNotAllowedStatementCategory(Statement statement, int categoryRestrictionMask) {
        int category = statement.getCategory();
        if (category <= 0) {
            throw new IllegalArgumentException(String.valueOf(category));
        }
        int i = category & categoryRestrictionMask;
        return i == 0;
    }

    private Map<VarIdentifier, IAObject> createExternalVariables(Map<String, IAObject> stmtParams,
            IStatementRewriter stmtRewriter) {
        if (stmtParams == null || stmtParams.isEmpty()) {
            return Collections.emptyMap();
        }
        Map<VarIdentifier, IAObject> m = new HashMap<>();
        for (Map.Entry<String, IAObject> me : stmtParams.entrySet()) {
            String paramName = me.getKey();
            String extVarName = stmtRewriter.toExternalVariableName(paramName);
            if (extVarName != null) {
                m.put(new VarIdentifier(extVarName), me.getValue());
            }
        }
        return m;
    }

    protected void validateDatasetState(MetadataProvider metadataProvider, Dataset dataset, SourceLocation sourceLoc)
            throws Exception {
        validateIfResourceIsActiveInFeed(metadataProvider.getApplicationContext(), dataset, sourceLoc);
    }

    private static void ensureNotCancelled(ClientRequest clientRequest) throws RuntimeDataException {
        if (clientRequest.isCancelled()) {
            throw new RuntimeDataException(ErrorCode.REQUEST_CANCELLED, clientRequest.getId());
        }
    }

    protected void validateExternalDatasetProperties(ExternalDetailsDecl externalDetails,
            Map<String, String> properties, SourceLocation srcLoc) throws CompilationException {
        String adapter = externalDetails.getAdapter();
        // "format" parameter is needed for "S3" data source
        if (ExternalDataConstants.KEY_ADAPTER_NAME_AWS_S3.equals(adapter)
                && properties.get(ExternalDataConstants.KEY_FORMAT) == null) {
            throw new CompilationException(ErrorCode.PARAMETERS_REQUIRED, srcLoc, ExternalDataConstants.KEY_FORMAT);
        }
    }
}<|MERGE_RESOLUTION|>--- conflicted
+++ resolved
@@ -673,9 +673,6 @@
         metadataProvider.setMetadataTxnContext(mdTxnCtx);
         Dataset dataset = null;
         try {
-<<<<<<< HEAD
-            IDatasetDetails datasetDetails;
-=======
             // Check if the dataverse exists
             Dataverse dv = MetadataManager.INSTANCE.getDataverse(mdTxnCtx, dataverseName);
             if (dv == null) {
@@ -683,7 +680,6 @@
             }
 
             IDatasetDetails datasetDetails = null;
->>>>>>> 0f407d92
             Dataset ds = metadataProvider.findDataset(dataverseName, datasetName);
             if (ds != null) {
                 if (dd.getIfNotExists()) {
@@ -941,11 +937,10 @@
         MetadataTransactionContext mdTxnCtx = MetadataManager.INSTANCE.beginTransaction();
         metadataProvider.setMetadataTxnContext(mdTxnCtx);
         boolean isSecondaryPrimary = stmtCreateIndex.getFieldExprs().isEmpty();
+        Dataset ds;
+        Index index;
         lockUtil.createIndexBegin(lockManager, metadataProvider.getLocks(), dataverseName, datasetName);
         try {
-<<<<<<< HEAD
-            Dataset ds = metadataProvider.findDataset(dataverseName, datasetName);
-=======
             // Check if the dataverse exists
             Dataverse dv = MetadataManager.INSTANCE.getDataverse(mdTxnCtx, dataverseName);
             if (dv == null) {
@@ -953,7 +948,6 @@
             }
 
             ds = metadataProvider.findDataset(dataverseName, datasetName);
->>>>>>> 0f407d92
             if (ds == null) {
                 throw new CompilationException(ErrorCode.UNKNOWN_DATASET_IN_DATAVERSE, sourceLoc, datasetName,
                         dataverseName);
@@ -962,7 +956,7 @@
             DatasetType datasetType = ds.getDatasetType();
             validateIndexType(datasetType, indexType, isSecondaryPrimary, sourceLoc);
 
-            Index index = MetadataManager.INSTANCE.getIndex(metadataProvider.getMetadataTxnContext(), dataverseName,
+            index = MetadataManager.INSTANCE.getIndex(metadataProvider.getMetadataTxnContext(), dataverseName,
                     datasetName, indexName);
             if (index != null) {
                 if (stmtCreateIndex.getIfNotExists()) {
