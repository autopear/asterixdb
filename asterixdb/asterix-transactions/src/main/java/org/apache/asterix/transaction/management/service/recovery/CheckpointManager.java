/*
 * Licensed to the Apache Software Foundation (ASF) under one
 * or more contributor license agreements.  See the NOTICE file
 * distributed with this work for additional information
 * regarding copyright ownership.  The ASF licenses this file
 * to you under the Apache License, Version 2.0 (the
 * "License"); you may not use this file except in compliance
 * with the License.  You may obtain a copy of the License at
 *
 *   http://www.apache.org/licenses/LICENSE-2.0
 *
 * Unless required by applicable law or agreed to in writing,
 * software distributed under the License is distributed on an
 * "AS IS" BASIS, WITHOUT WARRANTIES OR CONDITIONS OF ANY
 * KIND, either express or implied.  See the License for the
 * specific language governing permissions and limitations
 * under the License.
 */
package org.apache.asterix.transaction.management.service.recovery;

import java.util.Collections;
import java.util.HashMap;
import java.util.Map;
<<<<<<< HEAD
import java.util.function.Predicate;
=======
>>>>>>> 0561d107

import org.apache.asterix.common.api.IDatasetLifecycleManager;
import org.apache.asterix.common.context.PrimaryIndexOperationTracker;
import org.apache.asterix.common.ioopcallbacks.LSMIOOperationCallback;
import org.apache.asterix.common.transactions.CheckpointProperties;
import org.apache.asterix.common.transactions.ICheckpointManager;
import org.apache.asterix.common.transactions.ITransactionSubsystem;
import org.apache.asterix.common.transactions.TxnId;
import org.apache.hyracks.api.exceptions.HyracksDataException;
import org.apache.hyracks.storage.am.lsm.common.api.ILSMIndex;
import org.apache.logging.log4j.LogManager;
import org.apache.logging.log4j.Logger;

/**
 * An implementation of {@link ICheckpointManager} that defines the logic
 * of checkpoints.
 */
public class CheckpointManager extends AbstractCheckpointManager {

    private static final Logger LOGGER = LogManager.getLogger();
    private static final long NO_SECURED_LSN = -1L;
    private final long datasetCheckpointInterval;
    private final Map<TxnId, Long> securedLSNs;
    private boolean suspended = false;

    public CheckpointManager(ITransactionSubsystem txnSubsystem, CheckpointProperties checkpointProperties) {
        super(txnSubsystem, checkpointProperties);
        datasetCheckpointInterval = checkpointProperties.getDatasetCheckpointInterval();
        securedLSNs = new HashMap<>();
    }

    /**
     * Performs a sharp checkpoint. All datasets are flushed and all transaction
     * log files are deleted.
     */
    @Override
    public synchronized void doSharpCheckpoint() throws HyracksDataException {
        LOGGER.info("Starting sharp checkpoint...");
        final IDatasetLifecycleManager datasetLifecycleManager =
                txnSubsystem.getApplicationContext().getDatasetLifecycleManager();
        datasetLifecycleManager.flushAllDatasets();
        capture(SHARP_CHECKPOINT_LSN, true);
        txnSubsystem.getLogManager().renewLogFiles();
        LOGGER.info("Completed sharp checkpoint.");
    }

    /***
     * Attempts to perform a soft checkpoint at the specified {@code checkpointTargetLSN}.
     * If a checkpoint cannot be captured due to datasets having LSN < {@code checkpointTargetLSN},
     * an asynchronous flush is triggered on them. When a checkpoint is successful, all transaction
     * log files that end with LSN < {@code checkpointTargetLSN} are deleted.
     */
    @Override
    public synchronized long tryCheckpoint(long checkpointTargetLSN) throws HyracksDataException {
        LOGGER.info("Attemping soft checkpoint...");
        final long minSecuredLSN = getMinSecuredLSN();
        if (minSecuredLSN != NO_SECURED_LSN && checkpointTargetLSN >= minSecuredLSN) {
            return minSecuredLSN;
        }
        final long minFirstLSN = txnSubsystem.getRecoveryManager().getMinFirstLSN();
        boolean checkpointSucceeded = minFirstLSN >= checkpointTargetLSN;
        if (!checkpointSucceeded && !suspended) {
            // Flush datasets with indexes behind target checkpoint LSN
            final IDatasetLifecycleManager dlcm = txnSubsystem.getApplicationContext().getDatasetLifecycleManager();
            dlcm.asyncFlushMatchingIndexes(newLaggingDatasetPredicate(checkpointTargetLSN));
        }
        capture(minFirstLSN, false);
        if (checkpointSucceeded) {
            txnSubsystem.getLogManager().deleteOldLogFiles(minFirstLSN);
            LOGGER.info(String.format("soft checkpoint succeeded at LSN(%s)", minFirstLSN));
        }
        return minFirstLSN;
    }

    @Override
    public synchronized void secure(TxnId id) throws HyracksDataException {
        securedLSNs.put(id, txnSubsystem.getRecoveryManager().getMinFirstLSN());
    }

    @Override
    public synchronized void completed(TxnId id) {
        securedLSNs.remove(id);
    }

    @Override
<<<<<<< HEAD
    public synchronized void checkpointIdleDatasets() throws HyracksDataException {
        final IDatasetLifecycleManager dlcm = txnSubsystem.getApplicationContext().getDatasetLifecycleManager();
        dlcm.asyncFlushMatchingIndexes(newIdleDatasetPredicate());
=======
    public synchronized void suspend() {
        suspended = true;
    }

    @Override
    public synchronized void resume() {
        suspended = false;
>>>>>>> 0561d107
    }

    private synchronized long getMinSecuredLSN() {
        return securedLSNs.isEmpty() ? NO_SECURED_LSN : Collections.min(securedLSNs.values());
    }

    private Predicate<ILSMIndex> newIdleDatasetPredicate() {
        final long currentTime = System.nanoTime();
        return lsmIndex -> {
            if (lsmIndex.isPrimaryIndex()) {
                PrimaryIndexOperationTracker opTracker = (PrimaryIndexOperationTracker) lsmIndex.getOperationTracker();
                return currentTime - opTracker.getLastFlushTime() >= datasetCheckpointInterval;
            }
            return false;
        };
    }

    private Predicate<ILSMIndex> newLaggingDatasetPredicate(long checkpointTargetLSN) {
        return lsmIndex -> {
            final LSMIOOperationCallback ioCallback = (LSMIOOperationCallback) lsmIndex.getIOOperationCallback();
            return ioCallback.getPersistenceLsn() < checkpointTargetLSN;
        };
    }
}<|MERGE_RESOLUTION|>--- conflicted
+++ resolved
@@ -21,10 +21,7 @@
 import java.util.Collections;
 import java.util.HashMap;
 import java.util.Map;
-<<<<<<< HEAD
 import java.util.function.Predicate;
-=======
->>>>>>> 0561d107
 
 import org.apache.asterix.common.api.IDatasetLifecycleManager;
 import org.apache.asterix.common.context.PrimaryIndexOperationTracker;
@@ -110,11 +107,15 @@
     }
 
     @Override
-<<<<<<< HEAD
     public synchronized void checkpointIdleDatasets() throws HyracksDataException {
+        if (suspended) {
+            return;
+        }
         final IDatasetLifecycleManager dlcm = txnSubsystem.getApplicationContext().getDatasetLifecycleManager();
         dlcm.asyncFlushMatchingIndexes(newIdleDatasetPredicate());
-=======
+    }
+
+    @Override
     public synchronized void suspend() {
         suspended = true;
     }
@@ -122,7 +123,6 @@
     @Override
     public synchronized void resume() {
         suspended = false;
->>>>>>> 0561d107
     }
 
     private synchronized long getMinSecuredLSN() {
