/*
 * Licensed to the Apache Software Foundation (ASF) under one
 * or more contributor license agreements.  See the NOTICE file
 * distributed with this work for additional information
 * regarding copyright ownership.  The ASF licenses this file
 * to you under the Apache License, Version 2.0 (the
 * "License"); you may not use this file except in compliance
 * with the License.  You may obtain a copy of the License at
 *
 *   http://www.apache.org/licenses/LICENSE-2.0
 *
 * Unless required by applicable law or agreed to in writing,
 * software distributed under the License is distributed on an
 * "AS IS" BASIS, WITHOUT WARRANTIES OR CONDITIONS OF ANY
 * KIND, either express or implied.  See the License for the
 * specific language governing permissions and limitations
 * under the License.
 */
package org.apache.asterix.test.ioopcallbacks;

import java.util.ArrayList;
import java.util.List;
import java.util.Map;

import org.apache.hyracks.api.exceptions.HyracksDataException;
import org.apache.hyracks.storage.am.common.api.IExtendedModificationOperationCallback;
import org.apache.hyracks.storage.am.common.impls.NoOpOperationCallback;
import org.apache.hyracks.storage.am.common.ophelpers.IndexOperation;
import org.apache.hyracks.storage.am.common.tuples.PermutingTupleReference;
<<<<<<< HEAD
import org.apache.hyracks.storage.am.lsm.common.api.*;
import org.apache.hyracks.storage.am.lsm.common.api.ILSMIOOperation.LSMIOOperationType;
import org.apache.hyracks.storage.common.IModificationOperationCallback;
=======
import org.apache.hyracks.storage.am.lsm.common.api.ILSMComponent;
import org.apache.hyracks.storage.am.lsm.common.api.ILSMDiskComponent;
import org.apache.hyracks.storage.am.lsm.common.api.ILSMIOOperation;
import org.apache.hyracks.storage.am.lsm.common.api.ILSMIndex;
import org.apache.hyracks.storage.am.lsm.common.api.ILSMIndexOperationContext;
>>>>>>> c410e832
import org.apache.hyracks.storage.common.ISearchOperationCallback;
import org.apache.hyracks.storage.common.ISearchPredicate;
import org.apache.hyracks.storage.common.MultiComparator;

public class TestLSMIndexOperationContext implements ILSMIndexOperationContext {

    private final ILSMIndex index;
    private final List<ILSMComponent> componentHolder = new ArrayList<>();
    private final List<ILSMDiskComponent> componentsToBeMerged = new ArrayList<>();
    private final List<ILSMDiskComponent> componentsToBeReplicated = new ArrayList<>();
    private boolean isAccessingComponents;
    private IndexOperation op;
    private ILSMIOOperation ioOperation;
    private Map<String, Object> map;
    private boolean filterSkip = false;
    private boolean isRecovery = false;

    public TestLSMIndexOperationContext(ILSMIndex index) {
        this.index = index;
    }

    @Override
    public void setOperation(IndexOperation newOp) throws HyracksDataException {
        this.op = newOp;
    }

    @Override
    public IndexOperation getOperation() {
        return op;
    }

    @Override
    public void reset() {
        op = null;
        componentHolder.clear();
        componentsToBeMerged.clear();
        componentsToBeReplicated.clear();
        isAccessingComponents = false;
    }

    @Override
    public void destroy() throws HyracksDataException {
    }

    @Override
    public List<ILSMComponent> getComponentHolder() {
        return componentHolder;
    }

    @Override
    public List<ILSMDiskComponent> getComponentsToBeMerged() {
        return componentsToBeMerged;
    }

    @Override public List<ILSMDiskComponent> getComponentPickedToBeMergedFromPrevLevel() {
        return null;
    }

    @Override
    public ISearchOperationCallback getSearchOperationCallback() {
        return NoOpOperationCallback.INSTANCE;
    }

    @Override
    public IExtendedModificationOperationCallback getModificationCallback() {
        return NoOpOperationCallback.INSTANCE;
    }

    @Override
    public void setCurrentMutableComponentId(int currentMutableComponentId) {
    }

    @Override
    public void setSearchPredicate(ISearchPredicate searchPredicate) {
        throw new UnsupportedOperationException();
    }

    @Override
    public ISearchPredicate getSearchPredicate() {
        throw new UnsupportedOperationException();
    }

    @Override
    public List<ILSMDiskComponent> getComponentsToBeReplicated() {
        return componentsToBeReplicated;
    }

    @Override
    public boolean isAccessingComponents() {
        return isAccessingComponents;
    }

    @Override
    public void setAccessingComponents(boolean accessingComponents) {
        this.isAccessingComponents = accessingComponents;
    }

    @Override
    public PermutingTupleReference getIndexTuple() {
        throw new UnsupportedOperationException();
    }

    @Override
    public PermutingTupleReference getFilterTuple() {
        return null;
    }

    @Override
    public MultiComparator getFilterCmp() {
        return null;
    }

    @Override
    public ILSMIndex getIndex() {
        return index;
    }

    @Override
    public void logPerformanceCounters(int tupleCount) {
    }

    @Override
    public void incrementEnterExitTime(long increment) {
    }

    @Override
    public boolean isTracingEnabled() {
        return false;
    }

    @Override
    public boolean isFilterSkipped() {
        return filterSkip;
    }

    @Override
    public void setFilterSkip(boolean skip) {
        this.filterSkip = skip;
    }

    @Override
    public boolean isRecovery() {
        return isRecovery;
    }

    @Override
    public void setRecovery(boolean recovery) {
        this.isRecovery = recovery;

    }

    @Override
    public ILSMIOOperation getIoOperation() {
        return ioOperation;
    }

    @Override
    public void setIoOperation(ILSMIOOperation ioOperation) {
        this.ioOperation = ioOperation;
    }

    @Override
    public void setParameters(Map<String, Object> map) {
        this.map = map;
    }

    @Override
    public Map<String, Object> getParameters() {
        return map;
    }

<<<<<<< HEAD
    @Override public List<ILSMDiskComponent> getNewDiskComponentsForNextLevel() {
        return null;
    }

    @Override public void setNewDiskComponentsForNextLevel(List<ILSMDiskComponent> components) {

    }

    @Override public void setPartitionPolicy(IComponentPartitionPolicy partitionPolicy) {

    }

    @Override public IComponentPartitionPolicy getPartitionPolicy() {
        return null;
    }
=======
>>>>>>> c410e832
}<|MERGE_RESOLUTION|>--- conflicted
+++ resolved
@@ -27,17 +27,14 @@
 import org.apache.hyracks.storage.am.common.impls.NoOpOperationCallback;
 import org.apache.hyracks.storage.am.common.ophelpers.IndexOperation;
 import org.apache.hyracks.storage.am.common.tuples.PermutingTupleReference;
-<<<<<<< HEAD
-import org.apache.hyracks.storage.am.lsm.common.api.*;
 import org.apache.hyracks.storage.am.lsm.common.api.ILSMIOOperation.LSMIOOperationType;
 import org.apache.hyracks.storage.common.IModificationOperationCallback;
-=======
+import org.apache.hyracks.storage.am.lsm.common.api.IComponentPartitionPolicy;
 import org.apache.hyracks.storage.am.lsm.common.api.ILSMComponent;
 import org.apache.hyracks.storage.am.lsm.common.api.ILSMDiskComponent;
 import org.apache.hyracks.storage.am.lsm.common.api.ILSMIOOperation;
 import org.apache.hyracks.storage.am.lsm.common.api.ILSMIndex;
 import org.apache.hyracks.storage.am.lsm.common.api.ILSMIndexOperationContext;
->>>>>>> c410e832
 import org.apache.hyracks.storage.common.ISearchOperationCallback;
 import org.apache.hyracks.storage.common.ISearchPredicate;
 import org.apache.hyracks.storage.common.MultiComparator;
@@ -92,7 +89,8 @@
         return componentsToBeMerged;
     }
 
-    @Override public List<ILSMDiskComponent> getComponentPickedToBeMergedFromPrevLevel() {
+    @Override
+    public List<ILSMDiskComponent> getComponentPickedToBeMergedFromPrevLevel() {
         return null;
     }
 
@@ -208,23 +206,4 @@
     public Map<String, Object> getParameters() {
         return map;
     }
-
-<<<<<<< HEAD
-    @Override public List<ILSMDiskComponent> getNewDiskComponentsForNextLevel() {
-        return null;
-    }
-
-    @Override public void setNewDiskComponentsForNextLevel(List<ILSMDiskComponent> components) {
-
-    }
-
-    @Override public void setPartitionPolicy(IComponentPartitionPolicy partitionPolicy) {
-
-    }
-
-    @Override public IComponentPartitionPolicy getPartitionPolicy() {
-        return null;
-    }
-=======
->>>>>>> c410e832
 }