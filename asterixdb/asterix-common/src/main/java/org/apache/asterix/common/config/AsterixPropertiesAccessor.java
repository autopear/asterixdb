/*
 * Licensed to the Apache Software Foundation (ASF) under one
 * or more contributor license agreements.  See the NOTICE file
 * distributed with this work for additional information
 * regarding copyright ownership.  The ASF licenses this file
 * to you under the Apache License, Version 2.0 (the
 * "License"); you may not use this file except in compliance
 * with the License.  You may obtain a copy of the License at
 *
 *   http://www.apache.org/licenses/LICENSE-2.0
 *
 * Unless required by applicable law or agreed to in writing,
 * software distributed under the License is distributed on an
 * "AS IS" BASIS, WITHOUT WARRANTIES OR CONDITIONS OF ANY
 * KIND, either express or implied.  See the License for the
 * specific language governing permissions and limitations
 * under the License.
 */
package org.apache.asterix.common.config;

import java.io.File;
import java.io.FileInputStream;
import java.io.FileNotFoundException;
import java.io.IOException;
import java.io.InputStream;
import java.util.ArrayList;
import java.util.HashMap;
import java.util.List;
import java.util.Map;
import java.util.Properties;
import java.util.Set;
import java.util.SortedMap;
import java.util.TreeMap;

import javax.xml.bind.JAXBContext;
import javax.xml.bind.JAXBException;
import javax.xml.bind.Unmarshaller;

import org.apache.asterix.common.cluster.ClusterPartition;
import org.apache.asterix.common.configuration.AsterixConfiguration;
import org.apache.asterix.common.configuration.Coredump;
import org.apache.asterix.common.configuration.Extension;
import org.apache.asterix.common.configuration.Property;
import org.apache.asterix.common.configuration.Store;
import org.apache.asterix.common.configuration.TransactionLogDir;
import org.apache.asterix.common.exceptions.AsterixException;
import org.apache.asterix.common.utils.ConfigUtil;
import org.apache.commons.lang3.mutable.MutableInt;
import org.apache.hyracks.algebricks.common.utils.Pair;
import org.apache.hyracks.api.application.IApplicationConfig;
import org.apache.log4j.Level;
import org.apache.log4j.Logger;

public class AsterixPropertiesAccessor {
    private static final Logger LOGGER = Logger.getLogger(AsterixPropertiesAccessor.class.getName());

    private final String instanceName;
    private final String metadataNodeName;
    private final List<String> nodeNames = new ArrayList<>();;
    private final Map<String, String[]> stores = new HashMap<>();;
    private final Map<String, String> coredumpConfig = new HashMap<>();

    // This can be removed when asterix-configuration.xml is no longer required.
    private final Map<String, Property> asterixConfigurationParams;
    private final IApplicationConfig cfg;
    private final Map<String, String> transactionLogDirs = new HashMap<>();
    private final Map<String, String> asterixBuildProperties = new HashMap<>();
    private final Map<String, ClusterPartition[]> nodePartitionsMap;
    private final SortedMap<Integer, ClusterPartition> clusterPartitions = new TreeMap<>();
    // For extensions
    private final List<AsterixExtension> extensions;

    /**
     * Constructor which reads asterix-configuration.xml, the old way.
     *
     * @throws AsterixException
     * @throws IOException
     */
    public AsterixPropertiesAccessor() throws AsterixException, IOException {
        String fileName = System.getProperty(GlobalConfig.CONFIG_FILE_PROPERTY);
        if (fileName == null) {
            fileName = GlobalConfig.DEFAULT_CONFIG_FILE_NAME;
        }
<<<<<<< HEAD

        InputStream is = this.getClass().getClassLoader().getResourceAsStream(fileName);
        if (is == null) {
            try {
                fileName = GlobalConfig.DEFAULT_CONFIG_FILE_NAME;
                is = new FileInputStream(fileName);
            } catch (FileNotFoundException fnf) {
                throw new AsterixException("Could not find configuration file " + fileName, fnf);
            }
        }

        AsterixConfiguration asterixConfiguration = null;
        cfg = null;
        try {
            JAXBContext ctx = JAXBContext.newInstance(AsterixConfiguration.class);
            Unmarshaller unmarshaller = ctx.createUnmarshaller();
            asterixConfiguration = (AsterixConfiguration) unmarshaller.unmarshal(is);
        } catch (JAXBException e) {
            throw new AsterixException("Failed to read configuration file " + fileName, e);
        }
=======
        AsterixConfiguration asterixConfiguration = configure(fileName);
        cfg = null;
>>>>>>> ae2fbc68
        instanceName = asterixConfiguration.getInstanceName();
        metadataNodeName = asterixConfiguration.getMetadataNode();
        List<Store> configuredStores = asterixConfiguration.getStore();
        nodePartitionsMap = new HashMap<>();
        int uniquePartitionId = 0;
        // Here we iterate through all <store> elements in asterix-configuration.xml.
        // For each one, we create an array of ClusterPartitions and store this array
        // in nodePartitionsMap, keyed by the node name. The array is the same length
        // as the comma-separated <storeDirs> child element, because Managix will have
        // arranged for that element to be populated with the full paths to each
        // partition directory (as formed by appending the <store> subdirectory to
        // each <iodevices> path from the user's original cluster.xml).
        for (Store store : configuredStores) {
            String trimmedStoreDirs = store.getStoreDirs().trim();
            String[] nodeStores = trimmedStoreDirs.split(",");
            ClusterPartition[] nodePartitions = new ClusterPartition[nodeStores.length];
            for (int i = 0; i < nodePartitions.length; i++) {
                ClusterPartition partition = new ClusterPartition(uniquePartitionId++, store.getNcId(), i);
                clusterPartitions.put(partition.getPartitionId(), partition);
                nodePartitions[i] = partition;
            }
            stores.put(store.getNcId(), nodeStores);
            nodePartitionsMap.put(store.getNcId(), nodePartitions);
            nodeNames.add(store.getNcId());
        }
<<<<<<< HEAD
=======

        // Get extensions
        extensions = new ArrayList<>();
        if (asterixConfiguration.getExtensions() != null) {
            for (Extension ext : asterixConfiguration.getExtensions().getExtension()) {
                extensions.add(ConfigUtil.toAsterixExtension(ext));
            }
        }

>>>>>>> ae2fbc68
        asterixConfigurationParams = new HashMap<>();
        for (Property p : asterixConfiguration.getProperty()) {
            asterixConfigurationParams.put(p.getName(), p);
        }
        for (Coredump cd : asterixConfiguration.getCoredump()) {
            coredumpConfig.put(cd.getNcId(), cd.getCoredumpPath());
        }
        for (TransactionLogDir txnLogDir : asterixConfiguration.getTransactionLogDir()) {
            transactionLogDirs.put(txnLogDir.getNcId(), txnLogDir.getTxnLogDirPath());
        }
        loadAsterixBuildProperties();
    }

    private AsterixConfiguration configure(String fileName) throws IOException, AsterixException {
        try (InputStream is = this.getClass().getClassLoader().getResourceAsStream(fileName)) {
            if (is != null) {
                return configure(is, fileName);
            }
        }
        try (FileInputStream is = new FileInputStream(fileName)) {
            return configure(is, fileName);
        } catch (FileNotFoundException fnf1) {
            LOGGER.warn("Failed to get configuration file " + fileName + " as FileInputStream. FileNotFoundException");
            LOGGER.warn("Attempting to get default configuration file " + GlobalConfig.DEFAULT_CONFIG_FILE_NAME
                    + " as FileInputStream");
            try (FileInputStream fis = new FileInputStream(GlobalConfig.DEFAULT_CONFIG_FILE_NAME)) {
                return configure(fis, GlobalConfig.DEFAULT_CONFIG_FILE_NAME);
            } catch (FileNotFoundException fnf2) {
                fnf1.addSuppressed(fnf2);
                throw new AsterixException("Could not find configuration file " + fileName, fnf1);
            }
        }
    }

    private AsterixConfiguration configure(InputStream is, String fileName) throws AsterixException {
        try {
            JAXBContext ctx = JAXBContext.newInstance(AsterixConfiguration.class);
            Unmarshaller unmarshaller = ctx.createUnmarshaller();
            return (AsterixConfiguration) unmarshaller.unmarshal(is);
        } catch (JAXBException e) {
            throw new AsterixException("Failed to read configuration file " + fileName, e);
        }
    }

    /**
     * Constructor which wraps an IApplicationConfig.
     */
    public AsterixPropertiesAccessor(IApplicationConfig cfg) throws AsterixException {
        this.cfg = cfg;
        instanceName = cfg.getString(AsterixProperties.SECTION_ASTERIX, AsterixProperties.PROPERTY_INSTANCE_NAME,
                AsterixProperties.DEFAULT_INSTANCE_NAME);
        String mdNode = null;
        nodePartitionsMap = new HashMap<>();
        MutableInt uniquePartitionId = new MutableInt(0);
        extensions = new ArrayList<>();
        // Iterate through each configured NC.
        for (String section : cfg.getSections()) {
            if (section.startsWith(AsterixProperties.SECTION_PREFIX_NC)) {
                mdNode = configureNc(section, mdNode, uniquePartitionId);
            } else if (section.startsWith(AsterixProperties.SECTION_PREFIX_EXTENSION)) {
                String className = AsterixProperties.getSectionId(AsterixProperties.SECTION_PREFIX_EXTENSION, section);
                configureExtension(className, section);
            }
        }

        metadataNodeName = mdNode;
        asterixConfigurationParams = null;
        loadAsterixBuildProperties();
    }

    private void configureExtension(String className, String section) {
        Set<String> keys = cfg.getKeys(section);
        List<Pair<String, String>> kvs = new ArrayList<>();
        for (String key : keys) {
            String value = cfg.getString(section, key);
            kvs.add(new Pair<>(key, value));
        }
        extensions.add(new AsterixExtension(className, kvs));
    }

    private String configureNc(String section, String mdNode, MutableInt uniquePartitionId) {
        String ncId = AsterixProperties.getSectionId(AsterixProperties.SECTION_PREFIX_NC, section);
        String newMetadataNode = mdNode;

        // Here we figure out which is the metadata node. If any NCs
        // declare "metadata.port", use that one; otherwise just use the first.
        if (mdNode == null || cfg.getString(section, AsterixProperties.PROPERTY_METADATA_PORT) != null) {
            // QQQ But we don't actually *honor* metadata.port yet!
            newMetadataNode = ncId;
        }

        // Now we assign the coredump and txnlog directories for this node.
        // QQQ Default values? Should they be specified here? Or should there
        // be a default.ini? Certainly wherever they are, they should be platform-dependent.
        coredumpConfig.put(ncId, cfg.getString(section, AsterixProperties.PROPERTY_COREDUMP_DIR,
                AsterixProperties.DEFAULT_COREDUMP_DIR));
        transactionLogDirs.put(ncId,
                cfg.getString(section, AsterixProperties.PROPERTY_TXN_LOG_DIR, AsterixProperties.DEFAULT_TXN_LOG_DIR));

        // Now we create an array of ClusterPartitions for all the partitions
        // on this NC.
        String[] iodevices = cfg.getString(section, AsterixProperties.PROPERTY_IO_DEV,
                AsterixProperties.DEFAULT_IO_DEV).split(",");
        String storageSubdir = cfg.getString(section, AsterixProperties.PROPERTY_STORAGE_DIR,
                AsterixProperties.DEFAULT_STORAGE_DIR);
        String[] nodeStores = new String[iodevices.length];
        ClusterPartition[] nodePartitions = new ClusterPartition[iodevices.length];
        for (int i = 0; i < nodePartitions.length; i++) {
            // Construct final storage path from iodevice dir + storage subdir.
            nodeStores[i] = iodevices[i] + File.separator + storageSubdir;
            // Create ClusterPartition instances for this NC.
            ClusterPartition partition = new ClusterPartition(uniquePartitionId.getValue(), ncId, i);
            uniquePartitionId.increment();
            clusterPartitions.put(partition.getPartitionId(), partition);
            nodePartitions[i] = partition;
        }
        stores.put(ncId, nodeStores);
        nodePartitionsMap.put(ncId, nodePartitions);
        nodeNames.add(ncId);
        return newMetadataNode;
    }

    private void loadAsterixBuildProperties() throws AsterixException {
        Properties gitProperties = new Properties();
        try {
            gitProperties.load(getClass().getClassLoader().getResourceAsStream("git.properties"));
            for (final String name : gitProperties.stringPropertyNames()) {
                asterixBuildProperties.put(name, gitProperties.getProperty(name));
            }
        } catch (IOException e) {
            throw new AsterixException(e);
        }
    }

    public String getMetadataNodeName() {
        return metadataNodeName;
    }

    public Map<String, String[]> getStores() {
        return stores;
    }

    public List<String> getNodeNames() {
        return nodeNames;
    }

    public String getCoredumpPath(String nodeId) {
        return coredumpConfig.get(nodeId);
    }

    public Map<String, String> getTransactionLogDirs() {
        return transactionLogDirs;
    }

    public Map<String, String> getCoredumpConfig() {
        return coredumpConfig;
    }

    public Map<String, String> getBuildProperties() {
        return asterixBuildProperties;
    }

    public <T> T getProperty(String property, T defaultValue, IPropertyInterpreter<T> interpreter) {
        String value;
        Property p = null;
        if (asterixConfigurationParams != null) {
            p = asterixConfigurationParams.get(property);
            value = (p == null) ? null : p.getValue();
        } else {
            value = cfg.getString("asterix", property);
        }
        if (value == null) {
            return defaultValue;
        }
        try {
            return interpreter.interpret(value);
        } catch (IllegalArgumentException e) {
            if (LOGGER.isEnabledFor(Level.ERROR)) {
                StringBuilder msg = new StringBuilder(
                        "Invalid property value '" + value + "' for property '" + property + "'.\n");
                if (p != null) {
                    msg.append("See the description: \n" + p.getDescription() + "\n");
                }
                msg.append("Default = " + defaultValue);
                LOGGER.error(msg.toString());
            }
            throw e;
        }
    }

    public String getInstanceName() {
        return instanceName;
    }

    public ClusterPartition getMetadataPartition() {
        // metadata partition is always the first partition on the metadata node
        return nodePartitionsMap.get(metadataNodeName)[0];
    }

    public Map<String, ClusterPartition[]> getNodePartitions() {
        return nodePartitionsMap;
    }

    public SortedMap<Integer, ClusterPartition> getClusterPartitions() {
        return clusterPartitions;
    }

    public List<AsterixExtension> getExtensions() {
        return extensions;
    }
}<|MERGE_RESOLUTION|>--- conflicted
+++ resolved
@@ -81,31 +81,8 @@
         if (fileName == null) {
             fileName = GlobalConfig.DEFAULT_CONFIG_FILE_NAME;
         }
-<<<<<<< HEAD
-
-        InputStream is = this.getClass().getClassLoader().getResourceAsStream(fileName);
-        if (is == null) {
-            try {
-                fileName = GlobalConfig.DEFAULT_CONFIG_FILE_NAME;
-                is = new FileInputStream(fileName);
-            } catch (FileNotFoundException fnf) {
-                throw new AsterixException("Could not find configuration file " + fileName, fnf);
-            }
-        }
-
-        AsterixConfiguration asterixConfiguration = null;
-        cfg = null;
-        try {
-            JAXBContext ctx = JAXBContext.newInstance(AsterixConfiguration.class);
-            Unmarshaller unmarshaller = ctx.createUnmarshaller();
-            asterixConfiguration = (AsterixConfiguration) unmarshaller.unmarshal(is);
-        } catch (JAXBException e) {
-            throw new AsterixException("Failed to read configuration file " + fileName, e);
-        }
-=======
         AsterixConfiguration asterixConfiguration = configure(fileName);
         cfg = null;
->>>>>>> ae2fbc68
         instanceName = asterixConfiguration.getInstanceName();
         metadataNodeName = asterixConfiguration.getMetadataNode();
         List<Store> configuredStores = asterixConfiguration.getStore();
@@ -131,8 +108,6 @@
             nodePartitionsMap.put(store.getNcId(), nodePartitions);
             nodeNames.add(store.getNcId());
         }
-<<<<<<< HEAD
-=======
 
         // Get extensions
         extensions = new ArrayList<>();
@@ -142,7 +117,6 @@
             }
         }
 
->>>>>>> ae2fbc68
         asterixConfigurationParams = new HashMap<>();
         for (Property p : asterixConfiguration.getProperty()) {
             asterixConfigurationParams.put(p.getName(), p);
