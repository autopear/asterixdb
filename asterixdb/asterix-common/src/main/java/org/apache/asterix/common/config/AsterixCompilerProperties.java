--- conflicted
+++ resolved
@@ -27,24 +27,6 @@
     private static final int MB = 1048576;
 
     private static final String COMPILER_SORTMEMORY_KEY = "compiler.sortmemory";
-<<<<<<< HEAD
-    private static final long COMPILER_SORTMEMORY_DEFAULT = 32 << 20; // 32MB
-
-    private static final String COMPILER_GROUPMEMORY_KEY = "compiler.groupmemory";
-    private static final long COMPILER_GROUPMEMORY_DEFAULT = 32 << 20; // 32MB
-
-    private static final String COMPILER_JOINMEMORY_KEY = "compiler.joinmemory";
-    private static final long COMPILER_JOINMEMORY_DEFAULT = 32 << 20; // 32MB
-
-    private static final String COMPILER_INTERVAL_MAXDURATION_KEY = "compiler.interval.maxduration";
-    private static final long COMPILER_INTERVAL_MAXDURATION_DEFAULT = 1000;
-
-    private static final String COMPILER_FRAMESIZE_KEY = "compiler.framesize";
-    private static final int COMPILER_FRAMESIZE_DEFAULT = 32 << 10; // 32KB
-
-    private static final String COMPILER_JOIN_LEFTINPUT_KEY = "compiler.join.leftinput";
-    private static final long COMPILER_JOIN_LEFTINPUT_DEFAULT = (int) ((140L * 1024 * MB) / COMPILER_FRAMESIZE_DEFAULT); // 140GB
-=======
     private static final long COMPILER_SORTMEMORY_DEFAULT = StorageUtil.getSizeInBytes(32, MEGABYTE);
 
     private static final String COMPILER_GROUPMEMORY_KEY = "compiler.groupmemory";
@@ -53,9 +35,14 @@
     private static final String COMPILER_JOINMEMORY_KEY = "compiler.joinmemory";
     private static final long COMPILER_JOINMEMORY_DEFAULT = StorageUtil.getSizeInBytes(32, MEGABYTE);
 
+    private static final String COMPILER_INTERVAL_MAXDURATION_KEY = "compiler.interval.maxduration";
+    private static final long COMPILER_INTERVAL_MAXDURATION_DEFAULT = 1000;
+
     private static final String COMPILER_FRAMESIZE_KEY = "compiler.framesize";
     private static final int COMPILER_FRAMESIZE_DEFAULT = StorageUtil.getSizeInBytes(32, KILOBYTE);
->>>>>>> 2a73f411
+
+    private static final String COMPILER_JOIN_LEFTINPUT_KEY = "compiler.join.leftinput";
+    private static final long COMPILER_JOIN_LEFTINPUT_DEFAULT = (int) ((140L * 1024 * MB) / COMPILER_FRAMESIZE_DEFAULT); // 140GB
 
     private static final String COMPILER_PREGELIX_HOME = "compiler.pregelix.home";
     private static final String COMPILER_PREGELIX_HOME_DEFAULT = "~/pregelix";
@@ -76,29 +63,22 @@
                 PropertyInterpreters.getLongBytePropertyInterpreter());
     }
 
-<<<<<<< HEAD
     public long getJoinLeftInputSize() {
         return accessor.getProperty(COMPILER_JOIN_LEFTINPUT_KEY, COMPILER_JOIN_LEFTINPUT_DEFAULT,
                 PropertyInterpreters.getLongPropertyInterpreter());
     }
 
-=======
-    @PropertyKey(COMPILER_GROUPMEMORY_KEY)
->>>>>>> 2a73f411
     public long getGroupMemorySize() {
         return accessor.getProperty(COMPILER_GROUPMEMORY_KEY, COMPILER_GROUPMEMORY_DEFAULT,
                 PropertyInterpreters.getLongBytePropertyInterpreter());
     }
 
-<<<<<<< HEAD
     public long getIntervalMaxDuration() {
         return accessor.getProperty(COMPILER_INTERVAL_MAXDURATION_KEY, COMPILER_INTERVAL_MAXDURATION_DEFAULT,
                 PropertyInterpreters.getLongPropertyInterpreter());
     }
 
-=======
     @PropertyKey(COMPILER_FRAMESIZE_KEY)
->>>>>>> 2a73f411
     public int getFrameSize() {
         return accessor.getProperty(COMPILER_FRAMESIZE_KEY, COMPILER_FRAMESIZE_DEFAULT,
                 PropertyInterpreters.getIntegerBytePropertyInterpreter());
