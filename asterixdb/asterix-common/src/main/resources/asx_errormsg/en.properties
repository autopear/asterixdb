#
# Licensed to the Apache Software Foundation (ASF) under one
# or more contributor license agreements.  See the NOTICE file
# distributed with this work for additional information
# regarding copyright ownership.  The ASF licenses this file
# to you under the Apache License, Version 2.0 (the
# "License"); you may not use this file except in compliance
# with the License.  You may obtain a copy of the License at
#
#   http://www.apache.org/licenses/LICENSE-2.0
#
# Unless required by applicable law or agreed to in writing,
# software distributed under the License is distributed on an
# "AS IS" BASIS, WITHOUT WARRANTIES OR CONDITIONS OF ANY
# KIND, either express or implied.  See the License for the
# specific language governing permissions and limitations
# under the License.
#

# Error code:
# 0 --- 999:  runtime errors
# 1000 ---- 1999: compilation errors
# 2000 ---- 2999: storage errors
# 3000 ---- 3999: feed errors
# 4000 ---- 4999: lifecycle management errors

# For the extension lifecycle
4001 = Two Extensions share the same Id: %1$s
4002 = Extension Conflict between %1$s and %2$s both extensions extend %3$s
4003 = Unsupported message type: %1$s
4004 = Invalid configuration: %1$s
4005 = Unsupported replication strategy %1$s

# Type errors
1 = Field type %1$s cannot be promoted to type %2$s
2,1002 = Type mismatch: function %1$s expects its %2$s input parameter to be of type %3$s, but the actual input type is %4$s
3,1003 = Type incompatibility: function %1$s gets incompatible input values: %2$s and %3$s
4,1004 = Unsupported type: %1$s cannot process input type %2$s
5,1005 = Invalid item type: function %1$s cannot process item type %2$s in an input array (or multiset)
13,1006 = Duplicate field name \"%1$s\"
1009 = A returning expression cannot contain dataset access
37,1091 = Type mismatch: expected value of type %1$s, but got the value of type %2$s
51 = Incomparable input types: %1$s and %2$s

# Data errors
6 = Invalid format for %1$s in %2$s
7 = Overflow in %1$s
8 = Underflow in %1$s
9 = Injected failure in %1$s
10 = Invalid value: function %1$s expects its %2$s input parameter to be a non-negative value, got %3$s
11 = Index out of bound in %1$s: %2$s
12 = Invalid implicit scalar to collection coercion in %1$s
14 = Property %1$s not set
15 = Storage metadata directory of %1$s in %2$s already exists
16 = Storage metadata directory of %1$s in %2$s could not be created
17 = Unknown external file pending operation %1$s
18 = Cannot convert the %1$s type to the %2$s type.
19 = Cannot convert integer types. The source type should be one of %1$s.
20 = Cannot convert integer types. The target type should be one of %1$s.
21 = Source value %1$s is out of range that %2$s can hold - %2$s.MAX_VALUE: %3$s, %2$s.MIN_VALUE: %4$s
22 = The accessed field is untyped, but should be typed
23 = %1$ss passed before getting back the responses from NCs
24 = Invalid coordinate
25 = Polygon must have at least 3 points
26 = %1$s can not be an instance of polygon
27 = Operation not supported
28 = Invalid duration \"%1$s\"
29 = Unknown duration unit %1$s
30 = Request timed out and will be cancelled
31 = Invalid type-casting math function: %1$s for converting %2$s to %3$s
32 = Cannot execute request, cluster is %1$s
33 = Node is not registered with the CC
35 = Unsupported multiple statements.
36 = Cannot compare non-primitive values
38 = Input contains different list types
39 = Expected integer value, got %1$s
40 = No statement provided
41 = Request %1$s has been cancelled
42 = %1$s: \"%2$s\" is not a TPC-DS table name
43 = Value out of range, function %1$s expects its %2$s input parameter value to be between %3$s and %4$s, received %5$s
44 = %1$s statement is not supported in read-only mode
45 = Invalid value: function %1$s expects its %2$s input parameter to be an integer value, got %3$s
46 = Invalid pattern \"%1$s\" for LIKE
47 = Invalid value for parameter \"%1$s\": %2$s
48 = Unable to process JSON content in request
49 = Parameter(s) %1$s must be specified
50 = Invalid parameter \"%1$s\"
#51 is used

100 = Unsupported JRE: %1$s

200 = External UDF cannot produce expected result. Please check the UDF configuration

# Compile-time check errors
1001 = Syntax error: %1$s
1007 = Invalid expression: function %1$s expects its %2$s input parameter to be a %3$s expression, but the actual expression is %4$s
1008 = Invalid parameter number: function %1$s cannot take %2$s parameters
1010 = Phrase search in Full-text is not yet supported. Only one keyword per expression is permitted
1011 = Unknown dataset type %1$s
1012 = Unknown index type %1$s
1013 = Cannot use %1$s fields as a key for the %2$s index. The index can only support keys of size %3$s
1014 = Field \"%1$s\" is not found
1015 = Index of type %1$s is not supported for dataset \"%2$s\" since it has composite primary keys
1016 = Index of type %1$s is not supported for dataset of type %2$s
1017 = The filter field \"%1$s\" cannot be an optional field
1018 = Field of type %1$s cannot be used as a filter field
1019 = Cannot autogenerate a composite primary key
1020 = Cannot autogenerate a primary key for primary key of type %1$s. Autogenerated primary keys must be of type %2$s
1021 = The primary key field \"%1$s\" cannot be nullable
1022 = Field of type %1$s cannot be used as a primary key field
1023 = Cannot drop dataset %1$s since it is connected to active entity: %2$s
1024 = Identifier %1$s is not found in AQL+ meta-scope
1025 = There is no such join type in AQL+
1026 = The given function expression %1$s cannot utilize index
1027 = Dataset of type %1$s does not have a primary index
1028 = Query parameter %1$s is not supported
1029 = No metadata exists for dataset %1$s
1030 = The subtree does not have any data source
1031 = The subtree does not have any additional data source
1032 = Could not match the given optimizable function expression to any index field name
1033 = Only strings, ordered and unordered list types are supported
1034 = Tokenizer is not applicable to the given index kind %1$s
1035 = Incompatible search modifier %1$s for index type %2$s
1036 = Unknown search modifier type %1$s
1037 = Invalid query parameter %1$s -- value has to be greater than or equal to %2$s %3$s
1038 = Illegal state. %1$s
1039 = Two-phase locking violation -- locks can not be acquired after unlocking
1040 = Dataset id space is exhausted
1041 = Cannot create enforced index on \"%1$s\" field with non-optional type
1042 = Cannot create non-enforced typed index of this kind: %1$s
1043 = Cannot use %1$s fields as key for the R-tree index. There can be only one field as a key for the R-tree index.
1044 = Communication-related exception occurred during the execution of a remote method call
1045 = Illegal attempt to upgrade metadata lock from %1$s to %2$s
1046 = Illegal attempt to downgrade metadata lock from %1$s to %2$s
1047 = Metadata lock cannot be upgraded! because it was not acquired before
1048 = Metadata lock cannot be downgraded! because it was not acquired before
1049 = Metadata lock cannot be acquired for %1$s since it is already acquired for %2$s
1050 = Cannot find dataset with name %1$s in dataverse %2$s
1051 = Cannot create enforced index on \"%1$s\" field. The field is closed type.
1052 = Cannot create index with the same field \"%1$s\" specified more than once.
1053 = Cannot create primary index on external dataset.
1054 = Compilation failed due to some problem in the query plan.
1055 = Incompatible function language: %1$s.
1056 = Too many options were specified for %1$s
1057 = Expression of type %1$s is not supported in constant record
1058 = Literal of type %1$s is not supported in constant record
1059 = Field(s) %1$s unsupported in the with clause
1060 = Field \"%1$s\" in the with clause must be of type %2$s, but found %3$s
1061 = Field \"%1$s\" in the with clause cannot be null or missing
1062 = Configuration parameter cannot be of type %1$s
1063 = Cannot find dataverse with name %1$s
1064 = An error was occurred while converting type %1$s to type %2$s.
1065 = There should be at least two applicable indexes.
1066 = Cannot serialize a value.
1067 = Cannot find a non-missing SELECT operator in GROUP operator for a left-outer-join plan optimization.
1068 = Cannot get the conditional split variable for the given UNNESTMAP operator.
1069 = Cannot drop index \"%1$s\". Drop dataset \"%1$s\" to remove this index
1070 = Metadata error. %1$s
1071 = A dataverse with this name %1$s already exists.
1072 = A dataset with name %1$s already exists in dataverse %2$s
1073 = Cannot resolve alias reference for undefined identifier %1$s
1074 = Cannot resolve ambiguous alias reference for identifier %1$s
1075 = Inside limit clauses, it is disallowed to reference a variable having the same name as any variable bound in the same scope as the limit clause.
1076 = Cannot find dataset %1$s because there is no dataverse declared, nor an alias with name %1$s!
1077 = Cannot find dataset %1$s in dataverse %2$s nor an alias with name %1$s!
1078 = Unexpected operator %1$s in an OperatorExpr starting with %2$s
1079 = Compilation error: %1$s
1080 = Cannot find node group with name %1$s
1081 = Cannot find function with name %1$s
1082 = Cannot find datatype with name %1$s
1083 = Cannot find index with name %1$s
1084 = An index with this name %1$s already exists
1085 = A datatype with this name %1$s already exists
1086 = No value for parameter: %1$s
1087 = Invalid number of arguments for function %1$s
1088 = Required field %1$s was not found
1089 = Field %1$s must be of type %2$s but found to be of type %3$s
1090 = Field %1$s must be of an array of type %2$s but found to contain an item of type %3$s
1092 = Parameter %1$s cannot be set
1093 = A parser error has occurred. The detail exception: %1$s
1094 = Cannot parse range map: %1$s
1095 = Expected function call
1096 = Unknown compression scheme %1$s. Supported schemes are %2$s
1097 = Subfield(s) %1$s in \"%2$s\" unsupported in the with clause
1098 = Invalid window frame definition
1099 = Unexpected window frame definition
1100 = Unexpected window expression
1101 = Unexpected ORDER BY clause in window expression
1102 = Expected window or aggregate function, got: %1$s
1103 = Illegal use of identifier: %1$s
1104 = Invalid modifier %1$s for function %2$s
1105 = Operation not supported on primary index %1$s
1106 = Expected constant value
1107 = Unexpected hint: %1$s. %2$s expected at this location
1108 = External source error. %1$s
1109 = External source container %1$s not found
<<<<<<< HEAD
1110 = A synonym with this name %1$s already exists
1111 = Cannot find synonym with name %1$s
1112 = Unknown library %1$s
1113 = Too many grouping sets in group by clause: %1$s. Maximum allowed: %2$s.
1114 = Invalid argument to grouping() function
1115 = Unexpected alias: %1$s
1116 = Illegal use of aggregate FILTER clause
=======
1110 = The parameters \"%1$s\" and \"%2$s\" cannot be provided at the same time
1111 = Property \"%1$s\" expects value(s) of type %2$s
1112 = Invalid format for property \"%1$s\"
1113 = Invalid pattern %1$s
>>>>>>> 0163af68

# Feed Errors
3001 = Illegal state.
3002 = Tuple is too large for a frame
3003 = Unknown tuple forward policy
3004 = Unable to create adapter as class loader not configured for library %1$s in dataverse %2$s
3005 = At record: %1$s - Field %2$s is not privatean optional type so it cannot accept null value
3006 = Illegal field %1$s in closed type %2$s
3007 = Twitter4J library not found!
3008 = Unable to ingest data
3009 = Exception in get record type %1$s for feed
3010 = Does not support Hive data with list of non-primitive types
3011 = Cannot get hive type for field of type %1$s
3012 = Failed to get columns of record
3013 = Cannot deserialize Hive records with no closed columns
3014 = Non-optional UNION type is not supported.
3015 = Failed to get the type information for field %1$s
3016 = Cannot parse null field
3017 = Cannot parse hive list with null values
3018 = Field %1$s of meta record is not an optional type so it cannot accept null value
3019 = Cannot get PK from record part
3020 = This operation cannot be done when Feed %1$s is alive
3021 = Malformed input stream
3022 = Unknown data source type: %1$s
3023 = Unknown input stream factory: %1$s
3024 = Failed to create stream factory
3025 = Unknown record reader factory: %1$s
3026 = Unknown format: %1$s
3027 = Unknown record format for a record with meta parser. Did you specify the parameter %1$s
3028 = Field already defined in %1$s part
3029 = Unknown field: %1$s
3031 = No node controllers found at the address: %1$s
3032 = Unable to resolve hostname '%1$s' to an IP address
3033 = Unknown DCP request: %1$s
3034 = Attempt to register to a failed feed data provider
3035 = Feed already has an intake job
3036 = Feed job already registered in intake jobs
3037 = Feed job already registered in all jobs
3038 = Record is too large. Maximum record size is %1$s
3039 = Cannot parse list item of type %1$s
3040 = Argument type: %1$s
3041 = Unable to load/instantiate class %1$s
3042 = UDF of kind %1$s not supported
3043 = Unknown function kind %1$s
3044 = Library class loader already registered!
3045 = Cannot handle a function argument of type %1$s
3046 = Object of type %1$s not supported
3047 = External %1$s not supported
3048 = Invalid feed runtime: %1$s
3049 = '%1$s' is not a valid delimiter. The length of a delimiter should be 1
3050 = '%1$s' is not a valid %2$s. The length of %2$s should be 1
3051 = Quote '%1$s' cannot be used with the delimiter '%2$s'
3052 = Was not able to find a file in the files index
3053 = Field %1$s can not be null
3054 = Mismatch Type, expecting a value of type %1$s
3055 = Unexpected ADM token kind: %1$s
3056 = Illegal escape '\%1$s'
3057 = Found END_RECORD while expecting a record field.
3058 = This record is closed, you can not add extra fields! new field name: %1$s
3059 = Unexpected ADM token kind: %1$s while expecting ":"
3060 = Found COMMA %1$s %2$s record field
3061 = Unsupported interval type: %1$s
3062 = Interval was not closed
3063 = The interval start and end point types do not match: %1$s != %2$s
3064 = Missing COMMA before interval end point
3065 = This can not be an instance of interval: missing T for a datetime value
3066 = Unsupported interval type: %1$s
3067 = Interval argument not properly constructed
3068 = Found END_COLLECTION while expecting a list item
3069 = Found COMMA before any list item
3070 = Found COMMA while expecting a list item
3071 = Found END_RECORD while expecting a list item
3072 = Cannot cast the %1$s type to the %2$s type
3073 = Missing deserializer method for constructor: %1$s
3074 = %1$s cannot be an instance of %2$s
3075 = Closed field %1$s has null value
3076 = %1$s: no files found
3077 = %1$s: path not found
3078 = Cannot obtain hdfs scheduler
3079 = Cannot register runtime, active manager has been shutdown
3080 = Unexpected feed datatype '%1$s'
3081 = socket is not properly configured
3082 = Invalid %1$s %2$s as it is not part of the AsterixDB cluster. Valid choices are %3$s
3083 = Duplicate feed adaptor name: %1$s
3084 = Cannot subscribe to events of a failed active entity
3085 = Unknown Adapter Name.
3086 = Cannot find record reader %1$s with specified configuration
3087 = Cannot find function %1$s
3088 = %1$s is not a valid runtime Id
3089 = %1$s is already started and has state %2$s
3090 = %1$s cannot be stopped because its state is %2$s
3091 = Cannot add dataset to %1$s because its state is %2$s
3092 = Cannot remove dataset from %1$s because its state is %2$s
3093 = %1$s is already registered
3094 = Cannot create index on dataset %1$s because it is connected to %2$s with state %3$s
3095 = Cannot drop index of dataset %1$s because it is connected to %2$s with state %3$s
3096 = Active Notification Handler is suspended
3097 = Active Entity %1$s has not been registered
3098 = Cannot deregister %1$s because it is active
3099 = Attempt to initialize an initialized Active Notification Handler
3101 = Recovery request while recovery is currently ongoing
3102 = Unreported exception causing task failure
3103 = %1$s is already suspended and has state %2$s
3104 = %1$s cannot be resumed from state %2$s
3105 = %1$s is already registered
3106 = %1$s is not registered
3107 = Active Notification Handler is already suspended
3109 = Function %1$s is being used. It cannot be dropped
3110 = Feed failed while reading a new record
3111 = Feed %1$s is not connected to any dataset
3112 = Array/Multiset item cannot be null
3113 = Failed to parse record
3114 = Failed to parse record content
3115 = Failed to parse record metadata
3116 = Failed to decode input
3117 = Failed to parse record, malformed log record
3118 = Library %1$s is being used. It cannot be dropped

# Lifecycle management errors
4000 = Partition id %1$s for node %2$s already in use by node %3$s
4006 = Not all node controllers required for request execution have joined the cluster. Nodes %1$s appear missing, double check the logs on these machines and the cluster configuration<|MERGE_RESOLUTION|>--- conflicted
+++ resolved
@@ -194,20 +194,17 @@
 1107 = Unexpected hint: %1$s. %2$s expected at this location
 1108 = External source error. %1$s
 1109 = External source container %1$s not found
-<<<<<<< HEAD
-1110 = A synonym with this name %1$s already exists
-1111 = Cannot find synonym with name %1$s
-1112 = Unknown library %1$s
-1113 = Too many grouping sets in group by clause: %1$s. Maximum allowed: %2$s.
-1114 = Invalid argument to grouping() function
-1115 = Unexpected alias: %1$s
-1116 = Illegal use of aggregate FILTER clause
-=======
 1110 = The parameters \"%1$s\" and \"%2$s\" cannot be provided at the same time
 1111 = Property \"%1$s\" expects value(s) of type %2$s
 1112 = Invalid format for property \"%1$s\"
 1113 = Invalid pattern %1$s
->>>>>>> 0163af68
+1114 = A synonym with this name %1$s already exists
+1115 = Cannot find synonym with name %1$s
+1116 = Unknown library %1$s
+1117 = Too many grouping sets in group by clause: %1$s. Maximum allowed: %2$s.
+1118 = Invalid argument to grouping() function
+1119 = Unexpected alias: %1$s
+1120 = Illegal use of aggregate FILTER clause
 
 # Feed Errors
 3001 = Illegal state.
