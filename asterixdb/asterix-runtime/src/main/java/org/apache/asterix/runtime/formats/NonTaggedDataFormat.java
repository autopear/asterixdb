/*
 * Licensed to the Apache Software Foundation (ASF) under one
 * or more contributor license agreements.  See the NOTICE file
 * distributed with this work for additional information
 * regarding copyright ownership.  The ASF licenses this file
 * to you under the Apache License, Version 2.0 (the
 * "License"); you may not use this file except in compliance
 * with the License.  You may obtain a copy of the License at
 *
 *   http://www.apache.org/licenses/LICENSE-2.0
 *
 * Unless required by applicable law or agreed to in writing,
 * software distributed under the License is distributed on an
 * "AS IS" BASIS, WITHOUT WARRANTIES OR CONDITIONS OF ANY
 * KIND, either express or implied.  See the License for the
 * specific language governing permissions and limitations
 * under the License.
 */
package org.apache.asterix.runtime.formats;

import java.io.DataOutput;
import java.util.ArrayList;
import java.util.Arrays;
import java.util.HashMap;
import java.util.List;
import java.util.Map;

import org.apache.asterix.common.config.GlobalConfig;
import org.apache.asterix.dataflow.data.nontagged.AqlNullWriterFactory;
import org.apache.asterix.formats.base.IDataFormat;
import org.apache.asterix.formats.nontagged.AqlADMPrinterFactoryProvider;
import org.apache.asterix.formats.nontagged.AqlBinaryBooleanInspectorImpl;
import org.apache.asterix.formats.nontagged.AqlBinaryComparatorFactoryProvider;
import org.apache.asterix.formats.nontagged.AqlBinaryHashFunctionFactoryProvider;
import org.apache.asterix.formats.nontagged.AqlBinaryHashFunctionFamilyProvider;
import org.apache.asterix.formats.nontagged.AqlBinaryIntegerInspector;
import org.apache.asterix.formats.nontagged.AqlCSVPrinterFactoryProvider;
import org.apache.asterix.formats.nontagged.AqlCleanJSONPrinterFactoryProvider;
import org.apache.asterix.formats.nontagged.AqlLosslessJSONPrinterFactoryProvider;
import org.apache.asterix.formats.nontagged.AqlNormalizedKeyComputerFactoryProvider;
import org.apache.asterix.formats.nontagged.AqlPredicateEvaluatorFactoryProvider;
import org.apache.asterix.formats.nontagged.AqlSerializerDeserializerProvider;
import org.apache.asterix.formats.nontagged.AqlTypeTraitProvider;
import org.apache.asterix.om.base.ABoolean;
import org.apache.asterix.om.base.AInt32;
import org.apache.asterix.om.base.ANull;
import org.apache.asterix.om.base.AOrderedList;
import org.apache.asterix.om.base.AString;
import org.apache.asterix.om.base.IAObject;
import org.apache.asterix.om.constants.AsterixConstantValue;
import org.apache.asterix.om.functions.AsterixBuiltinFunctions;
import org.apache.asterix.om.functions.FunctionManagerHolder;
import org.apache.asterix.om.functions.IFunctionDescriptor;
import org.apache.asterix.om.functions.IFunctionDescriptorFactory;
import org.apache.asterix.om.functions.IFunctionManager;
import org.apache.asterix.om.pointables.base.DefaultOpenFieldType;
import org.apache.asterix.om.typecomputer.base.TypeComputerUtilities;
import org.apache.asterix.om.types.AOrderedListType;
import org.apache.asterix.om.types.ARecordType;
import org.apache.asterix.om.types.ATypeTag;
import org.apache.asterix.om.types.AUnionType;
import org.apache.asterix.om.types.AUnorderedListType;
import org.apache.asterix.om.types.AbstractCollectionType;
import org.apache.asterix.om.types.BuiltinType;
import org.apache.asterix.om.types.IAType;
import org.apache.asterix.runtime.aggregates.collections.ListifyAggregateDescriptor;
import org.apache.asterix.runtime.evaluators.common.CreateMBREvalFactory;
import org.apache.asterix.runtime.evaluators.common.FunctionManagerImpl;
import org.apache.asterix.runtime.evaluators.constructors.ClosedRecordConstructorDescriptor;
import org.apache.asterix.runtime.evaluators.constructors.OpenRecordConstructorDescriptor;
import org.apache.asterix.runtime.evaluators.functions.CastListDescriptor;
import org.apache.asterix.runtime.evaluators.functions.CastRecordDescriptor;
import org.apache.asterix.runtime.evaluators.functions.DeepEqualityDescriptor;
import org.apache.asterix.runtime.evaluators.functions.FlowRecordDescriptor;
import org.apache.asterix.runtime.evaluators.functions.OrderedListConstructorDescriptor;
import org.apache.asterix.runtime.evaluators.functions.UnorderedListConstructorDescriptor;
import org.apache.asterix.runtime.evaluators.functions.records.FieldAccessByIndexDescriptor;
import org.apache.asterix.runtime.evaluators.functions.records.FieldAccessByIndexEvalFactory;
import org.apache.asterix.runtime.evaluators.functions.records.FieldAccessByNameDescriptor;
import org.apache.asterix.runtime.evaluators.functions.records.FieldAccessNestedDescriptor;
import org.apache.asterix.runtime.evaluators.functions.records.FieldAccessNestedEvalFactory;
import org.apache.asterix.runtime.evaluators.functions.records.GetRecordFieldValueDescriptor;
import org.apache.asterix.runtime.evaluators.functions.records.GetRecordFieldsDescriptor;
import org.apache.asterix.runtime.evaluators.functions.records.RecordAddFieldsDescriptor;
import org.apache.asterix.runtime.evaluators.functions.records.RecordMergeDescriptor;
import org.apache.asterix.runtime.evaluators.functions.records.RecordRemoveFieldsDescriptor;
<<<<<<< HEAD
import org.apache.asterix.runtime.evaluators.functions.temporal.AdjustDateTimeForTimeZoneDescriptor;
import org.apache.asterix.runtime.evaluators.functions.temporal.AdjustTimeForTimeZoneDescriptor;
import org.apache.asterix.runtime.evaluators.functions.temporal.CalendarDuartionFromDateDescriptor;
import org.apache.asterix.runtime.evaluators.functions.temporal.CalendarDurationFromDateTimeDescriptor;
import org.apache.asterix.runtime.evaluators.functions.temporal.CurrentDateDescriptor;
import org.apache.asterix.runtime.evaluators.functions.temporal.CurrentDateTimeDescriptor;
import org.apache.asterix.runtime.evaluators.functions.temporal.CurrentTimeDescriptor;
import org.apache.asterix.runtime.evaluators.functions.temporal.DateFromDatetimeDescriptor;
import org.apache.asterix.runtime.evaluators.functions.temporal.DateFromUnixTimeInDaysDescriptor;
import org.apache.asterix.runtime.evaluators.functions.temporal.DatetimeFromDateAndTimeDescriptor;
import org.apache.asterix.runtime.evaluators.functions.temporal.DatetimeFromUnixTimeInMsDescriptor;
import org.apache.asterix.runtime.evaluators.functions.temporal.DatetimeFromUnixTimeInSecsDescriptor;
import org.apache.asterix.runtime.evaluators.functions.temporal.DayOfWeekDescriptor;
import org.apache.asterix.runtime.evaluators.functions.temporal.DayTimeDurationComparatorDescriptor;
import org.apache.asterix.runtime.evaluators.functions.temporal.DurationEqualDescriptor;
import org.apache.asterix.runtime.evaluators.functions.temporal.DurationFromIntervalDescriptor;
import org.apache.asterix.runtime.evaluators.functions.temporal.DurationFromMillisecondsDescriptor;
import org.apache.asterix.runtime.evaluators.functions.temporal.DurationFromMonthsDescriptor;
import org.apache.asterix.runtime.evaluators.functions.temporal.GetDayTimeDurationDescriptor;
import org.apache.asterix.runtime.evaluators.functions.temporal.GetOverlappingIntervalDescriptor;
import org.apache.asterix.runtime.evaluators.functions.temporal.GetYearMonthDurationDescriptor;
import org.apache.asterix.runtime.evaluators.functions.temporal.IntervalAfterDescriptor;
import org.apache.asterix.runtime.evaluators.functions.temporal.IntervalBeforeDescriptor;
import org.apache.asterix.runtime.evaluators.functions.temporal.IntervalBinDescriptor;
import org.apache.asterix.runtime.evaluators.functions.temporal.IntervalCoveredByDescriptor;
import org.apache.asterix.runtime.evaluators.functions.temporal.IntervalCoversDescriptor;
import org.apache.asterix.runtime.evaluators.functions.temporal.IntervalEndedByDescriptor;
import org.apache.asterix.runtime.evaluators.functions.temporal.IntervalEndsDecriptor;
import org.apache.asterix.runtime.evaluators.functions.temporal.IntervalMeetsDescriptor;
import org.apache.asterix.runtime.evaluators.functions.temporal.IntervalMetByDescriptor;
import org.apache.asterix.runtime.evaluators.functions.temporal.IntervalOverlappedByDescriptor;
import org.apache.asterix.runtime.evaluators.functions.temporal.IntervalOverlapsDescriptor;
import org.apache.asterix.runtime.evaluators.functions.temporal.IntervalStartedByDescriptor;
import org.apache.asterix.runtime.evaluators.functions.temporal.IntervalStartsDescriptor;
import org.apache.asterix.runtime.evaluators.functions.temporal.MillisecondsFromDayTimeDurationDescriptor;
import org.apache.asterix.runtime.evaluators.functions.temporal.MonthsFromYearMonthDurationDescriptor;
import org.apache.asterix.runtime.evaluators.functions.temporal.OverlapBinsDescriptor;
import org.apache.asterix.runtime.evaluators.functions.temporal.IntervalOverlappingDescriptor;
import org.apache.asterix.runtime.evaluators.functions.temporal.ParseDateDescriptor;
import org.apache.asterix.runtime.evaluators.functions.temporal.ParseDateTimeDescriptor;
import org.apache.asterix.runtime.evaluators.functions.temporal.ParseTimeDescriptor;
import org.apache.asterix.runtime.evaluators.functions.temporal.PrintDateDescriptor;
import org.apache.asterix.runtime.evaluators.functions.temporal.PrintDateTimeDescriptor;
import org.apache.asterix.runtime.evaluators.functions.temporal.PrintTimeDescriptor;
import org.apache.asterix.runtime.evaluators.functions.temporal.TimeFromDatetimeDescriptor;
import org.apache.asterix.runtime.evaluators.functions.temporal.TimeFromUnixTimeInMsDescriptor;
import org.apache.asterix.runtime.evaluators.functions.temporal.YearMonthDurationComparatorDecriptor;
import org.apache.asterix.runtime.runningaggregates.std.TidRunningAggregateDescriptor;
import org.apache.asterix.runtime.unnestingfunctions.std.RangeDescriptor;
import org.apache.asterix.runtime.unnestingfunctions.std.ScanCollectionDescriptor;
import org.apache.asterix.runtime.unnestingfunctions.std.SubsetCollectionDescriptor;
=======
>>>>>>> f8153952
import org.apache.commons.lang3.mutable.Mutable;
import org.apache.commons.lang3.mutable.MutableObject;
import org.apache.hyracks.algebricks.common.exceptions.AlgebricksException;
import org.apache.hyracks.algebricks.common.exceptions.NotImplementedException;
import org.apache.hyracks.algebricks.common.utils.Triple;
import org.apache.hyracks.algebricks.core.algebra.base.ILogicalExpression;
import org.apache.hyracks.algebricks.core.algebra.base.LogicalExpressionTag;
import org.apache.hyracks.algebricks.core.algebra.base.LogicalVariable;
import org.apache.hyracks.algebricks.core.algebra.expressions.AbstractFunctionCallExpression;
import org.apache.hyracks.algebricks.core.algebra.expressions.ConstantExpression;
import org.apache.hyracks.algebricks.core.algebra.expressions.IAlgebricksConstantValue;
import org.apache.hyracks.algebricks.core.algebra.expressions.IExpressionEvalSizeComputer;
import org.apache.hyracks.algebricks.core.algebra.expressions.IVariableEvalSizeEnvironment;
import org.apache.hyracks.algebricks.core.algebra.expressions.IVariableTypeEnvironment;
import org.apache.hyracks.algebricks.core.algebra.expressions.ScalarFunctionCallExpression;
import org.apache.hyracks.algebricks.core.algebra.expressions.VariableReferenceExpression;
import org.apache.hyracks.algebricks.core.algebra.functions.FunctionIdentifier;
import org.apache.hyracks.algebricks.core.algebra.functions.IFunctionInfo;
import org.apache.hyracks.algebricks.data.IBinaryBooleanInspectorFactory;
import org.apache.hyracks.algebricks.data.IBinaryComparatorFactoryProvider;
import org.apache.hyracks.algebricks.data.IBinaryHashFunctionFactoryProvider;
import org.apache.hyracks.algebricks.data.IBinaryHashFunctionFamilyProvider;
import org.apache.hyracks.algebricks.data.IBinaryIntegerInspectorFactory;
import org.apache.hyracks.algebricks.data.INormalizedKeyComputerFactoryProvider;
import org.apache.hyracks.algebricks.data.IPrinterFactoryProvider;
import org.apache.hyracks.algebricks.data.ISerializerDeserializerProvider;
import org.apache.hyracks.algebricks.data.ITypeTraitProvider;
import org.apache.hyracks.algebricks.runtime.base.IScalarEvaluatorFactory;
import org.apache.hyracks.algebricks.runtime.evaluators.ColumnAccessEvalFactory;
import org.apache.hyracks.algebricks.runtime.evaluators.ConstantEvalFactory;
import org.apache.hyracks.api.dataflow.value.INullWriterFactory;
import org.apache.hyracks.api.dataflow.value.IPredicateEvaluatorFactoryProvider;
import org.apache.hyracks.api.exceptions.HyracksDataException;
import org.apache.hyracks.data.std.util.ArrayBackedValueStorage;
import org.apache.hyracks.dataflow.common.data.parsers.DoubleParserFactory;
import org.apache.hyracks.dataflow.common.data.parsers.FloatParserFactory;
import org.apache.hyracks.dataflow.common.data.parsers.IValueParserFactory;
import org.apache.hyracks.dataflow.common.data.parsers.IntegerParserFactory;
import org.apache.hyracks.dataflow.common.data.parsers.LongParserFactory;
import org.apache.hyracks.dataflow.common.data.parsers.UTF8StringParserFactory;

public class NonTaggedDataFormat implements IDataFormat {

    private static boolean registered = false;

    public static final NonTaggedDataFormat INSTANCE = new NonTaggedDataFormat();

    private static LogicalVariable METADATA_DUMMY_VAR = new LogicalVariable(-1);

    private static final HashMap<ATypeTag, IValueParserFactory> typeToValueParserFactMap = new HashMap<>();

    public static final String NON_TAGGED_DATA_FORMAT = "org.apache.asterix.runtime.formats.NonTaggedDataFormat";

    private Map<FunctionIdentifier, FunctionTypeInferer> functionTypeInferers = new HashMap<>();

    static {
        typeToValueParserFactMap.put(ATypeTag.INT32, IntegerParserFactory.INSTANCE);
        typeToValueParserFactMap.put(ATypeTag.FLOAT, FloatParserFactory.INSTANCE);
        typeToValueParserFactMap.put(ATypeTag.DOUBLE, DoubleParserFactory.INSTANCE);
        typeToValueParserFactMap.put(ATypeTag.INT64, LongParserFactory.INSTANCE);
        typeToValueParserFactMap.put(ATypeTag.STRING, UTF8StringParserFactory.INSTANCE);
    }

    public NonTaggedDataFormat() {
    }

    @Override
    public void registerRuntimeFunctions(List<IFunctionDescriptorFactory> funcDescriptors) throws AlgebricksException {

        if (registered) {
            return;
        }
        registered = true;

        if (FunctionManagerHolder.getFunctionManager() != null) {
            return;
        }

<<<<<<< HEAD
        List<IFunctionDescriptorFactory> temp = new ArrayList<IFunctionDescriptorFactory>();

        // format-independent
        temp.add(TidRunningAggregateDescriptor.FACTORY);

        // format-dependent
        temp.add(AndDescriptor.FACTORY);
        temp.add(OrDescriptor.FACTORY);
        temp.add(StringLikeDescriptor.FACTORY);
        temp.add(ScanCollectionDescriptor.FACTORY);
        temp.add(AnyCollectionMemberDescriptor.FACTORY);
        temp.add(ClosedRecordConstructorDescriptor.FACTORY);
        temp.add(FieldAccessByIndexDescriptor.FACTORY);
        temp.add(FieldAccessByNameDescriptor.FACTORY);
        temp.add(FieldAccessNestedDescriptor.FACTORY);
        temp.add(GetRecordFieldsDescriptor.FACTORY);
        temp.add(GetRecordFieldValueDescriptor.FACTORY);
        temp.add(FieldAccessByNameDescriptor.FACTORY);
        temp.add(GetItemDescriptor.FACTORY);
        temp.add(NumericUnaryMinusDescriptor.FACTORY);
        temp.add(OpenRecordConstructorDescriptor.FACTORY);
        temp.add(OrderedListConstructorDescriptor.FACTORY);
        temp.add(UnorderedListConstructorDescriptor.FACTORY);
        temp.add(EmbedTypeDescriptor.FACTORY);

        temp.add(NumericAddDescriptor.FACTORY);
        temp.add(NumericDivideDescriptor.FACTORY);
        temp.add(NumericMultiplyDescriptor.FACTORY);
        temp.add(NumericSubDescriptor.FACTORY);
        temp.add(NumericModuloDescriptor.FACTORY);
        temp.add(NumericCaretDescriptor.FACTORY);
        temp.add(IsNullDescriptor.FACTORY);
        temp.add(IsSystemNullDescriptor.FACTORY);
        temp.add(NotDescriptor.FACTORY);
        temp.add(LenDescriptor.FACTORY);
        temp.add(EmptyStreamAggregateDescriptor.FACTORY);
        temp.add(NonEmptyStreamAggregateDescriptor.FACTORY);
        temp.add(RangeDescriptor.FACTORY);

        temp.add(NumericAbsDescriptor.FACTORY);
        temp.add(NumericCeilingDescriptor.FACTORY);
        temp.add(NumericFloorDescriptor.FACTORY);
        temp.add(NumericRoundDescriptor.FACTORY);
        temp.add(NumericRoundHalfToEvenDescriptor.FACTORY);
        temp.add(NumericRoundHalfToEven2Descriptor.FACTORY);

        // Binary functions
        temp.add(BinaryLengthDescriptor.FACTORY);
        temp.add(ParseBinaryDescriptor.FACTORY);
        temp.add(PrintBinaryDescriptor.FACTORY);
        temp.add(BinaryConcatDescriptor.FACTORY);
        temp.add(SubBinaryFromDescriptor.FACTORY);
        temp.add(SubBinaryFromToDescriptor.FACTORY);
        temp.add(FindBinaryDescriptor.FACTORY);
        temp.add(FindBinaryFromDescriptor.FACTORY);

        // String functions
        temp.add(StringContainsDescriptor.FACTORY);
        temp.add(StringEndsWithDescriptor.FACTORY);
        temp.add(StringStartsWithDescriptor.FACTORY);
        temp.add(SubstringDescriptor.FACTORY);
        temp.add(StringEqualDescriptor.FACTORY);
        temp.add(StringMatchesDescriptor.FACTORY);
        temp.add(StringLowerCaseDescriptor.FACTORY);
        temp.add(StringUpperCaseDescriptor.FACTORY);
        temp.add(StringMatchesWithFlagDescriptor.FACTORY);
        temp.add(StringReplaceDescriptor.FACTORY);
        temp.add(StringReplaceWithFlagsDescriptor.FACTORY);
        temp.add(StringLengthDescriptor.FACTORY);
        temp.add(Substring2Descriptor.FACTORY);
        temp.add(SubstringBeforeDescriptor.FACTORY);
        temp.add(SubstringAfterDescriptor.FACTORY);
        temp.add(StringToCodePointDescriptor.FACTORY);
        temp.add(CodePointToStringDescriptor.FACTORY);
        temp.add(StringConcatDescriptor.FACTORY);
        temp.add(StringJoinDescriptor.FACTORY);

        // aggregates
        temp.add(ListifyAggregateDescriptor.FACTORY);
        temp.add(CountAggregateDescriptor.FACTORY);
        temp.add(AvgAggregateDescriptor.FACTORY);
        temp.add(LocalAvgAggregateDescriptor.FACTORY);
        temp.add(IntermediateAvgAggregateDescriptor.FACTORY);
        temp.add(GlobalAvgAggregateDescriptor.FACTORY);
        temp.add(SumAggregateDescriptor.FACTORY);
        temp.add(LocalSumAggregateDescriptor.FACTORY);
        temp.add(MaxAggregateDescriptor.FACTORY);
        temp.add(LocalMaxAggregateDescriptor.FACTORY);
        temp.add(MinAggregateDescriptor.FACTORY);
        temp.add(LocalMinAggregateDescriptor.FACTORY);

        // serializable aggregates
        temp.add(SerializableCountAggregateDescriptor.FACTORY);
        temp.add(SerializableAvgAggregateDescriptor.FACTORY);
        temp.add(SerializableLocalAvgAggregateDescriptor.FACTORY);
        temp.add(SerializableIntermediateAvgAggregateDescriptor.FACTORY);
        temp.add(SerializableGlobalAvgAggregateDescriptor.FACTORY);
        temp.add(SerializableSumAggregateDescriptor.FACTORY);
        temp.add(SerializableLocalSumAggregateDescriptor.FACTORY);

        // scalar aggregates
        temp.add(ScalarCountAggregateDescriptor.FACTORY);
        temp.add(ScalarAvgAggregateDescriptor.FACTORY);
        temp.add(ScalarSumAggregateDescriptor.FACTORY);
        temp.add(ScalarMaxAggregateDescriptor.FACTORY);
        temp.add(ScalarMinAggregateDescriptor.FACTORY);

        // SQL aggregates
        temp.add(SqlCountAggregateDescriptor.FACTORY);
        temp.add(SqlAvgAggregateDescriptor.FACTORY);
        temp.add(LocalSqlAvgAggregateDescriptor.FACTORY);
        temp.add(IntermediateSqlAvgAggregateDescriptor.FACTORY);
        temp.add(GlobalSqlAvgAggregateDescriptor.FACTORY);
        temp.add(SqlSumAggregateDescriptor.FACTORY);
        temp.add(LocalSqlSumAggregateDescriptor.FACTORY);
        temp.add(SqlMaxAggregateDescriptor.FACTORY);
        temp.add(LocalSqlMaxAggregateDescriptor.FACTORY);
        temp.add(SqlMinAggregateDescriptor.FACTORY);
        temp.add(LocalSqlMinAggregateDescriptor.FACTORY);

        // SQL serializable aggregates
        temp.add(SerializableSqlCountAggregateDescriptor.FACTORY);
        temp.add(SerializableSqlAvgAggregateDescriptor.FACTORY);
        temp.add(SerializableLocalSqlAvgAggregateDescriptor.FACTORY);
        temp.add(SerializableIntermediateSqlAvgAggregateDescriptor.FACTORY);
        temp.add(SerializableGlobalSqlAvgAggregateDescriptor.FACTORY);
        temp.add(SerializableSqlSumAggregateDescriptor.FACTORY);
        temp.add(SerializableLocalSqlSumAggregateDescriptor.FACTORY);

        // SQL scalar aggregates
        temp.add(ScalarSqlCountAggregateDescriptor.FACTORY);
        temp.add(ScalarSqlAvgAggregateDescriptor.FACTORY);
        temp.add(ScalarSqlSumAggregateDescriptor.FACTORY);
        temp.add(ScalarSqlMaxAggregateDescriptor.FACTORY);
        temp.add(ScalarSqlMinAggregateDescriptor.FACTORY);

        // new functions - constructors
        temp.add(ABooleanConstructorDescriptor.FACTORY);
        temp.add(ANullConstructorDescriptor.FACTORY);
        temp.add(ABinaryHexStringConstructorDescriptor.FACTORY);
        temp.add(ABinaryBase64StringConstructorDescriptor.FACTORY);
        temp.add(AStringConstructorDescriptor.FACTORY);
        temp.add(AInt8ConstructorDescriptor.FACTORY);
        temp.add(AInt16ConstructorDescriptor.FACTORY);
        temp.add(AInt32ConstructorDescriptor.FACTORY);
        temp.add(AInt64ConstructorDescriptor.FACTORY);
        temp.add(AFloatConstructorDescriptor.FACTORY);
        temp.add(ADoubleConstructorDescriptor.FACTORY);
        temp.add(APointConstructorDescriptor.FACTORY);
        temp.add(APoint3DConstructorDescriptor.FACTORY);
        temp.add(ALineConstructorDescriptor.FACTORY);
        temp.add(APolygonConstructorDescriptor.FACTORY);
        temp.add(ACircleConstructorDescriptor.FACTORY);
        temp.add(ARectangleConstructorDescriptor.FACTORY);
        temp.add(ATimeConstructorDescriptor.FACTORY);
        temp.add(ADateConstructorDescriptor.FACTORY);
        temp.add(ADateTimeConstructorDescriptor.FACTORY);
        temp.add(ADurationConstructorDescriptor.FACTORY);
        temp.add(AYearMonthDurationConstructorDescriptor.FACTORY);
        temp.add(ADayTimeDurationConstructorDescriptor.FACTORY);
        temp.add(AUUIDFromStringConstructorDescriptor.FACTORY);

        temp.add(DeepEqualityDescriptor.FACTORY);

        temp.add(CreateUUIDDescriptor.FACTORY);
        temp.add(CreateQueryUIDDescriptor.FACTORY);
        // Spatial
        temp.add(CreatePointDescriptor.FACTORY);
        temp.add(CreateLineDescriptor.FACTORY);
        temp.add(CreatePolygonDescriptor.FACTORY);
        temp.add(CreateCircleDescriptor.FACTORY);
        temp.add(CreateRectangleDescriptor.FACTORY);
        temp.add(SpatialAreaDescriptor.FACTORY);
        temp.add(SpatialDistanceDescriptor.FACTORY);
        temp.add(SpatialIntersectDescriptor.FACTORY);
        temp.add(CreateMBRDescriptor.FACTORY);
        temp.add(SpatialCellDescriptor.FACTORY);
        temp.add(PointXCoordinateAccessor.FACTORY);
        temp.add(PointYCoordinateAccessor.FACTORY);
        temp.add(CircleRadiusAccessor.FACTORY);
        temp.add(CircleCenterAccessor.FACTORY);
        temp.add(LineRectanglePolygonAccessor.FACTORY);

        // fuzzyjoin function
        temp.add(FuzzyEqDescriptor.FACTORY);
        temp.add(SubsetCollectionDescriptor.FACTORY);
        temp.add(PrefixLenJaccardDescriptor.FACTORY);

        temp.add(WordTokensDescriptor.FACTORY);
        temp.add(HashedWordTokensDescriptor.FACTORY);
        temp.add(CountHashedWordTokensDescriptor.FACTORY);

        temp.add(GramTokensDescriptor.FACTORY);
        temp.add(HashedGramTokensDescriptor.FACTORY);
        temp.add(CountHashedGramTokensDescriptor.FACTORY);

        temp.add(EditDistanceDescriptor.FACTORY);
        temp.add(EditDistanceCheckDescriptor.FACTORY);
        temp.add(EditDistanceStringIsFilterable.FACTORY);
        temp.add(EditDistanceListIsFilterable.FACTORY);
        temp.add(EditDistanceContainsDescriptor.FACTORY);

        temp.add(SimilarityJaccardDescriptor.FACTORY);
        temp.add(SimilarityJaccardCheckDescriptor.FACTORY);
        temp.add(SimilarityJaccardSortedDescriptor.FACTORY);
        temp.add(SimilarityJaccardSortedCheckDescriptor.FACTORY);
        temp.add(SimilarityJaccardPrefixDescriptor.FACTORY);
        temp.add(SimilarityJaccardPrefixCheckDescriptor.FACTORY);

        //Record functions
        temp.add(RecordMergeDescriptor.FACTORY);
        temp.add(RecordAddFieldsDescriptor.FACTORY);
        temp.add(RecordRemoveFieldsDescriptor.FACTORY);
        temp.add(SwitchCaseDescriptor.FACTORY);
        temp.add(RegExpDescriptor.FACTORY);
        temp.add(InjectFailureDescriptor.FACTORY);
        temp.add(CastListDescriptor.FACTORY);
        temp.add(CastRecordDescriptor.FACTORY);
        temp.add(FlowRecordDescriptor.FACTORY);
        temp.add(NotNullDescriptor.FACTORY);

        // Spatial and temporal type accessors
        temp.add(TemporalYearAccessor.FACTORY);
        temp.add(TemporalMonthAccessor.FACTORY);
        temp.add(TemporalDayAccessor.FACTORY);
        temp.add(TemporalHourAccessor.FACTORY);
        temp.add(TemporalMinuteAccessor.FACTORY);
        temp.add(TemporalSecondAccessor.FACTORY);
        temp.add(TemporalMillisecondAccessor.FACTORY);
        temp.add(TemporalIntervalStartAccessor.FACTORY);
        temp.add(TemporalIntervalEndAccessor.FACTORY);
        temp.add(TemporalIntervalStartDateAccessor.FACTORY);
        temp.add(TemporalIntervalEndDateAccessor.FACTORY);
        temp.add(TemporalIntervalStartTimeAccessor.FACTORY);
        temp.add(TemporalIntervalEndTimeAccessor.FACTORY);
        temp.add(TemporalIntervalStartDatetimeAccessor.FACTORY);
        temp.add(TemporalIntervalEndDatetimeAccessor.FACTORY);

        // Temporal functions
        temp.add(DateFromUnixTimeInDaysDescriptor.FACTORY);
        temp.add(DateFromDatetimeDescriptor.FACTORY);
        temp.add(TimeFromUnixTimeInMsDescriptor.FACTORY);
        temp.add(TimeFromDatetimeDescriptor.FACTORY);
        temp.add(DatetimeFromUnixTimeInMsDescriptor.FACTORY);
        temp.add(DatetimeFromUnixTimeInSecsDescriptor.FACTORY);
        temp.add(DatetimeFromDateAndTimeDescriptor.FACTORY);
        temp.add(CalendarDurationFromDateTimeDescriptor.FACTORY);
        temp.add(CalendarDuartionFromDateDescriptor.FACTORY);
        temp.add(AdjustDateTimeForTimeZoneDescriptor.FACTORY);
        temp.add(AdjustTimeForTimeZoneDescriptor.FACTORY);
        temp.add(IntervalBeforeDescriptor.FACTORY);
        temp.add(IntervalAfterDescriptor.FACTORY);
        temp.add(IntervalMeetsDescriptor.FACTORY);
        temp.add(IntervalMetByDescriptor.FACTORY);
        temp.add(IntervalOverlapsDescriptor.FACTORY);
        temp.add(IntervalOverlappedByDescriptor.FACTORY);
        temp.add(IntervalOverlappingDescriptor.FACTORY);
        temp.add(IntervalStartsDescriptor.FACTORY);
        temp.add(IntervalStartedByDescriptor.FACTORY);
        temp.add(IntervalCoversDescriptor.FACTORY);
        temp.add(IntervalCoveredByDescriptor.FACTORY);
        temp.add(IntervalEndsDecriptor.FACTORY);
        temp.add(IntervalEndedByDescriptor.FACTORY);
        temp.add(CurrentDateDescriptor.FACTORY);
        temp.add(CurrentTimeDescriptor.FACTORY);
        temp.add(CurrentDateTimeDescriptor.FACTORY);
        temp.add(DurationFromMillisecondsDescriptor.FACTORY);
        temp.add(DurationFromMonthsDescriptor.FACTORY);
        temp.add(YearMonthDurationComparatorDecriptor.GREATER_THAN_FACTORY);
        temp.add(YearMonthDurationComparatorDecriptor.LESS_THAN_FACTORY);
        temp.add(DayTimeDurationComparatorDescriptor.GREATER_THAN_FACTORY);
        temp.add(DayTimeDurationComparatorDescriptor.LESS_THAN_FACTORY);
        temp.add(MonthsFromYearMonthDurationDescriptor.FACTORY);
        temp.add(MillisecondsFromDayTimeDurationDescriptor.FACTORY);
        temp.add(DurationEqualDescriptor.FACTORY);
        temp.add(GetYearMonthDurationDescriptor.FACTORY);
        temp.add(GetDayTimeDurationDescriptor.FACTORY);
        temp.add(IntervalBinDescriptor.FACTORY);
        temp.add(OverlapBinsDescriptor.FACTORY);
        temp.add(DayOfWeekDescriptor.FACTORY);
        temp.add(ParseDateDescriptor.FACTORY);
        temp.add(ParseTimeDescriptor.FACTORY);
        temp.add(ParseDateTimeDescriptor.FACTORY);
        temp.add(PrintDateDescriptor.FACTORY);
        temp.add(PrintTimeDescriptor.FACTORY);
        temp.add(PrintDateTimeDescriptor.FACTORY);
        temp.add(GetOverlappingIntervalDescriptor.FACTORY);
        temp.add(DurationFromIntervalDescriptor.FACTORY);

        // Interval constructor
        temp.add(AIntervalConstructorDescriptor.FACTORY);
        temp.add(AIntervalStartFromDateConstructorDescriptor.FACTORY);
        temp.add(AIntervalStartFromDateTimeConstructorDescriptor.FACTORY);
        temp.add(AIntervalStartFromTimeConstructorDescriptor.FACTORY);

=======
>>>>>>> f8153952
        IFunctionManager mgr = new FunctionManagerImpl();
        for (IFunctionDescriptorFactory fdFactory : funcDescriptors) {
            mgr.registerFunction(fdFactory);
        }
        FunctionManagerHolder.setFunctionManager(mgr);

        registerTypeInferers();
    }

    @Override
    public IBinaryBooleanInspectorFactory getBinaryBooleanInspectorFactory() {
        return AqlBinaryBooleanInspectorImpl.FACTORY;
    }

    @Override
    public IBinaryComparatorFactoryProvider getBinaryComparatorFactoryProvider() {
        return AqlBinaryComparatorFactoryProvider.INSTANCE;
    }

    @Override
    public IBinaryHashFunctionFactoryProvider getBinaryHashFunctionFactoryProvider() {
        return AqlBinaryHashFunctionFactoryProvider.INSTANCE;
    }

    @Override
    public ISerializerDeserializerProvider getSerdeProvider() {
        return AqlSerializerDeserializerProvider.INSTANCE; // done
    }

    @Override
    public ITypeTraitProvider getTypeTraitProvider() {
        return AqlTypeTraitProvider.INSTANCE;
    }

    @SuppressWarnings("unchecked")
    @Override
    public IScalarEvaluatorFactory getFieldAccessEvaluatorFactory(ARecordType recType, List<String> fldName,
            int recordColumn) throws AlgebricksException {
        String[] names = recType.getFieldNames();
        int n = names.length;
        boolean fieldFound = false;
        IScalarEvaluatorFactory recordEvalFactory = new ColumnAccessEvalFactory(recordColumn);
        ArrayBackedValueStorage abvs = new ArrayBackedValueStorage();
        DataOutput dos = abvs.getDataOutput();
        IScalarEvaluatorFactory evalFactory = null;
        if (fldName.size() == 1) {
            for (int i = 0; i < n; i++) {
                if (names[i].equals(fldName.get(0))) {
                    fieldFound = true;
                    try {
                        AInt32 ai = new AInt32(i);
                        AqlSerializerDeserializerProvider.INSTANCE.getSerializerDeserializer(ai.getType()).serialize(ai,
                                dos);
                    } catch (HyracksDataException e) {
                        throw new AlgebricksException(e);
                    }
                    IScalarEvaluatorFactory fldIndexEvalFactory = new ConstantEvalFactory(
                            Arrays.copyOf(abvs.getByteArray(), abvs.getLength()));

                    evalFactory = new FieldAccessByIndexEvalFactory(recordEvalFactory, fldIndexEvalFactory, recType);
                    return evalFactory;
                }
            }
        }
        if (fldName.size() > 1 || (!fieldFound && recType.isOpen())) {
            if (fldName.size() == 1) {
                AString as = new AString(fldName.get(0));
                try {
                    AqlSerializerDeserializerProvider.INSTANCE.getSerializerDeserializer(as.getType()).serialize(as,
                            dos);
                } catch (HyracksDataException e) {
                    throw new AlgebricksException(e);
                }
            } else {
                AOrderedList as = new AOrderedList(fldName);
                try {
                    AqlSerializerDeserializerProvider.INSTANCE.getSerializerDeserializer(as.getType()).serialize(as,
                            dos);
                } catch (HyracksDataException e) {
                    throw new AlgebricksException(e);
                }
            }
            IScalarEvaluatorFactory[] factories = new IScalarEvaluatorFactory[2];
            factories[0] = recordEvalFactory;
            if (fldName.size() > 1) {
                evalFactory = new FieldAccessNestedEvalFactory(recordEvalFactory, recType, fldName);
            } else {
                evalFactory = FieldAccessByNameDescriptor.FACTORY.createFunctionDescriptor()
                        .createEvaluatorFactory(factories);
            }
            return evalFactory;
        } else {
            throw new AlgebricksException("Could not find field " + fldName + " in the schema.");
        }
    }

    @SuppressWarnings("unchecked")
    @Override
    public IScalarEvaluatorFactory[] createMBRFactory(ARecordType recType, List<String> fldName, int recordColumn,
            int dimension, List<String> filterFieldName) throws AlgebricksException {
        IScalarEvaluatorFactory evalFactory = getFieldAccessEvaluatorFactory(recType, fldName, recordColumn);
        int numOfFields = dimension * 2;
        IScalarEvaluatorFactory[] evalFactories = new IScalarEvaluatorFactory[numOfFields
                + (filterFieldName == null ? 0 : 1)];

        ArrayBackedValueStorage abvs1 = new ArrayBackedValueStorage();
        DataOutput dos1 = abvs1.getDataOutput();
        try {
            AInt32 ai = new AInt32(dimension);
            AqlSerializerDeserializerProvider.INSTANCE.getSerializerDeserializer(ai.getType()).serialize(ai, dos1);
        } catch (HyracksDataException e) {
            throw new AlgebricksException(e);
        }
        IScalarEvaluatorFactory dimensionEvalFactory = new ConstantEvalFactory(
                Arrays.copyOf(abvs1.getByteArray(), abvs1.getLength()));

        for (int i = 0; i < numOfFields; i++) {
            ArrayBackedValueStorage abvs2 = new ArrayBackedValueStorage();
            DataOutput dos2 = abvs2.getDataOutput();
            try {
                AInt32 ai = new AInt32(i);
                AqlSerializerDeserializerProvider.INSTANCE.getSerializerDeserializer(ai.getType()).serialize(ai, dos2);
            } catch (HyracksDataException e) {
                throw new AlgebricksException(e);
            }
            IScalarEvaluatorFactory coordinateEvalFactory = new ConstantEvalFactory(
                    Arrays.copyOf(abvs2.getByteArray(), abvs2.getLength()));

            evalFactories[i] = new CreateMBREvalFactory(evalFactory, dimensionEvalFactory, coordinateEvalFactory);
        }
        if (filterFieldName != null) {
            evalFactories[numOfFields] = getFieldAccessEvaluatorFactory(recType, filterFieldName, recordColumn);
        }
        return evalFactories;
    }

    @SuppressWarnings("unchecked")
    @Override
    public Triple<IScalarEvaluatorFactory, ScalarFunctionCallExpression, IAType> partitioningEvaluatorFactory(
            ARecordType recType, List<String> fldName) throws AlgebricksException {
        String[] names = recType.getFieldNames();
        int n = names.length;
        if (fldName.size() > 1) {
            for (int i = 0; i < n; i++) {
                if (names[i].equals(fldName.get(0))) {
                    IScalarEvaluatorFactory recordEvalFactory = new ColumnAccessEvalFactory(
                            GlobalConfig.DEFAULT_INPUT_DATA_COLUMN);
                    ArrayBackedValueStorage abvs = new ArrayBackedValueStorage();
                    DataOutput dos = abvs.getDataOutput();
                    try {
                        AInt32 ai = new AInt32(i);
                        AqlSerializerDeserializerProvider.INSTANCE.getSerializerDeserializer(ai.getType()).serialize(ai,
                                dos);
                    } catch (HyracksDataException e) {
                        throw new AlgebricksException(e);
                    }
                    IScalarEvaluatorFactory fldIndexEvalFactory = new ConstantEvalFactory(
                            Arrays.copyOf(abvs.getByteArray(), abvs.getLength()));
                    IScalarEvaluatorFactory evalFactory = new FieldAccessByIndexEvalFactory(recordEvalFactory,
                            fldIndexEvalFactory, recType);
                    IFunctionInfo finfoAccess = AsterixBuiltinFunctions
                            .getAsterixFunctionInfo(AsterixBuiltinFunctions.FIELD_ACCESS_BY_INDEX);

                    ScalarFunctionCallExpression partitionFun = new ScalarFunctionCallExpression(finfoAccess,
                            new MutableObject<ILogicalExpression>(new VariableReferenceExpression(METADATA_DUMMY_VAR)),
                            new MutableObject<ILogicalExpression>(
                                    new ConstantExpression(new AsterixConstantValue(new AInt32(i)))));
                    return new Triple<IScalarEvaluatorFactory, ScalarFunctionCallExpression, IAType>(evalFactory,
                            partitionFun, recType.getFieldTypes()[i]);
                }
            }
        } else {
            IScalarEvaluatorFactory recordEvalFactory = new ColumnAccessEvalFactory(
                    GlobalConfig.DEFAULT_INPUT_DATA_COLUMN);
            ArrayBackedValueStorage abvs = new ArrayBackedValueStorage();
            DataOutput dos = abvs.getDataOutput();
            AOrderedList as = new AOrderedList(fldName);
            try {
                AqlSerializerDeserializerProvider.INSTANCE.getSerializerDeserializer(as.getType()).serialize(as, dos);
            } catch (HyracksDataException e) {
                throw new AlgebricksException(e);
            }
            IScalarEvaluatorFactory evalFactory = new FieldAccessNestedEvalFactory(recordEvalFactory, recType, fldName);
            IFunctionInfo finfoAccess = AsterixBuiltinFunctions
                    .getAsterixFunctionInfo(AsterixBuiltinFunctions.FIELD_ACCESS_NESTED);

            ScalarFunctionCallExpression partitionFun = new ScalarFunctionCallExpression(finfoAccess,
                    new MutableObject<ILogicalExpression>(new VariableReferenceExpression(METADATA_DUMMY_VAR)),
                    new MutableObject<ILogicalExpression>(new ConstantExpression(new AsterixConstantValue(as))));
            return new Triple<IScalarEvaluatorFactory, ScalarFunctionCallExpression, IAType>(evalFactory, partitionFun,
                    recType.getSubFieldType(fldName));
        }
        throw new AlgebricksException("Could not find field " + fldName + " in the schema.");
    }

    @Override
    public IFunctionDescriptor resolveFunction(ILogicalExpression expr, IVariableTypeEnvironment context)
            throws AlgebricksException {
        FunctionIdentifier fnId = ((AbstractFunctionCallExpression) expr).getFunctionIdentifier();
        IFunctionManager mgr = FunctionManagerHolder.getFunctionManager();
        IFunctionDescriptor fd = mgr.lookupFunction(fnId);
        if (fd == null) {
            throw new AlgebricksException("Unresolved function " + fnId);
        }
        final FunctionIdentifier fid = fd.getIdentifier();
        if (functionTypeInferers.containsKey(fid)) {
            functionTypeInferers.get(fid).infer(expr, fd, context);
        }
        return fd;
    }

    interface FunctionTypeInferer {
        void infer(ILogicalExpression expr, IFunctionDescriptor fd, IVariableTypeEnvironment context)
                throws AlgebricksException;
    }

    void registerTypeInferers() {
        functionTypeInferers.put(AsterixBuiltinFunctions.LISTIFY, new FunctionTypeInferer() {
            @Override
            public void infer(ILogicalExpression expr, IFunctionDescriptor fd, IVariableTypeEnvironment context)
                    throws AlgebricksException {
                AbstractFunctionCallExpression f = (AbstractFunctionCallExpression) expr;
                if (f.getArguments().size() == 0) {
                    ((ListifyAggregateDescriptor) fd).reset(new AOrderedListType(null, null));
                } else {
                    IAType itemType = (IAType) context.getType(f.getArguments().get(0).getValue());
                    if (itemType instanceof AUnionType) {
                        if (((AUnionType) itemType).isNullableType()) {
                            itemType = ((AUnionType) itemType).getNullableType();
                        } else {
                            // Convert UNION types into ANY.
                            itemType = BuiltinType.ANY;
                        }
                    }
                    ((ListifyAggregateDescriptor) fd).reset(new AOrderedListType(itemType, null));
                }
            }
        });
        functionTypeInferers.put(AsterixBuiltinFunctions.RECORD_MERGE, new FunctionTypeInferer() {
            @Override
            public void infer(ILogicalExpression expr, IFunctionDescriptor fd, IVariableTypeEnvironment context)
                    throws AlgebricksException {
                AbstractFunctionCallExpression f = (AbstractFunctionCallExpression) expr;
                IAType outType = (IAType) context.getType(expr);
                IAType type0 = (IAType) context.getType(f.getArguments().get(0).getValue());
                IAType type1 = (IAType) context.getType(f.getArguments().get(1).getValue());
                ((RecordMergeDescriptor) fd).reset(outType, type0, type1);
            }
        });

        functionTypeInferers.put(AsterixBuiltinFunctions.DEEP_EQUAL, new FunctionTypeInferer() {

            @Override
            public void infer(ILogicalExpression expr, IFunctionDescriptor fd, IVariableTypeEnvironment context)
                    throws AlgebricksException {
                AbstractFunctionCallExpression f = (AbstractFunctionCallExpression) expr;
                IAType type0 = (IAType) context.getType(f.getArguments().get(0).getValue());
                IAType type1 = (IAType) context.getType(f.getArguments().get(1).getValue());
                ((DeepEqualityDescriptor) fd).reset(type0, type1);
            }
        });

        functionTypeInferers.put(AsterixBuiltinFunctions.ADD_FIELDS, new FunctionTypeInferer() {

            @Override
            public void infer(ILogicalExpression expr, IFunctionDescriptor fd, IVariableTypeEnvironment context)
                    throws AlgebricksException {
                AbstractFunctionCallExpression f = (AbstractFunctionCallExpression) expr;
                IAType outType = (IAType) context.getType(expr);
                IAType type0 = (IAType) context.getType(f.getArguments().get(0).getValue());
                ILogicalExpression listExpr = f.getArguments().get(1).getValue();
                IAType type1 = (IAType) context.getType(listExpr);
                if (type0.getTypeTag().equals(ATypeTag.ANY)) {
                    type0 = DefaultOpenFieldType.NESTED_OPEN_RECORD_TYPE;
                }
                if (type1.getTypeTag().equals(ATypeTag.ANY)) {
                    type1 = DefaultOpenFieldType.NESTED_OPEN_AORDERED_LIST_TYPE;
                }
                ((RecordAddFieldsDescriptor) fd).reset(outType, type0, type1);
            }
        });

        functionTypeInferers.put(AsterixBuiltinFunctions.REMOVE_FIELDS, new FunctionTypeInferer() {

            @Override
            public void infer(ILogicalExpression expr, IFunctionDescriptor fd, IVariableTypeEnvironment context)
                    throws AlgebricksException {
                AbstractFunctionCallExpression f = (AbstractFunctionCallExpression) expr;
                IAType outType = (IAType) context.getType(expr);
                IAType type0 = (IAType) context.getType(f.getArguments().get(0).getValue());
                ILogicalExpression le = f.getArguments().get(1).getValue();
                IAType type1 = (IAType) context.getType(le);
                if (type0.getTypeTag().equals(ATypeTag.ANY)) {
                    type0 = DefaultOpenFieldType.NESTED_OPEN_RECORD_TYPE;
                }
                if (type1.getTypeTag().equals(ATypeTag.ANY)) {
                    type1 = DefaultOpenFieldType.NESTED_OPEN_AORDERED_LIST_TYPE;
                }
                ((RecordRemoveFieldsDescriptor) fd).reset(outType, type0, type1);
            }
        });

        functionTypeInferers.put(AsterixBuiltinFunctions.CAST_RECORD, new FunctionTypeInferer() {
            @Override
            public void infer(ILogicalExpression expr, IFunctionDescriptor fd, IVariableTypeEnvironment context)
                    throws AlgebricksException {
                AbstractFunctionCallExpression funcExpr = (AbstractFunctionCallExpression) expr;
                ARecordType rt = (ARecordType) TypeComputerUtilities.getRequiredType(funcExpr);
                IAType it = (IAType) context.getType(funcExpr.getArguments().get(0).getValue());
                if (it.getTypeTag().equals(ATypeTag.ANY)) {
                    it = DefaultOpenFieldType.NESTED_OPEN_RECORD_TYPE;
                }
                ((CastRecordDescriptor) fd).reset(rt, (ARecordType) it);
            }
        });
        functionTypeInferers.put(AsterixBuiltinFunctions.CAST_LIST, new FunctionTypeInferer() {
            @Override
            public void infer(ILogicalExpression expr, IFunctionDescriptor fd, IVariableTypeEnvironment context)
                    throws AlgebricksException {
                AbstractFunctionCallExpression funcExpr = (AbstractFunctionCallExpression) expr;
                AbstractCollectionType rt = (AbstractCollectionType) TypeComputerUtilities.getRequiredType(funcExpr);
                IAType it = (IAType) context.getType(funcExpr.getArguments().get(0).getValue());
                if (it.getTypeTag().equals(ATypeTag.ANY)) {
                    it = DefaultOpenFieldType.NESTED_OPEN_AORDERED_LIST_TYPE;
                }
                ((CastListDescriptor) fd).reset(rt, (AbstractCollectionType) it);
            }
        });
        functionTypeInferers.put(AsterixBuiltinFunctions.FLOW_RECORD, new FunctionTypeInferer() {
            @Override
            public void infer(ILogicalExpression expr, IFunctionDescriptor fd, IVariableTypeEnvironment context)
                    throws AlgebricksException {
                ARecordType it = (ARecordType) TypeComputerUtilities
                        .getInputType((AbstractFunctionCallExpression) expr);
                ((FlowRecordDescriptor) fd).reset(it);
            }
        });
        functionTypeInferers.put(AsterixBuiltinFunctions.OPEN_RECORD_CONSTRUCTOR, new FunctionTypeInferer() {
            @Override
            public void infer(ILogicalExpression expr, IFunctionDescriptor fd, IVariableTypeEnvironment context)
                    throws AlgebricksException {
                ARecordType rt = (ARecordType) context.getType(expr);
                ((OpenRecordConstructorDescriptor) fd).reset(rt,
                        computeOpenFields((AbstractFunctionCallExpression) expr, rt));
            }

            private boolean[] computeOpenFields(AbstractFunctionCallExpression expr, ARecordType recType) {
                int n = expr.getArguments().size() / 2;
                boolean[] open = new boolean[n];
                for (int i = 0; i < n; i++) {
                    Mutable<ILogicalExpression> argRef = expr.getArguments().get(2 * i);
                    ILogicalExpression arg = argRef.getValue();
                    if (arg.getExpressionTag() == LogicalExpressionTag.CONSTANT) {
                        String fn = ((AString) ((AsterixConstantValue) ((ConstantExpression) arg).getValue())
                                .getObject()).getStringValue();
                        open[i] = true;
                        for (String s : recType.getFieldNames()) {
                            if (s.equals(fn)) {
                                open[i] = false;
                                break;
                            }
                        }
                    } else {
                        open[i] = true;
                    }
                }
                return open;
            }
        });
        functionTypeInferers.put(AsterixBuiltinFunctions.CLOSED_RECORD_CONSTRUCTOR, new FunctionTypeInferer() {
            @Override
            public void infer(ILogicalExpression expr, IFunctionDescriptor fd, IVariableTypeEnvironment context)
                    throws AlgebricksException {
                ((ClosedRecordConstructorDescriptor) fd).reset((ARecordType) context.getType(expr));
            }
        });
        functionTypeInferers.put(AsterixBuiltinFunctions.ORDERED_LIST_CONSTRUCTOR, new FunctionTypeInferer() {
            @Override
            public void infer(ILogicalExpression expr, IFunctionDescriptor fd, IVariableTypeEnvironment context)
                    throws AlgebricksException {
                ((OrderedListConstructorDescriptor) fd).reset((AOrderedListType) context.getType(expr));
            }
        });
        functionTypeInferers.put(AsterixBuiltinFunctions.UNORDERED_LIST_CONSTRUCTOR, new FunctionTypeInferer() {
            @Override
            public void infer(ILogicalExpression expr, IFunctionDescriptor fd, IVariableTypeEnvironment context)
                    throws AlgebricksException {
                ((UnorderedListConstructorDescriptor) fd).reset((AUnorderedListType) context.getType(expr));
            }
        });
        functionTypeInferers.put(AsterixBuiltinFunctions.FIELD_ACCESS_BY_INDEX, new FunctionTypeInferer() {
            @Override
            public void infer(ILogicalExpression expr, IFunctionDescriptor fd, IVariableTypeEnvironment context)
                    throws AlgebricksException {
                AbstractFunctionCallExpression fce = (AbstractFunctionCallExpression) expr;
                IAType t = (IAType) context.getType(fce.getArguments().get(0).getValue());
                switch (t.getTypeTag()) {
                    case RECORD: {
                        ARecordType recType = (ARecordType) t;
                        ((FieldAccessByIndexDescriptor) fd).reset(recType);
                        break;
                    }
                    case UNION: {
                        AUnionType unionT = (AUnionType) t;
                        if (unionT.isNullableType()) {
                            IAType t2 = unionT.getNullableType();
                            if (t2.getTypeTag() == ATypeTag.RECORD) {
                                ARecordType recType = (ARecordType) t2;
                                ((FieldAccessByIndexDescriptor) fd).reset(recType);
                                break;
                            }
                        }
                        throw new NotImplementedException("field-access-by-index for data of type " + t);
                    }
                    default: {
                        throw new NotImplementedException("field-access-by-index for data of type " + t);
                    }
                }
            }
        });
        functionTypeInferers.put(AsterixBuiltinFunctions.FIELD_ACCESS_NESTED, new FunctionTypeInferer() {
            @Override
            public void infer(ILogicalExpression expr, IFunctionDescriptor fd, IVariableTypeEnvironment context)
                    throws AlgebricksException {
                AbstractFunctionCallExpression fce = (AbstractFunctionCallExpression) expr;
                IAType t = (IAType) context.getType(fce.getArguments().get(0).getValue());
                AOrderedList fieldPath = (AOrderedList) (((AsterixConstantValue) ((ConstantExpression) fce
                        .getArguments().get(1).getValue()).getValue()).getObject());
                List<String> listFieldPath = new ArrayList<String>();
                for (int i = 0; i < fieldPath.size(); i++) {
                    listFieldPath.add(((AString) fieldPath.getItem(i)).getStringValue());
                }

                switch (t.getTypeTag()) {
                    case RECORD: {
                        ARecordType recType = (ARecordType) t;
                        ((FieldAccessNestedDescriptor) fd).reset(recType, listFieldPath);
                        break;
                    }
                    default: {
                        throw new NotImplementedException("field-access-nested for data of type " + t);
                    }
                }
            }
        });
        functionTypeInferers.put(AsterixBuiltinFunctions.GET_RECORD_FIELDS, new FunctionTypeInferer() {
            @Override
            public void infer(ILogicalExpression expr, IFunctionDescriptor fd, IVariableTypeEnvironment context)
                    throws AlgebricksException {
                AbstractFunctionCallExpression fce = (AbstractFunctionCallExpression) expr;
                IAType t = (IAType) context.getType(fce.getArguments().get(0).getValue());
                if (t.getTypeTag().equals(ATypeTag.RECORD)) {
                    ARecordType recType = (ARecordType) t;
                    ((GetRecordFieldsDescriptor) fd).reset(recType);
                } else {
                    throw new NotImplementedException("get-record-fields for data of type " + t);
                }
            }
        });
        functionTypeInferers.put(AsterixBuiltinFunctions.GET_RECORD_FIELD_VALUE, new FunctionTypeInferer() {
            @Override
            public void infer(ILogicalExpression expr, IFunctionDescriptor fd, IVariableTypeEnvironment context)
                    throws AlgebricksException {
                AbstractFunctionCallExpression fce = (AbstractFunctionCallExpression) expr;
                IAType t = (IAType) context.getType(fce.getArguments().get(0).getValue());
                if (t.getTypeTag().equals(ATypeTag.RECORD)) {
                    ARecordType recType = (ARecordType) t;
                    ((GetRecordFieldValueDescriptor) fd).reset(recType);
                } else {
                    throw new NotImplementedException("get-record-field-value for data of type " + t);
                }
            }
        });

    }

    @Override
    public IPrinterFactoryProvider getADMPrinterFactoryProvider() {
        return AqlADMPrinterFactoryProvider.INSTANCE;
    }

    @Override
    public IPrinterFactoryProvider getLosslessJSONPrinterFactoryProvider() {
        return AqlLosslessJSONPrinterFactoryProvider.INSTANCE;
    }

    @Override
    public IPrinterFactoryProvider getCleanJSONPrinterFactoryProvider() {
        return AqlCleanJSONPrinterFactoryProvider.INSTANCE;
    }

    @Override
    public IPrinterFactoryProvider getCSVPrinterFactoryProvider() {
        return AqlCSVPrinterFactoryProvider.INSTANCE;
    }

    @SuppressWarnings("unchecked")
    @Override
    public IScalarEvaluatorFactory getConstantEvalFactory(IAlgebricksConstantValue value) throws AlgebricksException {
        IAObject obj = null;
        if (value.isNull()) {
            obj = ANull.NULL;
        } else if (value.isTrue()) {
            obj = ABoolean.TRUE;
        } else if (value.isFalse()) {
            obj = ABoolean.FALSE;
        } else {
            AsterixConstantValue acv = (AsterixConstantValue) value;
            obj = acv.getObject();
        }
        ArrayBackedValueStorage abvs = new ArrayBackedValueStorage();
        DataOutput dos = abvs.getDataOutput();
        try {
            AqlSerializerDeserializerProvider.INSTANCE.getSerializerDeserializer(obj.getType()).serialize(obj, dos);
        } catch (HyracksDataException e) {
            throw new AlgebricksException(e);
        }
        return new ConstantEvalFactory(Arrays.copyOf(abvs.getByteArray(), abvs.getLength()));
    }

    @Override
    public IBinaryIntegerInspectorFactory getBinaryIntegerInspectorFactory() {
        return AqlBinaryIntegerInspector.FACTORY;
    }

    @Override
    public INullWriterFactory getNullWriterFactory() {
        return AqlNullWriterFactory.INSTANCE;
    }

    @Override
    public IExpressionEvalSizeComputer getExpressionEvalSizeComputer() {
        return new IExpressionEvalSizeComputer() {
            @Override
            public int getEvalSize(ILogicalExpression expr, IVariableEvalSizeEnvironment env)
                    throws AlgebricksException {
                switch (expr.getExpressionTag()) {
                    case CONSTANT: {
                        ConstantExpression c = (ConstantExpression) expr;
                        if (c == ConstantExpression.NULL) {
                            return 1;
                        } else if (c == ConstantExpression.FALSE || c == ConstantExpression.TRUE) {
                            return 2;
                        } else {
                            AsterixConstantValue acv = (AsterixConstantValue) c.getValue();
                            IAObject o = acv.getObject();
                            switch (o.getType().getTypeTag()) {
                                case DOUBLE: {
                                    return 9;
                                }
                                case BOOLEAN: {
                                    return 2;
                                }
                                case NULL: {
                                    return 1;
                                }
                                case INT32: {
                                    return 5;
                                }
                                case INT64: {
                                    return 9;
                                }
                                default: {
                                    // TODO
                                    return -1;
                                }
                            }
                        }
                    }
                    case FUNCTION_CALL: {
                        AbstractFunctionCallExpression f = (AbstractFunctionCallExpression) expr;
                        if (f.getFunctionIdentifier().equals(AsterixBuiltinFunctions.TID)) {
                            return 5;
                        } else {
                            // TODO
                            return -1;
                        }
                    }
                    default: {
                        // TODO
                        return -1;
                    }
                }
            }
        };
    }

    @Override
    public INormalizedKeyComputerFactoryProvider getNormalizedKeyComputerFactoryProvider() {
        return AqlNormalizedKeyComputerFactoryProvider.INSTANCE;
    }

    @Override
    public IBinaryHashFunctionFamilyProvider getBinaryHashFunctionFamilyProvider() {
        return AqlBinaryHashFunctionFamilyProvider.INSTANCE;
    }

    @Override
    public IPredicateEvaluatorFactoryProvider getPredicateEvaluatorFactoryProvider() {
        return AqlPredicateEvaluatorFactoryProvider.INSTANCE;
    }
}<|MERGE_RESOLUTION|>--- conflicted
+++ resolved
@@ -84,60 +84,6 @@
 import org.apache.asterix.runtime.evaluators.functions.records.RecordAddFieldsDescriptor;
 import org.apache.asterix.runtime.evaluators.functions.records.RecordMergeDescriptor;
 import org.apache.asterix.runtime.evaluators.functions.records.RecordRemoveFieldsDescriptor;
-<<<<<<< HEAD
-import org.apache.asterix.runtime.evaluators.functions.temporal.AdjustDateTimeForTimeZoneDescriptor;
-import org.apache.asterix.runtime.evaluators.functions.temporal.AdjustTimeForTimeZoneDescriptor;
-import org.apache.asterix.runtime.evaluators.functions.temporal.CalendarDuartionFromDateDescriptor;
-import org.apache.asterix.runtime.evaluators.functions.temporal.CalendarDurationFromDateTimeDescriptor;
-import org.apache.asterix.runtime.evaluators.functions.temporal.CurrentDateDescriptor;
-import org.apache.asterix.runtime.evaluators.functions.temporal.CurrentDateTimeDescriptor;
-import org.apache.asterix.runtime.evaluators.functions.temporal.CurrentTimeDescriptor;
-import org.apache.asterix.runtime.evaluators.functions.temporal.DateFromDatetimeDescriptor;
-import org.apache.asterix.runtime.evaluators.functions.temporal.DateFromUnixTimeInDaysDescriptor;
-import org.apache.asterix.runtime.evaluators.functions.temporal.DatetimeFromDateAndTimeDescriptor;
-import org.apache.asterix.runtime.evaluators.functions.temporal.DatetimeFromUnixTimeInMsDescriptor;
-import org.apache.asterix.runtime.evaluators.functions.temporal.DatetimeFromUnixTimeInSecsDescriptor;
-import org.apache.asterix.runtime.evaluators.functions.temporal.DayOfWeekDescriptor;
-import org.apache.asterix.runtime.evaluators.functions.temporal.DayTimeDurationComparatorDescriptor;
-import org.apache.asterix.runtime.evaluators.functions.temporal.DurationEqualDescriptor;
-import org.apache.asterix.runtime.evaluators.functions.temporal.DurationFromIntervalDescriptor;
-import org.apache.asterix.runtime.evaluators.functions.temporal.DurationFromMillisecondsDescriptor;
-import org.apache.asterix.runtime.evaluators.functions.temporal.DurationFromMonthsDescriptor;
-import org.apache.asterix.runtime.evaluators.functions.temporal.GetDayTimeDurationDescriptor;
-import org.apache.asterix.runtime.evaluators.functions.temporal.GetOverlappingIntervalDescriptor;
-import org.apache.asterix.runtime.evaluators.functions.temporal.GetYearMonthDurationDescriptor;
-import org.apache.asterix.runtime.evaluators.functions.temporal.IntervalAfterDescriptor;
-import org.apache.asterix.runtime.evaluators.functions.temporal.IntervalBeforeDescriptor;
-import org.apache.asterix.runtime.evaluators.functions.temporal.IntervalBinDescriptor;
-import org.apache.asterix.runtime.evaluators.functions.temporal.IntervalCoveredByDescriptor;
-import org.apache.asterix.runtime.evaluators.functions.temporal.IntervalCoversDescriptor;
-import org.apache.asterix.runtime.evaluators.functions.temporal.IntervalEndedByDescriptor;
-import org.apache.asterix.runtime.evaluators.functions.temporal.IntervalEndsDecriptor;
-import org.apache.asterix.runtime.evaluators.functions.temporal.IntervalMeetsDescriptor;
-import org.apache.asterix.runtime.evaluators.functions.temporal.IntervalMetByDescriptor;
-import org.apache.asterix.runtime.evaluators.functions.temporal.IntervalOverlappedByDescriptor;
-import org.apache.asterix.runtime.evaluators.functions.temporal.IntervalOverlapsDescriptor;
-import org.apache.asterix.runtime.evaluators.functions.temporal.IntervalStartedByDescriptor;
-import org.apache.asterix.runtime.evaluators.functions.temporal.IntervalStartsDescriptor;
-import org.apache.asterix.runtime.evaluators.functions.temporal.MillisecondsFromDayTimeDurationDescriptor;
-import org.apache.asterix.runtime.evaluators.functions.temporal.MonthsFromYearMonthDurationDescriptor;
-import org.apache.asterix.runtime.evaluators.functions.temporal.OverlapBinsDescriptor;
-import org.apache.asterix.runtime.evaluators.functions.temporal.IntervalOverlappingDescriptor;
-import org.apache.asterix.runtime.evaluators.functions.temporal.ParseDateDescriptor;
-import org.apache.asterix.runtime.evaluators.functions.temporal.ParseDateTimeDescriptor;
-import org.apache.asterix.runtime.evaluators.functions.temporal.ParseTimeDescriptor;
-import org.apache.asterix.runtime.evaluators.functions.temporal.PrintDateDescriptor;
-import org.apache.asterix.runtime.evaluators.functions.temporal.PrintDateTimeDescriptor;
-import org.apache.asterix.runtime.evaluators.functions.temporal.PrintTimeDescriptor;
-import org.apache.asterix.runtime.evaluators.functions.temporal.TimeFromDatetimeDescriptor;
-import org.apache.asterix.runtime.evaluators.functions.temporal.TimeFromUnixTimeInMsDescriptor;
-import org.apache.asterix.runtime.evaluators.functions.temporal.YearMonthDurationComparatorDecriptor;
-import org.apache.asterix.runtime.runningaggregates.std.TidRunningAggregateDescriptor;
-import org.apache.asterix.runtime.unnestingfunctions.std.RangeDescriptor;
-import org.apache.asterix.runtime.unnestingfunctions.std.ScanCollectionDescriptor;
-import org.apache.asterix.runtime.unnestingfunctions.std.SubsetCollectionDescriptor;
-=======
->>>>>>> f8153952
 import org.apache.commons.lang3.mutable.Mutable;
 import org.apache.commons.lang3.mutable.MutableObject;
 import org.apache.hyracks.algebricks.common.exceptions.AlgebricksException;
@@ -216,304 +162,6 @@
             return;
         }
 
-<<<<<<< HEAD
-        List<IFunctionDescriptorFactory> temp = new ArrayList<IFunctionDescriptorFactory>();
-
-        // format-independent
-        temp.add(TidRunningAggregateDescriptor.FACTORY);
-
-        // format-dependent
-        temp.add(AndDescriptor.FACTORY);
-        temp.add(OrDescriptor.FACTORY);
-        temp.add(StringLikeDescriptor.FACTORY);
-        temp.add(ScanCollectionDescriptor.FACTORY);
-        temp.add(AnyCollectionMemberDescriptor.FACTORY);
-        temp.add(ClosedRecordConstructorDescriptor.FACTORY);
-        temp.add(FieldAccessByIndexDescriptor.FACTORY);
-        temp.add(FieldAccessByNameDescriptor.FACTORY);
-        temp.add(FieldAccessNestedDescriptor.FACTORY);
-        temp.add(GetRecordFieldsDescriptor.FACTORY);
-        temp.add(GetRecordFieldValueDescriptor.FACTORY);
-        temp.add(FieldAccessByNameDescriptor.FACTORY);
-        temp.add(GetItemDescriptor.FACTORY);
-        temp.add(NumericUnaryMinusDescriptor.FACTORY);
-        temp.add(OpenRecordConstructorDescriptor.FACTORY);
-        temp.add(OrderedListConstructorDescriptor.FACTORY);
-        temp.add(UnorderedListConstructorDescriptor.FACTORY);
-        temp.add(EmbedTypeDescriptor.FACTORY);
-
-        temp.add(NumericAddDescriptor.FACTORY);
-        temp.add(NumericDivideDescriptor.FACTORY);
-        temp.add(NumericMultiplyDescriptor.FACTORY);
-        temp.add(NumericSubDescriptor.FACTORY);
-        temp.add(NumericModuloDescriptor.FACTORY);
-        temp.add(NumericCaretDescriptor.FACTORY);
-        temp.add(IsNullDescriptor.FACTORY);
-        temp.add(IsSystemNullDescriptor.FACTORY);
-        temp.add(NotDescriptor.FACTORY);
-        temp.add(LenDescriptor.FACTORY);
-        temp.add(EmptyStreamAggregateDescriptor.FACTORY);
-        temp.add(NonEmptyStreamAggregateDescriptor.FACTORY);
-        temp.add(RangeDescriptor.FACTORY);
-
-        temp.add(NumericAbsDescriptor.FACTORY);
-        temp.add(NumericCeilingDescriptor.FACTORY);
-        temp.add(NumericFloorDescriptor.FACTORY);
-        temp.add(NumericRoundDescriptor.FACTORY);
-        temp.add(NumericRoundHalfToEvenDescriptor.FACTORY);
-        temp.add(NumericRoundHalfToEven2Descriptor.FACTORY);
-
-        // Binary functions
-        temp.add(BinaryLengthDescriptor.FACTORY);
-        temp.add(ParseBinaryDescriptor.FACTORY);
-        temp.add(PrintBinaryDescriptor.FACTORY);
-        temp.add(BinaryConcatDescriptor.FACTORY);
-        temp.add(SubBinaryFromDescriptor.FACTORY);
-        temp.add(SubBinaryFromToDescriptor.FACTORY);
-        temp.add(FindBinaryDescriptor.FACTORY);
-        temp.add(FindBinaryFromDescriptor.FACTORY);
-
-        // String functions
-        temp.add(StringContainsDescriptor.FACTORY);
-        temp.add(StringEndsWithDescriptor.FACTORY);
-        temp.add(StringStartsWithDescriptor.FACTORY);
-        temp.add(SubstringDescriptor.FACTORY);
-        temp.add(StringEqualDescriptor.FACTORY);
-        temp.add(StringMatchesDescriptor.FACTORY);
-        temp.add(StringLowerCaseDescriptor.FACTORY);
-        temp.add(StringUpperCaseDescriptor.FACTORY);
-        temp.add(StringMatchesWithFlagDescriptor.FACTORY);
-        temp.add(StringReplaceDescriptor.FACTORY);
-        temp.add(StringReplaceWithFlagsDescriptor.FACTORY);
-        temp.add(StringLengthDescriptor.FACTORY);
-        temp.add(Substring2Descriptor.FACTORY);
-        temp.add(SubstringBeforeDescriptor.FACTORY);
-        temp.add(SubstringAfterDescriptor.FACTORY);
-        temp.add(StringToCodePointDescriptor.FACTORY);
-        temp.add(CodePointToStringDescriptor.FACTORY);
-        temp.add(StringConcatDescriptor.FACTORY);
-        temp.add(StringJoinDescriptor.FACTORY);
-
-        // aggregates
-        temp.add(ListifyAggregateDescriptor.FACTORY);
-        temp.add(CountAggregateDescriptor.FACTORY);
-        temp.add(AvgAggregateDescriptor.FACTORY);
-        temp.add(LocalAvgAggregateDescriptor.FACTORY);
-        temp.add(IntermediateAvgAggregateDescriptor.FACTORY);
-        temp.add(GlobalAvgAggregateDescriptor.FACTORY);
-        temp.add(SumAggregateDescriptor.FACTORY);
-        temp.add(LocalSumAggregateDescriptor.FACTORY);
-        temp.add(MaxAggregateDescriptor.FACTORY);
-        temp.add(LocalMaxAggregateDescriptor.FACTORY);
-        temp.add(MinAggregateDescriptor.FACTORY);
-        temp.add(LocalMinAggregateDescriptor.FACTORY);
-
-        // serializable aggregates
-        temp.add(SerializableCountAggregateDescriptor.FACTORY);
-        temp.add(SerializableAvgAggregateDescriptor.FACTORY);
-        temp.add(SerializableLocalAvgAggregateDescriptor.FACTORY);
-        temp.add(SerializableIntermediateAvgAggregateDescriptor.FACTORY);
-        temp.add(SerializableGlobalAvgAggregateDescriptor.FACTORY);
-        temp.add(SerializableSumAggregateDescriptor.FACTORY);
-        temp.add(SerializableLocalSumAggregateDescriptor.FACTORY);
-
-        // scalar aggregates
-        temp.add(ScalarCountAggregateDescriptor.FACTORY);
-        temp.add(ScalarAvgAggregateDescriptor.FACTORY);
-        temp.add(ScalarSumAggregateDescriptor.FACTORY);
-        temp.add(ScalarMaxAggregateDescriptor.FACTORY);
-        temp.add(ScalarMinAggregateDescriptor.FACTORY);
-
-        // SQL aggregates
-        temp.add(SqlCountAggregateDescriptor.FACTORY);
-        temp.add(SqlAvgAggregateDescriptor.FACTORY);
-        temp.add(LocalSqlAvgAggregateDescriptor.FACTORY);
-        temp.add(IntermediateSqlAvgAggregateDescriptor.FACTORY);
-        temp.add(GlobalSqlAvgAggregateDescriptor.FACTORY);
-        temp.add(SqlSumAggregateDescriptor.FACTORY);
-        temp.add(LocalSqlSumAggregateDescriptor.FACTORY);
-        temp.add(SqlMaxAggregateDescriptor.FACTORY);
-        temp.add(LocalSqlMaxAggregateDescriptor.FACTORY);
-        temp.add(SqlMinAggregateDescriptor.FACTORY);
-        temp.add(LocalSqlMinAggregateDescriptor.FACTORY);
-
-        // SQL serializable aggregates
-        temp.add(SerializableSqlCountAggregateDescriptor.FACTORY);
-        temp.add(SerializableSqlAvgAggregateDescriptor.FACTORY);
-        temp.add(SerializableLocalSqlAvgAggregateDescriptor.FACTORY);
-        temp.add(SerializableIntermediateSqlAvgAggregateDescriptor.FACTORY);
-        temp.add(SerializableGlobalSqlAvgAggregateDescriptor.FACTORY);
-        temp.add(SerializableSqlSumAggregateDescriptor.FACTORY);
-        temp.add(SerializableLocalSqlSumAggregateDescriptor.FACTORY);
-
-        // SQL scalar aggregates
-        temp.add(ScalarSqlCountAggregateDescriptor.FACTORY);
-        temp.add(ScalarSqlAvgAggregateDescriptor.FACTORY);
-        temp.add(ScalarSqlSumAggregateDescriptor.FACTORY);
-        temp.add(ScalarSqlMaxAggregateDescriptor.FACTORY);
-        temp.add(ScalarSqlMinAggregateDescriptor.FACTORY);
-
-        // new functions - constructors
-        temp.add(ABooleanConstructorDescriptor.FACTORY);
-        temp.add(ANullConstructorDescriptor.FACTORY);
-        temp.add(ABinaryHexStringConstructorDescriptor.FACTORY);
-        temp.add(ABinaryBase64StringConstructorDescriptor.FACTORY);
-        temp.add(AStringConstructorDescriptor.FACTORY);
-        temp.add(AInt8ConstructorDescriptor.FACTORY);
-        temp.add(AInt16ConstructorDescriptor.FACTORY);
-        temp.add(AInt32ConstructorDescriptor.FACTORY);
-        temp.add(AInt64ConstructorDescriptor.FACTORY);
-        temp.add(AFloatConstructorDescriptor.FACTORY);
-        temp.add(ADoubleConstructorDescriptor.FACTORY);
-        temp.add(APointConstructorDescriptor.FACTORY);
-        temp.add(APoint3DConstructorDescriptor.FACTORY);
-        temp.add(ALineConstructorDescriptor.FACTORY);
-        temp.add(APolygonConstructorDescriptor.FACTORY);
-        temp.add(ACircleConstructorDescriptor.FACTORY);
-        temp.add(ARectangleConstructorDescriptor.FACTORY);
-        temp.add(ATimeConstructorDescriptor.FACTORY);
-        temp.add(ADateConstructorDescriptor.FACTORY);
-        temp.add(ADateTimeConstructorDescriptor.FACTORY);
-        temp.add(ADurationConstructorDescriptor.FACTORY);
-        temp.add(AYearMonthDurationConstructorDescriptor.FACTORY);
-        temp.add(ADayTimeDurationConstructorDescriptor.FACTORY);
-        temp.add(AUUIDFromStringConstructorDescriptor.FACTORY);
-
-        temp.add(DeepEqualityDescriptor.FACTORY);
-
-        temp.add(CreateUUIDDescriptor.FACTORY);
-        temp.add(CreateQueryUIDDescriptor.FACTORY);
-        // Spatial
-        temp.add(CreatePointDescriptor.FACTORY);
-        temp.add(CreateLineDescriptor.FACTORY);
-        temp.add(CreatePolygonDescriptor.FACTORY);
-        temp.add(CreateCircleDescriptor.FACTORY);
-        temp.add(CreateRectangleDescriptor.FACTORY);
-        temp.add(SpatialAreaDescriptor.FACTORY);
-        temp.add(SpatialDistanceDescriptor.FACTORY);
-        temp.add(SpatialIntersectDescriptor.FACTORY);
-        temp.add(CreateMBRDescriptor.FACTORY);
-        temp.add(SpatialCellDescriptor.FACTORY);
-        temp.add(PointXCoordinateAccessor.FACTORY);
-        temp.add(PointYCoordinateAccessor.FACTORY);
-        temp.add(CircleRadiusAccessor.FACTORY);
-        temp.add(CircleCenterAccessor.FACTORY);
-        temp.add(LineRectanglePolygonAccessor.FACTORY);
-
-        // fuzzyjoin function
-        temp.add(FuzzyEqDescriptor.FACTORY);
-        temp.add(SubsetCollectionDescriptor.FACTORY);
-        temp.add(PrefixLenJaccardDescriptor.FACTORY);
-
-        temp.add(WordTokensDescriptor.FACTORY);
-        temp.add(HashedWordTokensDescriptor.FACTORY);
-        temp.add(CountHashedWordTokensDescriptor.FACTORY);
-
-        temp.add(GramTokensDescriptor.FACTORY);
-        temp.add(HashedGramTokensDescriptor.FACTORY);
-        temp.add(CountHashedGramTokensDescriptor.FACTORY);
-
-        temp.add(EditDistanceDescriptor.FACTORY);
-        temp.add(EditDistanceCheckDescriptor.FACTORY);
-        temp.add(EditDistanceStringIsFilterable.FACTORY);
-        temp.add(EditDistanceListIsFilterable.FACTORY);
-        temp.add(EditDistanceContainsDescriptor.FACTORY);
-
-        temp.add(SimilarityJaccardDescriptor.FACTORY);
-        temp.add(SimilarityJaccardCheckDescriptor.FACTORY);
-        temp.add(SimilarityJaccardSortedDescriptor.FACTORY);
-        temp.add(SimilarityJaccardSortedCheckDescriptor.FACTORY);
-        temp.add(SimilarityJaccardPrefixDescriptor.FACTORY);
-        temp.add(SimilarityJaccardPrefixCheckDescriptor.FACTORY);
-
-        //Record functions
-        temp.add(RecordMergeDescriptor.FACTORY);
-        temp.add(RecordAddFieldsDescriptor.FACTORY);
-        temp.add(RecordRemoveFieldsDescriptor.FACTORY);
-        temp.add(SwitchCaseDescriptor.FACTORY);
-        temp.add(RegExpDescriptor.FACTORY);
-        temp.add(InjectFailureDescriptor.FACTORY);
-        temp.add(CastListDescriptor.FACTORY);
-        temp.add(CastRecordDescriptor.FACTORY);
-        temp.add(FlowRecordDescriptor.FACTORY);
-        temp.add(NotNullDescriptor.FACTORY);
-
-        // Spatial and temporal type accessors
-        temp.add(TemporalYearAccessor.FACTORY);
-        temp.add(TemporalMonthAccessor.FACTORY);
-        temp.add(TemporalDayAccessor.FACTORY);
-        temp.add(TemporalHourAccessor.FACTORY);
-        temp.add(TemporalMinuteAccessor.FACTORY);
-        temp.add(TemporalSecondAccessor.FACTORY);
-        temp.add(TemporalMillisecondAccessor.FACTORY);
-        temp.add(TemporalIntervalStartAccessor.FACTORY);
-        temp.add(TemporalIntervalEndAccessor.FACTORY);
-        temp.add(TemporalIntervalStartDateAccessor.FACTORY);
-        temp.add(TemporalIntervalEndDateAccessor.FACTORY);
-        temp.add(TemporalIntervalStartTimeAccessor.FACTORY);
-        temp.add(TemporalIntervalEndTimeAccessor.FACTORY);
-        temp.add(TemporalIntervalStartDatetimeAccessor.FACTORY);
-        temp.add(TemporalIntervalEndDatetimeAccessor.FACTORY);
-
-        // Temporal functions
-        temp.add(DateFromUnixTimeInDaysDescriptor.FACTORY);
-        temp.add(DateFromDatetimeDescriptor.FACTORY);
-        temp.add(TimeFromUnixTimeInMsDescriptor.FACTORY);
-        temp.add(TimeFromDatetimeDescriptor.FACTORY);
-        temp.add(DatetimeFromUnixTimeInMsDescriptor.FACTORY);
-        temp.add(DatetimeFromUnixTimeInSecsDescriptor.FACTORY);
-        temp.add(DatetimeFromDateAndTimeDescriptor.FACTORY);
-        temp.add(CalendarDurationFromDateTimeDescriptor.FACTORY);
-        temp.add(CalendarDuartionFromDateDescriptor.FACTORY);
-        temp.add(AdjustDateTimeForTimeZoneDescriptor.FACTORY);
-        temp.add(AdjustTimeForTimeZoneDescriptor.FACTORY);
-        temp.add(IntervalBeforeDescriptor.FACTORY);
-        temp.add(IntervalAfterDescriptor.FACTORY);
-        temp.add(IntervalMeetsDescriptor.FACTORY);
-        temp.add(IntervalMetByDescriptor.FACTORY);
-        temp.add(IntervalOverlapsDescriptor.FACTORY);
-        temp.add(IntervalOverlappedByDescriptor.FACTORY);
-        temp.add(IntervalOverlappingDescriptor.FACTORY);
-        temp.add(IntervalStartsDescriptor.FACTORY);
-        temp.add(IntervalStartedByDescriptor.FACTORY);
-        temp.add(IntervalCoversDescriptor.FACTORY);
-        temp.add(IntervalCoveredByDescriptor.FACTORY);
-        temp.add(IntervalEndsDecriptor.FACTORY);
-        temp.add(IntervalEndedByDescriptor.FACTORY);
-        temp.add(CurrentDateDescriptor.FACTORY);
-        temp.add(CurrentTimeDescriptor.FACTORY);
-        temp.add(CurrentDateTimeDescriptor.FACTORY);
-        temp.add(DurationFromMillisecondsDescriptor.FACTORY);
-        temp.add(DurationFromMonthsDescriptor.FACTORY);
-        temp.add(YearMonthDurationComparatorDecriptor.GREATER_THAN_FACTORY);
-        temp.add(YearMonthDurationComparatorDecriptor.LESS_THAN_FACTORY);
-        temp.add(DayTimeDurationComparatorDescriptor.GREATER_THAN_FACTORY);
-        temp.add(DayTimeDurationComparatorDescriptor.LESS_THAN_FACTORY);
-        temp.add(MonthsFromYearMonthDurationDescriptor.FACTORY);
-        temp.add(MillisecondsFromDayTimeDurationDescriptor.FACTORY);
-        temp.add(DurationEqualDescriptor.FACTORY);
-        temp.add(GetYearMonthDurationDescriptor.FACTORY);
-        temp.add(GetDayTimeDurationDescriptor.FACTORY);
-        temp.add(IntervalBinDescriptor.FACTORY);
-        temp.add(OverlapBinsDescriptor.FACTORY);
-        temp.add(DayOfWeekDescriptor.FACTORY);
-        temp.add(ParseDateDescriptor.FACTORY);
-        temp.add(ParseTimeDescriptor.FACTORY);
-        temp.add(ParseDateTimeDescriptor.FACTORY);
-        temp.add(PrintDateDescriptor.FACTORY);
-        temp.add(PrintTimeDescriptor.FACTORY);
-        temp.add(PrintDateTimeDescriptor.FACTORY);
-        temp.add(GetOverlappingIntervalDescriptor.FACTORY);
-        temp.add(DurationFromIntervalDescriptor.FACTORY);
-
-        // Interval constructor
-        temp.add(AIntervalConstructorDescriptor.FACTORY);
-        temp.add(AIntervalStartFromDateConstructorDescriptor.FACTORY);
-        temp.add(AIntervalStartFromDateTimeConstructorDescriptor.FACTORY);
-        temp.add(AIntervalStartFromTimeConstructorDescriptor.FACTORY);
-
-=======
->>>>>>> f8153952
         IFunctionManager mgr = new FunctionManagerImpl();
         for (IFunctionDescriptorFactory fdFactory : funcDescriptors) {
             mgr.registerFunction(fdFactory);
