--- conflicted
+++ resolved
@@ -108,12 +108,8 @@
                                             + interval0.getTypeTag() + " and interval of " + interval1.getTypeTag());
                                 }
 
-<<<<<<< HEAD
-                                if (il.overlapping(interval0, interval1)) {
-=======
                                 if (il.overlaps(interval0, interval1) || il.overlappedBy(interval0, interval1)
                                         || il.covers(interval0, interval1) || il.coveredBy(interval0, interval1)) {
->>>>>>> bce1888e
                                     long start = Math.max(interval0.getStartValue(), interval1.getStartValue());
                                     long end = Math.min(interval0.getEndValue(), interval1.getEndValue());
                                     aInterval.setValue(start, end, intervalType0);
