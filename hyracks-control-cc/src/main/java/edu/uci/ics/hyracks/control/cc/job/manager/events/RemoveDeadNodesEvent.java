--- conflicted
+++ resolved
@@ -46,10 +46,7 @@
                 LOGGER.info(e.getKey() + " considered dead");
             }
         }
-<<<<<<< HEAD
-=======
         Set<JobId> affectedJobIds = new HashSet<JobId>();
->>>>>>> d0f1ffb9
         Map<String, Set<String>> ipAddressNodeNameMap = ccs.getIPAddressNodeNameMap();
         for (String deadNode : deadNodes) {
             NodeControllerState state = nodeMap.remove(deadNode);
@@ -73,13 +70,6 @@
             if (run != null) {
                 run.getScheduler().notifyNodeFailures(deadNodes);
             }
-            String ipAddress = state.getNCConfig().dataIPAddress;
-            Set<String> ipNodes = ipAddressNodeNameMap.get(ipAddress);
-            if (ipNodes != null) {
-                if (ipNodes.remove(deadNode) && ipNodes.isEmpty()) {
-                    ipAddressNodeNameMap.remove(ipAddress);
-                }
-            }
         }
     }
 
