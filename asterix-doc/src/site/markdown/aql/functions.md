--- conflicted
+++ resolved
@@ -1666,8 +1666,6 @@
 
         { "date": date("2013-04-05"), "datetime": datetime("2013-04-05T05:28:20.000Z"), "time": time("00:00:03.748Z") }
 
-
-<<<<<<< HEAD
 ### subtract-date ###
  * Syntax:
 
@@ -1780,8 +1778,6 @@
  
         { "interval1": interval-date("1984-01-01, 1985-01-01"), "interval2": interval-time("02:23:28.394Z, 05:47:28.394Z"), "interval3": interval-datetime("1999-09-09T09:09:09.999Z, 1999-12-09T09:09:09.999Z") }
 
-=======
->>>>>>> 66a8e606
 ### get-interval-start, get-interval-end ###
  * Syntax:
 
