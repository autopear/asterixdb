--- conflicted
+++ resolved
@@ -113,16 +113,15 @@
 			<scope>compile</scope>
 		</dependency>
 		<dependency>
-<<<<<<< HEAD
 			<groupId>edu.uci.ics.asterix</groupId>
 			<artifactId>asterix-metadata</artifactId>
 			<version>0.8.1-SNAPSHOT</version>
 			<type>jar</type>
 			<scope>compile</scope>
-=======
+		</dependency>
+		<dependency>
 			<groupId>edu.uci.ics.hyracks</groupId>
 			<artifactId>algebricks-compiler</artifactId>
->>>>>>> 57f12eba
 		</dependency>
 		<dependency>
 			<groupId>com.kenai.nbpwr</groupId>
