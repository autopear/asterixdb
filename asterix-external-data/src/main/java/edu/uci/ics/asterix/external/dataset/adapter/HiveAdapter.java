--- conflicted
+++ resolved
@@ -16,17 +16,8 @@
 
 import java.io.IOException;
 import java.io.InputStream;
-<<<<<<< HEAD
-
-import org.apache.hadoop.mapred.InputSplit;
-import org.apache.hadoop.mapred.JobConf;
 
 import edu.uci.ics.asterix.om.types.IAType;
-import edu.uci.ics.hyracks.algebricks.common.constraints.AlgebricksPartitionConstraint;
-=======
-
-import edu.uci.ics.asterix.om.types.IAType;
->>>>>>> 0a1f2241
 import edu.uci.ics.hyracks.api.context.IHyracksTaskContext;
 import edu.uci.ics.hyracks.api.exceptions.HyracksDataException;
 import edu.uci.ics.hyracks.dataflow.std.file.ITupleParserFactory;
@@ -34,29 +25,16 @@
 /**
  * Provides the functionality of fetching data in form of ADM records from a Hive dataset.
  */
-<<<<<<< HEAD
-@SuppressWarnings("deprecation")
-=======
->>>>>>> 0a1f2241
 public class HiveAdapter extends FileSystemBasedAdapter {
 
     private static final long serialVersionUID = 1L;
 
     private HDFSAdapter hdfsAdapter;
 
-<<<<<<< HEAD
-    public HiveAdapter(IAType atype, String[] readSchedule, boolean[] executed, InputSplit[] inputSplits, JobConf conf,
-            AlgebricksPartitionConstraint clusterLocations, String nodeName, ITupleParserFactory parserFactory,
-            IHyracksTaskContext ctx) throws HyracksDataException {
-        super(parserFactory, atype, ctx);
-        this.hdfsAdapter = new HDFSAdapter(atype, readSchedule, executed, inputSplits, conf, nodeName, parserFactory,
-                ctx);
-=======
     public HiveAdapter(IAType atype, HDFSAdapter hdfsAdapter, ITupleParserFactory parserFactory, IHyracksTaskContext ctx)
             throws HyracksDataException {
         super(parserFactory, atype, ctx);
         this.hdfsAdapter = hdfsAdapter;
->>>>>>> 0a1f2241
     }
 
     @Override
