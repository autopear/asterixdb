/*
 * Copyright 2009-2013 by The Regents of the University of California
 * Licensed under the Apache License, Version 2.0 (the "License");
 * you may not use this file except in compliance with the License.
 * you may obtain a copy of the License from
 * 
 *     http://www.apache.org/licenses/LICENSE-2.0
 * 
 * Unless required by applicable law or agreed to in writing, software
 * distributed under the License is distributed on an "AS IS" BASIS,
 * WITHOUT WARRANTIES OR CONDITIONS OF ANY KIND, either express or implied.
 * See the License for the specific language governing permissions and
 * limitations under the License.
 */
package edu.uci.ics.asterix.test.aql;

import static org.junit.Assert.fail;

import java.io.BufferedInputStream;
import java.io.BufferedReader;
import java.io.BufferedWriter;
import java.io.File;
import java.io.FileInputStream;
import java.io.FileReader;
import java.io.FileWriter;
import java.io.IOException;
import java.io.InputStream;
import java.io.InputStreamReader;
import java.io.PrintWriter;
import java.io.StringWriter;
import java.lang.reflect.InvocationTargetException;
import java.lang.reflect.Method;
import java.util.List;
import java.util.logging.Level;
import java.util.logging.Logger;

import org.apache.commons.httpclient.DefaultHttpMethodRetryHandler;
import org.apache.commons.httpclient.HttpClient;
import org.apache.commons.httpclient.HttpStatus;
import org.apache.commons.httpclient.NameValuePair;
import org.apache.commons.httpclient.methods.GetMethod;
import org.apache.commons.httpclient.params.HttpMethodParams;
import org.apache.commons.io.IOUtils;
import org.codehaus.jackson.map.JsonMappingException;
import org.json.JSONException;
import org.json.JSONObject;

import com.fasterxml.jackson.core.JsonFactory;
import com.fasterxml.jackson.core.JsonParser;
import com.fasterxml.jackson.core.JsonToken;

import edu.uci.ics.asterix.common.config.GlobalConfig;
import edu.uci.ics.asterix.testframework.context.TestCaseContext;
import edu.uci.ics.asterix.testframework.context.TestFileContext;
import edu.uci.ics.asterix.testframework.xml.TestCase.CompilationUnit;

public class TestsUtils {

    private static final String EXTENSION_AQL_RESULT = "adm";
    private static final Logger LOGGER = Logger.getLogger(TestsUtils.class.getName());
    private static Method managixExecuteMethod = null;

    /**
     * Probably does not work well with symlinks.
     */
    public static boolean deleteRec(File path) {
        if (path.isDirectory()) {
            for (File f : path.listFiles()) {
                if (!deleteRec(f)) {
                    return false;
                }
            }
        }
        return path.delete();
    }

    public static void runScriptAndCompareWithResult(File scriptFile, PrintWriter print, File expectedFile,
            File actualFile) throws Exception {
        BufferedReader readerExpected = new BufferedReader(new InputStreamReader(new FileInputStream(expectedFile),
                "UTF-8"));
        BufferedReader readerActual = new BufferedReader(
                new InputStreamReader(new FileInputStream(actualFile), "UTF-8"));
        String lineExpected, lineActual;
        int num = 1;
        try {
            while ((lineExpected = readerExpected.readLine()) != null) {
                lineActual = readerActual.readLine();
                // Assert.assertEquals(lineExpected, lineActual);
                if (lineActual == null) {
                    if (lineExpected.isEmpty()) {
                        continue;
                    }
                    throw new Exception("Result for " + scriptFile + " changed at line " + num + ":\n< " + lineExpected
                            + "\n> ");
                }

                if (!equalStrings(lineExpected.split("Timestamp")[0], lineActual.split("Timestamp")[0])) {
                    fail("Result for " + scriptFile + " changed at line " + num + ":\n< " + lineExpected + "\n> "
                            + lineActual);
                }

                ++num;
            }
            lineActual = readerActual.readLine();
            // Assert.assertEquals(null, lineActual);
            if (lineActual != null) {
                throw new Exception("Result for " + scriptFile + " changed at line " + num + ":\n< \n> " + lineActual);
            }
            // actualFile.delete();
        } finally {
            readerExpected.close();
            readerActual.close();
        }

    }

    private static boolean equalStrings(String s1, String s2) {
        String[] rowsOne = s1.split("\n");
        String[] rowsTwo = s2.split("\n");

        for (int i = 0; i < rowsOne.length; i++) {
            String row1 = rowsOne[i];
            String row2 = rowsTwo[i];

            if (row1.equals(row2))
                continue;

            String[] fields1 = row1.split(" ");
            String[] fields2 = row2.split(" ");

            for (int j = 0; j < fields1.length; j++) {
                if (fields1[j].equals(fields2[j])) {
                    continue;
                } else if (fields1[j].indexOf('.') < 0) {
                    return false;
                } else {
                    fields1[j] = fields1[j].split(",")[0];
                    fields2[j] = fields2[j].split(",")[0];
                    Double double1 = Double.parseDouble(fields1[j]);
                    Double double2 = Double.parseDouble(fields2[j]);
                    float float1 = (float) double1.doubleValue();
                    float float2 = (float) double2.doubleValue();

                    if (Math.abs(float1 - float2) == 0)
                        continue;
                    else {
                        return false;
                    }
                }
            }
        }
        return true;
    }

    public static String aqlExtToResExt(String fname) {
        int dot = fname.lastIndexOf('.');
        return fname.substring(0, dot + 1) + EXTENSION_AQL_RESULT;
    }

    public static void writeResultsToFile(File actualFile, InputStream resultStream) throws IOException, JSONException {
        BufferedWriter writer = new BufferedWriter(new FileWriter(actualFile));
        try {
            JsonFactory jsonFactory = new JsonFactory();
            JsonParser resultParser = jsonFactory.createParser(resultStream);
            while (resultParser.nextToken() == JsonToken.START_OBJECT) {
                while (resultParser.nextToken() != JsonToken.END_OBJECT) {
                    String key = resultParser.getCurrentName();
                    if (key.equals("results")) {
                        // Start of array.
                        resultParser.nextToken();
                        while (resultParser.nextToken() != JsonToken.END_ARRAY) {
                            String record = resultParser.getValueAsString();
                            writer.write(record);
                        }
                    } else {
                        String summary = resultParser.getValueAsString();
                        if (key.equals("summary")) {
                            writer.write(summary);
                            throw new JsonMappingException("Could not find results key in the JSON Object");
                        }
                    }
                }
            }
        } finally {
            writer.close();
        }
    }

    private static String[] handleError(GetMethod method) throws Exception {
        String errorBody = method.getResponseBodyAsString();
        JSONObject result = new JSONObject(errorBody);
        String[] errors = { result.getJSONArray("error-code").getString(0), result.getString("summary"),
                result.getString("stacktrace") };
        return errors;
    }

    // Executes Query and returns results as JSONArray
    public static InputStream executeQuery(String str) throws Exception {
        InputStream resultStream = null;

        final String url = "http://localhost:19002/query";

        // Create an instance of HttpClient.
        HttpClient client = new HttpClient();

        // Create a method instance.
        GetMethod method = new GetMethod(url);

        method.setQueryString(new NameValuePair[] { new NameValuePair("query", str) });

        // Provide custom retry handler is necessary
        method.getParams().setParameter(HttpMethodParams.RETRY_HANDLER, new DefaultHttpMethodRetryHandler(3, false));

        try {
            // Execute the method.
            int statusCode = client.executeMethod(method);

            // Check if the method was executed successfully.
            if (statusCode != HttpStatus.SC_OK) {
                GlobalConfig.ASTERIX_LOGGER.log(Level.SEVERE, "Method failed: " + method.getStatusLine());
            }

            // Read the response body as stream
            resultStream = method.getResponseBodyAsStream();
        } catch (Exception e) {
            GlobalConfig.ASTERIX_LOGGER.log(Level.SEVERE, e.getMessage(), e);
            e.printStackTrace();
        }
        return resultStream;
    }

    // To execute Update statements
    // Insert and Delete statements are executed here
    public static void executeUpdate(String str) throws Exception {
        final String url = "http://localhost:19002/update";

        // Create an instance of HttpClient.
        HttpClient client = new HttpClient();

        // Create a method instance.
        GetMethod method = new GetMethod(url);

        method.setQueryString(new NameValuePair[] { new NameValuePair("statements", str) });

        // Provide custom retry handler is necessary
        method.getParams().setParameter(HttpMethodParams.RETRY_HANDLER, new DefaultHttpMethodRetryHandler(3, false));

        // Execute the method.
        int statusCode = client.executeMethod(method);

        // Check if the method was executed successfully.
        if (statusCode != HttpStatus.SC_OK) {
            GlobalConfig.ASTERIX_LOGGER.log(Level.SEVERE, "Method failed: " + method.getStatusLine());
            String[] errors = handleError(method);
            GlobalConfig.ASTERIX_LOGGER.log(Level.SEVERE, errors[2]);
            throw new Exception("DDL operation failed: " + errors[0] + "\nSUMMARY: " + errors[1] + "\nSTACKTRACE: "
                    + errors[2]);
        }
    }

    // To execute DDL and Update statements
    // create type statement
    // create dataset statement
    // create index statement
    // create dataverse statement
    // create function statement
    public static void executeDDL(String str) throws Exception {
        final String url = "http://localhost:19002/ddl";

        // Create an instance of HttpClient.
        HttpClient client = new HttpClient();

        // Create a method instance.
        GetMethod method = new GetMethod(url);

        method.setQueryString(new NameValuePair[] { new NameValuePair("ddl", str) });

        // Provide custom retry handler is necessary
        method.getParams().setParameter(HttpMethodParams.RETRY_HANDLER, new DefaultHttpMethodRetryHandler(3, false));

        // Execute the method.
        int statusCode = client.executeMethod(method);

        // Check if the method was executed successfully.
        if (statusCode != HttpStatus.SC_OK) {
            GlobalConfig.ASTERIX_LOGGER.log(Level.SEVERE, "Method failed: " + method.getStatusLine());
            String[] errors = handleError(method);
            GlobalConfig.ASTERIX_LOGGER.log(Level.SEVERE, errors[2]);
            throw new Exception("DDL operation failed: " + errors[0] + "\nSUMMARY: " + errors[1] + "\nSTACKTRACE: "
                    + errors[2]);
        }
    }

    // Method that reads a DDL/Update/Query File
    // and returns the contents as a string
    // This string is later passed to REST API for execution.
    public static String readTestFile(File testFile) throws Exception {
        BufferedReader reader = new BufferedReader(new FileReader(testFile));
        String line = null;
        StringBuilder stringBuilder = new StringBuilder();
        String ls = System.getProperty("line.separator");

        while ((line = reader.readLine()) != null) {
            stringBuilder.append(line);
            stringBuilder.append(ls);
        }

        return stringBuilder.toString();
    }

    public static void executeManagixCommand(String command) throws ClassNotFoundException, NoSuchMethodException,
            SecurityException, IllegalAccessException, IllegalArgumentException, InvocationTargetException {
        if (managixExecuteMethod == null) {
            Class clazz = Class.forName("edu.uci.ics.asterix.installer.test.AsterixInstallerIntegrationUtil");
            managixExecuteMethod = clazz.getMethod("executeCommand", String.class);
        }
        managixExecuteMethod.invoke(null, command);
    }

    public static String executeScript(ProcessBuilder pb, String scriptPath) throws Exception {
        pb.command(scriptPath);
        Process p = pb.start();
        p.waitFor();
        return getProcessOutput(p);
    }

    private static String getScriptPath(String queryPath, String scriptBasePath, String scriptFileName) {
        String targetWord = "queries" + File.separator;
        int targetWordSize = targetWord.lastIndexOf(File.separator);
        int beginIndex = queryPath.lastIndexOf(targetWord) + targetWordSize;
        int endIndex = queryPath.lastIndexOf(File.separator);
        String prefix = queryPath.substring(beginIndex, endIndex);
        String scriptPath = scriptBasePath + prefix + File.separator + scriptFileName;
        return scriptPath;
    }

    private static String getProcessOutput(Process p) throws Exception {
        StringBuilder s = new StringBuilder();
        BufferedInputStream bisIn = new BufferedInputStream(p.getInputStream());
        StringWriter writerIn = new StringWriter();
        IOUtils.copy(bisIn, writerIn, "UTF-8");
        s.append(writerIn.toString());

        BufferedInputStream bisErr = new BufferedInputStream(p.getErrorStream());
        StringWriter writerErr = new StringWriter();
        IOUtils.copy(bisErr, writerErr, "UTF-8");
        s.append(writerErr.toString());
        if (writerErr.toString().length() > 0) {
            StringBuilder sbErr = new StringBuilder();
            sbErr.append("script execution failed - error message:\n");
            sbErr.append("-------------------------------------------\n");
            sbErr.append(s.toString());
            sbErr.append("-------------------------------------------\n");
            LOGGER.info(sbErr.toString().trim());
            throw new Exception(s.toString().trim());
        }
        return s.toString();
    }

    public static void executeTest(String actualPath, TestCaseContext testCaseCtx, ProcessBuilder pb) throws Exception {

        File testFile;
        File expectedResultFile;
        String statement;
        List<TestFileContext> expectedResultFileCtxs;
        List<TestFileContext> testFileCtxs;
        File qbcFile = null;
        File qarFile = null;
        int queryCount = 0;

        List<CompilationUnit> cUnits = testCaseCtx.getTestCase().getCompilationUnit();
        for (CompilationUnit cUnit : cUnits) {
            LOGGER.info("Starting [TEST]: " + testCaseCtx.getTestCase().getFilePath() + "/" + cUnit.getName() + " ... ");
            testFileCtxs = testCaseCtx.getTestFiles(cUnit);
            expectedResultFileCtxs = testCaseCtx.getExpectedResultFiles(cUnit);

            for (TestFileContext ctx : testFileCtxs) {
                testFile = ctx.getFile();
                statement = TestsUtils.readTestFile(testFile);
                try {
                    switch (ctx.getType()) {
                        case "ddl":
                            TestsUtils.executeDDL(statement);
                            break;
                        case "update":
                            TestsUtils.executeUpdate(statement);
                            break;
                        case "query":
                            try {
                                InputStream resultStream = executeQuery(statement);
                                expectedResultFile = expectedResultFileCtxs.get(queryCount).getFile();

                                File actualFile = new File(actualPath + File.separator
                                        + testCaseCtx.getTestCase().getFilePath().replace(File.separator, "_") + "_"
                                        + cUnit.getName() + ".adm");
                                TestsUtils.writeResultsToFile(actualFile, resultStream);

                                File actualResultFile = testCaseCtx.getActualResultFile(cUnit, new File(actualPath));
                                actualResultFile.getParentFile().mkdirs();

                                TestsUtils.runScriptAndCompareWithResult(testFile, new PrintWriter(System.err),
                                        expectedResultFile, actualFile);
                                LOGGER.info("[TEST]: " + testCaseCtx.getTestCase().getFilePath() + "/"
                                        + cUnit.getName() + " PASSED ");
                            } catch (JsonMappingException e) {
                                throw new Exception("Test \"" + testFile + "\" FAILED!\n");
                            }
                            queryCount++;
                            break;
                        case "mgx":
                            executeManagixCommand(statement);
                            break;
                        case "txnqbc": //qbc represents query before crash
                            try {
                                InputStream resultStream = executeQuery(statement);
                                qbcFile = new File(actualPath + File.separator
                                        + testCaseCtx.getTestCase().getFilePath().replace(File.separator, "_") + "_"
                                        + cUnit.getName() + "_qbc.adm");
                                qbcFile.getParentFile().mkdirs();
                                TestsUtils.writeResultsToFile(qbcFile, resultStream);
                            } catch (JsonMappingException e) {
                                throw new Exception("Test \"" + testFile + "\" FAILED!\n");
                            }
                            break;
                        case "txnqar": //qar represents query after recovery
                            try {

                                InputStream resultStream = executeQuery(statement);

                                qarFile = new File(actualPath + File.separator
                                        + testCaseCtx.getTestCase().getFilePath().replace(File.separator, "_") + "_"
                                        + cUnit.getName() + "_qar.adm");
                                qarFile.getParentFile().mkdirs();
                                TestsUtils.writeResultsToFile(qarFile, resultStream);

                                TestsUtils.runScriptAndCompareWithResult(testFile, new PrintWriter(System.err),
                                        qbcFile, qarFile);

                                LOGGER.info("[TEST]: " + testCaseCtx.getTestCase().getFilePath() + "/"
                                        + cUnit.getName() + " PASSED ");
                            } catch (JsonMappingException e) {
                                throw new Exception("Test \"" + testFile + "\" FAILED!\n");
                            }
                            break;
                        case "txneu": //eu represents erroneous update
                            try {
                                TestsUtils.executeUpdate(statement);
                            } catch (Exception e) {
                                //An exception is expected.
                            }
                            break;
                        case "script":
                            try {
                                String output = executeScript(
                                        pb,
                                        getScriptPath(testFile.getAbsolutePath(), pb.environment().get("SCRIPT_HOME"),
                                                statement.trim()));
                                if (output.contains("ERROR")) {
                                    throw new Exception(output);
                                }
                            } catch (Exception e) {
                                throw new Exception("Test \"" + testFile + "\" FAILED!\n", e);
                            }
                            break;
<<<<<<< HEAD
                        case "sleep":
                            Thread.sleep(Long.parseLong(statement.trim()));
                            break;
=======
                        case "errddl": // a ddlquery that expects error
                            try {
                                TestsUtils.executeDDL(statement);

                            } catch (Exception e) {
                                // expected error happens
                            }
                            break;

>>>>>>> 178c0969
                        default:
                            throw new IllegalArgumentException("No statements of type " + ctx.getType());
                    }

                } catch (Exception e) {
                    e.printStackTrace();
                    if (cUnit.getExpectedError().isEmpty()) {
                        throw new Exception("Test \"" + testFile + "\" FAILED!", e);
                    }
                }
            }
        }
    }

}<|MERGE_RESOLUTION|>--- conflicted
+++ resolved
@@ -462,11 +462,9 @@
                                 throw new Exception("Test \"" + testFile + "\" FAILED!\n", e);
                             }
                             break;
-<<<<<<< HEAD
                         case "sleep":
                             Thread.sleep(Long.parseLong(statement.trim()));
                             break;
-=======
                         case "errddl": // a ddlquery that expects error
                             try {
                                 TestsUtils.executeDDL(statement);
@@ -475,8 +473,6 @@
                                 // expected error happens
                             }
                             break;
-
->>>>>>> 178c0969
                         default:
                             throw new IllegalArgumentException("No statements of type " + ctx.getType());
                     }
