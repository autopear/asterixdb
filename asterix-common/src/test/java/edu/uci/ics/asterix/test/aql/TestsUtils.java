--- conflicted
+++ resolved
@@ -367,12 +367,7 @@
 
         List<CompilationUnit> cUnits = testCaseCtx.getTestCase().getCompilationUnit();
         for (CompilationUnit cUnit : cUnits) {
-<<<<<<< HEAD
-            LOGGER.info("Starting [TEST]: " + testCaseCtx.getTestCase().getFilePath() + "/"
-                    + cUnit.getName() + " ... ");
-=======
             LOGGER.info("Starting [TEST]: " + testCaseCtx.getTestCase().getFilePath() + "/" + cUnit.getName() + " ... ");
->>>>>>> b6b73086
             testFileCtxs = testCaseCtx.getTestFiles(cUnit);
             expectedResultFileCtxs = testCaseCtx.getExpectedResultFiles(cUnit);
 
@@ -459,6 +454,7 @@
                             } catch (Exception e) {
                                 throw new Exception("Test \"" + testFile + "\" FAILED!\n", e);
                             }
+                            break;
                         case "sleep":
                             Thread.sleep(Long.parseLong(statement.trim()));
                             break;
