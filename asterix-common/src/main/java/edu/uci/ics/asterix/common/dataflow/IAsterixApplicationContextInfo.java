--- conflicted
+++ resolved
@@ -22,14 +22,13 @@
  * Provides methods for obtaining the IIndexRegistryProvider, IStorageManager and
  * ICCApplicationContext implementation.
  */
-public interface IAsterixApplicationContextInfo{
+public interface IAsterixApplicationContextInfo {
 
     /**
      * 
      */
     public IIndexLifecycleManagerProvider getIndexLifecycleManagerProvider();
 
-   
     /**
      * Returns an instance of the implementation for IStorageManagerInterface.
      * 
@@ -43,9 +42,4 @@
      * @return ICCApplicationContext implementation instance
      */
     public ICCApplicationContext getCCApplicationContext();
-<<<<<<< HEAD
-
-=======
-   
->>>>>>> 86fe8b1a
 }