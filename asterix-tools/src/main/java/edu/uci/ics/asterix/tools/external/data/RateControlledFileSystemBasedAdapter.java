/*
 * Copyright 2009-2013 by The Regents of the University of California
 * Licensed under the Apache License, Version 2.0 (the "License");
 * you may not use this file except in compliance with the License.
 * you may obtain a copy of the License from
 * 
 *     http://www.apache.org/licenses/LICENSE-2.0
 * 
 * Unless required by applicable law or agreed to in writing, software
 * distributed under the License is distributed on an "AS IS" BASIS,
 * WITHOUT WARRANTIES OR CONDITIONS OF ANY KIND, either express or implied.
 * See the License for the specific language governing permissions and
 * limitations under the License.
 */
package edu.uci.ics.asterix.tools.external.data;

import java.io.IOException;
import java.io.InputStream;
import java.util.Map;

import edu.uci.ics.asterix.external.dataset.adapter.FileSystemBasedAdapter;
import edu.uci.ics.asterix.metadata.feeds.IFeedAdapter;
import edu.uci.ics.asterix.om.types.ARecordType;
import edu.uci.ics.hyracks.api.context.IHyracksTaskContext;
import edu.uci.ics.hyracks.dataflow.std.file.ITupleParserFactory;

/**
 * An adapter that simulates a feed from the contents of a source file. The file
 * can be on the local file system or on HDFS. The feed ends when the content of
 * the source file has been ingested.
 */

public class RateControlledFileSystemBasedAdapter extends FileSystemBasedAdapter implements IFeedAdapter {

    private static final long serialVersionUID = 1L;
    private FileSystemBasedAdapter coreAdapter;

    public RateControlledFileSystemBasedAdapter(ARecordType atype, Map<String, String> configuration,
            FileSystemBasedAdapter coreAdapter, String format, ITupleParserFactory parserFactory,
            IHyracksTaskContext ctx) throws Exception {
        super(parserFactory, atype, ctx);
        this.coreAdapter = coreAdapter;
    }

    @Override
    public InputStream getInputStream(int partition) throws IOException {
        return coreAdapter.getInputStream(partition);
    }

    @Override
    public void stop() {
        ((RateControlledTupleParser) tupleParser).stop();
<<<<<<< HEAD
=======
    }
    
    @Override
    public DataExchangeMode getDataExchangeMode() {
        return DataExchangeMode.PULL;
>>>>>>> 0a1f2241
    }

}<|MERGE_RESOLUTION|>--- conflicted
+++ resolved
@@ -50,14 +50,11 @@
     @Override
     public void stop() {
         ((RateControlledTupleParser) tupleParser).stop();
-<<<<<<< HEAD
-=======
     }
     
     @Override
     public DataExchangeMode getDataExchangeMode() {
         return DataExchangeMode.PULL;
->>>>>>> 0a1f2241
     }
 
 }