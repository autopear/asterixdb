--- conflicted
+++ resolved
@@ -77,11 +77,7 @@
         if (configuration.get(KEY_FILE_SYSTEM) == null) {
             throw new Exception("File system type not specified. (fs=?) File system could be 'localfs' or 'hdfs'");
         }
-<<<<<<< HEAD
-        if (configuration.get(KEY_SOURCE_DATATYPE) == null) {
-=======
         if (configuration.get(IGenericAdapterFactory.KEY_TYPE_NAME) == null) {
->>>>>>> 0a1f2241
             throw new Exception("Record type not specified (output-type-name=?)");
         }
         if (configuration.get(KEY_PATH) == null) {
