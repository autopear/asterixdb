/*
 * Copyright 2009-2010 by The Regents of the University of California
 * Licensed under the Apache License, Version 2.0 (the "License");
 * you may not use this file except in compliance with the License.
 * you may obtain a copy of the License from
 * 
 *     http://www.apache.org/licenses/LICENSE-2.0
 * 
 * Unless required by applicable law or agreed to in writing, software
 * distributed under the License is distributed on an "AS IS" BASIS,
 * WITHOUT WARRANTIES OR CONDITIONS OF ANY KIND, either express or implied.
 * See the License for the specific language governing permissions and
 * limitations under the License.
 */
package edu.uci.ics.hyracks.api.dataflow;

import java.io.Serializable;
import java.util.BitSet;

import org.json.JSONException;
import org.json.JSONObject;

import edu.uci.ics.hyracks.api.application.ICCApplicationContext;
<<<<<<< HEAD
import edu.uci.ics.hyracks.api.comm.IConnectionDemultiplexer;
import edu.uci.ics.hyracks.api.comm.IFrameReader;
=======
>>>>>>> d0f1ffb9
import edu.uci.ics.hyracks.api.comm.IFrameWriter;
import edu.uci.ics.hyracks.api.comm.IPartitionCollector;
import edu.uci.ics.hyracks.api.comm.IPartitionWriterFactory;
import edu.uci.ics.hyracks.api.constraints.IConstraintAcceptor;
import edu.uci.ics.hyracks.api.context.IHyracksTaskContext;
import edu.uci.ics.hyracks.api.dataflow.value.RecordDescriptor;
import edu.uci.ics.hyracks.api.exceptions.HyracksDataException;
import edu.uci.ics.hyracks.api.job.JobActivityGraph;

/**
 * Connector that connects operators in a Job.
 * 
 * @author vinayakb
 */
public interface IConnectorDescriptor extends Serializable {
    /**
     * Gets the id of the connector.
     * 
     * @return
     */
    public ConnectorDescriptorId getConnectorId();

    /**
     * Factory method to create the send side writer that writes into this connector.
     * 
     * @param ctx
     *            Context
     * @param recordDesc
     *            Record Descriptor
     * @param edwFactory
     *            Endpoint writer factory.
     * @param index
     *            ordinal index of the data producer partition.
     * @param nProducerPartitions
     *            Number of partitions of the producing operator.
     * @param nConsumerPartitions
     *            Number of partitions of the consuming operator.
     * @return data writer.
     * @throws Exception
     */
    public IFrameWriter createPartitioner(IHyracksTaskContext ctx, RecordDescriptor recordDesc,
            IPartitionWriterFactory edwFactory, int index, int nProducerPartitions, int nConsumerPartitions)
            throws HyracksDataException;

    /**
     * Factory metod to create the receive side reader that reads data from this connector.
     * 
     * @param ctx
     *            Context
     * @param recordDesc
     *            Job plan
     * @param receiverIndex
     *            ordinal index of the data consumer partition
     * @param nProducerPartitions
     *            Number of partitions of the producing operator.
     * @param nConsumerPartitions
     *            Number of partitions of the consuming operator.
     * @return partition collector
     * @throws HyracksDataException
     */
    public IPartitionCollector createPartitionCollector(IHyracksTaskContext ctx, RecordDescriptor recordDesc,
            int receiverIndex, int nProducerPartitions, int nConsumerPartitions) throws HyracksDataException;

    /**
     * Contribute any scheduling constraints imposed by this connector
     * 
     * @param constraintAcceptor
     *            - Constraint Acceptor
     * @param plan
     *            - Job Plan
     */
<<<<<<< HEAD
    public void contributeSchedulingConstraints(IConstraintExpressionAcceptor constraintAcceptor, JobPlan plan,
            ICCApplicationContext appCtx);
=======
    public void contributeSchedulingConstraints(IConstraintAcceptor constraintAcceptor, JobActivityGraph plan,
            ICCApplicationContext appCtx);

    /**
     * Indicate which consumer partitions may receive data from the given producer partition.
     */
    public void indicateTargetPartitions(int nProducerPartitions, int nConsumerPartitions, int producerIndex,
            BitSet targetBitmap);
>>>>>>> d0f1ffb9

    /**
     * Translate this connector descriptor to JSON.
     * 
     * @return
     * @throws JSONException
     */
    public JSONObject toJSON() throws JSONException;
}<|MERGE_RESOLUTION|>--- conflicted
+++ resolved
@@ -21,11 +21,6 @@
 import org.json.JSONObject;
 
 import edu.uci.ics.hyracks.api.application.ICCApplicationContext;
-<<<<<<< HEAD
-import edu.uci.ics.hyracks.api.comm.IConnectionDemultiplexer;
-import edu.uci.ics.hyracks.api.comm.IFrameReader;
-=======
->>>>>>> d0f1ffb9
 import edu.uci.ics.hyracks.api.comm.IFrameWriter;
 import edu.uci.ics.hyracks.api.comm.IPartitionCollector;
 import edu.uci.ics.hyracks.api.comm.IPartitionWriterFactory;
@@ -97,10 +92,6 @@
      * @param plan
      *            - Job Plan
      */
-<<<<<<< HEAD
-    public void contributeSchedulingConstraints(IConstraintExpressionAcceptor constraintAcceptor, JobPlan plan,
-            ICCApplicationContext appCtx);
-=======
     public void contributeSchedulingConstraints(IConstraintAcceptor constraintAcceptor, JobActivityGraph plan,
             ICCApplicationContext appCtx);
 
@@ -109,7 +100,6 @@
      */
     public void indicateTargetPartitions(int nProducerPartitions, int nConsumerPartitions, int producerIndex,
             BitSet targetBitmap);
->>>>>>> d0f1ffb9
 
     /**
      * Translate this connector descriptor to JSON.
