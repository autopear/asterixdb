<?xml version="1.0" encoding="UTF-8"?>
<!--
 ! Licensed to the Apache Software Foundation (ASF) under one
 ! or more contributor license agreements.  See the NOTICE file
 ! distributed with this work for additional information
 ! regarding copyright ownership.  The ASF licenses this file
 ! to you under the Apache License, Version 2.0 (the
 ! "License"); you may not use this file except in compliance
 ! with the License.  You may obtain a copy of the License at
 !
 !   http://www.apache.org/licenses/LICENSE-2.0
 !
 ! Unless required by applicable law or agreed to in writing,
 ! software distributed under the License is distributed on an
 ! "AS IS" BASIS, WITHOUT WARRANTIES OR CONDITIONS OF ANY
 ! KIND, either express or implied.  See the License for the
 ! specific language governing permissions and limitations
 ! under the License.
 !-->
<project xmlns="http://maven.apache.org/POM/4.0.0" xmlns:xsi="http://www.w3.org/2001/XMLSchema-instance" xsi:schemaLocation="http://maven.apache.org/POM/4.0.0 http://maven.apache.org/maven-v4_0_0.xsd">
    <modelVersion>4.0.0</modelVersion>
    <groupId>org.apache.asterix</groupId>
    <artifactId>apache-asterixdb</artifactId>
    <version>0.8.9-SNAPSHOT</version>
    <packaging>pom</packaging>

    <parent>
      <groupId>org.apache</groupId>
      <artifactId>apache</artifactId>
      <version>LATEST</version>
    </parent>

    <licenses>
        <license>
            <name>Apache License, Version 2.0</name>
            <url>http://www.apache.org/licenses/LICENSE-2.0.txt</url>
            <distribution>repo</distribution>
            <comments>A business-friendly OSS license</comments>
        </license>
    </licenses>

    <properties>
        <project.build.sourceEncoding>UTF-8</project.build.sourceEncoding>
        <jvm.extraargs />
        <jdk.version>1.8</jdk.version>
        <runSlowAQLTests>false</runSlowAQLTests>
        <appendedResourcesDirectory>${basedir}/src/main/appended-resources</appendedResourcesDirectory>

    <!-- Definition of tests in various categories which may be excluded -->
        <optimizer.tests>**/optimizer/**/*Test.java</optimizer.tests>
        <metadata.tests>**/metadata/*Test.java</metadata.tests>
        <execution.tests>**/ExecutionTest.java</execution.tests>
        <repeated.tests>**/RepeatedTest.java</repeated.tests>
        <invalid.tests>**/DmlTest.java</invalid.tests>
        <global.test.includes>**/*TestSuite.java,**/*Test.java,${execution.tests}</global.test.includes>
        <global.test.excludes>${optimizer.tests},${metadata.tests},${invalid.tests},${repeated.tests}</global.test.excludes>
<<<<<<< HEAD

        <!-- Versions under dependencymanagement or used in many projects via properties -->
        <algebricks.version>0.2.17-SNAPSHOT</algebricks.version>
        <hyracks.version>0.2.17-SNAPSHOT</hyracks.version>
=======
    <!-- Versions under dependencymanagement or used in many projects via properties -->
        <algebricks.version>0.2.17-incubating</algebricks.version>
        <hyracks.version>0.2.17-incubating</hyracks.version>
>>>>>>> 601efeae
        <hadoop.version>2.2.0</hadoop.version>
        <junit.version>4.11</junit.version>
        <commons.io.version>2.4</commons.io.version>
        <servlet.api.version>2.5</servlet.api.version>
        <json.version>20090211</json.version>
        <jacoco.version>0.7.6.201602180812</jacoco.version>
    </properties>

    <build>
        <plugins>
            <plugin>
                <groupId>org.apache.maven.plugins</groupId>
                <artifactId>maven-surefire-plugin</artifactId>
                <version>2.16</version>
                <configuration>
                    <failIfNoTests>false</failIfNoTests>
                    <systemPropertyVariables>
                        <skipFredSlowTests>true</skipFredSlowTests>
                    </systemPropertyVariables>
                    <forkCount>1</forkCount>
                    <reuseForks>false</reuseForks>
                    <argLine>
                        -enableassertions -Xmx${test.heap.size}m
                        -Dfile.encoding=UTF-8
                        -Djava.util.logging.config.file=${user.home}/logging.properties
                        -DrunSlowAQLTests=${runSlowAQLTests}
                        -Xdebug
                        -Xrunjdwp:transport=dt_socket,server=y,address=8000,suspend=n
                        ${coverageArgLine}
                    </argLine>
                    <includes>
                        <include>${global.test.includes},${test.includes}</include>
                    </includes>
                    <excludes>
                        <exclude>${global.test.excludes},${test.excludes}</exclude>
                    </excludes>
                </configuration>
            </plugin>
            <plugin>
                <groupId>org.apache.rat</groupId>
                <artifactId>apache-rat-plugin</artifactId>
                <version>0.11</version>
                <executions>
                    <execution>
                        <phase>verify</phase>
                        <goals>
                            <goal>check</goal>
                        </goals>
                    </execution>
                </executions>
                <configuration>
                    <excludeSubProjects>true</excludeSubProjects>
                    <licenses>
                        <license implementation="org.apache.rat.analysis.license.SimplePatternBasedLicense">
                            <licenseFamilyCategory>MIT</licenseFamilyCategory>
                            <licenseFamilyName>The MIT License</licenseFamilyName>
                            <notes>For JQuery MIT/GPL2 Dual License</notes>
                            <patterns>
                                <pattern>Dual licensed under the MIT or GPL Version 2 licenses.</pattern>
                                <pattern>Dual licensed under the MIT and GPL2 licenses.</pattern>
                                <pattern>http://jquery.org/license</pattern>
                                <pattern>Dual licensed under the MIT</pattern>
                                <pattern>Released under the MIT license by IOLA, December 2007.</pattern>
                            </patterns>
                        </license>
                    </licenses>
                    <licenseFamilies>
                        <licenseFamily implementation="org.apache.rat.license.SimpleLicenseFamily">
                            <familyName>The MIT License</familyName>
                        </licenseFamily>
                        <licenseFamily implementation="org.apache.rat.license.SimpleLicenseFamily">
                            <familyName>Apache License Version 2.0</familyName>
                        </licenseFamily>
                    </licenseFamilies>
                    <excludes>
                        <exclude>**/*.adm</exclude>
                        <exclude>**/*.aql</exclude>
                        <exclude>**/*.ast</exclude>
                        <exclude>**/*.csv</exclude>
                        <exclude>**/*.ddl</exclude>
                        <exclude>**/*.iml</exclude>
                        <exclude>**/*.out</exclude>
                        <exclude>**/*.tbl</exclude>
                        <exclude>**/*.tsv</exclude>
                        <exclude>**/*.txt</exclude>
                        <exclude>**/*.xsd</exclude>
                    </excludes>
                    <includes>
                        <include>**/asterix-*</include>
                        <include>**/*.java</include>
                    </includes>
                </configuration>
            </plugin>
            <plugin>
                <groupId>org.apache.maven.plugins</groupId>
                <artifactId>maven-compiler-plugin</artifactId>
                <version>3.1</version>
                <configuration>
                   <source>${jdk.version}</source>
                   <target>${jdk.version}</target>
                   <compilerArgument>-Xlint:all</compilerArgument>
                </configuration>
            </plugin>
            <plugin>
                <groupId>pl.project13.maven</groupId>
                <artifactId>git-commit-id-plugin</artifactId>
                <version>2.2.0</version>
                <executions>
                    <execution>
                        <goals>
                            <goal>revision</goal>
                         </goals>
                    </execution>
                </executions>

                <configuration>
                    <!--
                        If you'd like to tell the plugin where your .git directory is,
                        use this setting, otherwise we'll perform a search trying to
                        figure out the right directory. It's better to add it explicite IMHO.
                    -->
                    <dotGitDirectory>${project.basedir}/.git</dotGitDirectory>
                    <!-- this is false by default, forces the plugin to generate the git.properties file -->
                    <generateGitPropertiesFile>true</generateGitPropertiesFile>

                    <!-- The path for the to be generated properties file, it's relative to ${project.basedir} -->
                    <generateGitPropertiesFilename>src/main/resources/git.properties</generateGitPropertiesFilename>
                </configuration>

            </plugin>
<<<<<<< HEAD
            <!-- END OF GIT COMMIT ID PLUGIN CONFIGURATION -->
=======
            <plugin>
                <groupId>org.apache.maven.plugins</groupId>
                <artifactId>maven-remote-resources-plugin</artifactId>
                <executions>
                    <execution>
                        <goals>
                            <goal>process</goal>
                        </goals>
                        <configuration>
                            <appendedResourcesDirectory>${appendedResourcesDirectory}</appendedResourcesDirectory>
                            <resourceBundles>
                                <resourceBundle>org.apache:apache-jar-resource-bundle:1.4</resourceBundle>
                                <resourceBundle>org.apache:apache-incubator-disclaimer-resource-bundle:1.1</resourceBundle>
                            </resourceBundles>
                        </configuration>
                    </execution>
                </executions>
            </plugin>
            <plugin>
                <groupId>org.apache.maven.plugins</groupId>
                <artifactId>maven-resources-plugin</artifactId>
            </plugin>
>>>>>>> 601efeae
        </plugins>
        <pluginManagement>
            <plugins>
                <!--This plugin's configuration is used to store Eclipse m2e settings only. It has no influence on the Maven build itself.-->
                <plugin>
                    <groupId>org.eclipse.m2e</groupId>
                    <artifactId>lifecycle-mapping</artifactId>
                    <version>1.0.0</version>
                    <configuration>
                        <lifecycleMappingMetadata>
                            <pluginExecutions>
                                <pluginExecution>
                                    <pluginExecutionFilter>
                                        <groupId>org.apache.maven.plugins</groupId>
                                        <artifactId>maven-plugin-plugin</artifactId>
                                        <versionRange>[3.4,)</versionRange>
                                        <goals>
                                            <goal>descriptor</goal>
                                        </goals>
                                    </pluginExecutionFilter>
                                    <action>
                                        <ignore></ignore>
                                    </action>
                                </pluginExecution>
                                <pluginExecution>
                                    <pluginExecutionFilter>
                                        <groupId>org.apache.asterix</groupId>
                                        <artifactId>record-manager-generator-maven-plugin</artifactId>
                                        <versionRange>[0.8.7-SNAPSHOT,)</versionRange>
                                        <goals>
                                            <goal>generate-record-manager</goal>
                                        </goals>
                                    </pluginExecutionFilter>
                                    <action>
                                        <ignore></ignore>
                                    </action>
                                </pluginExecution>
                                <pluginExecution>
                                    <pluginExecutionFilter>
                                        <groupId>org.apache.maven.plugins</groupId>
                                        <artifactId>maven-jar-plugin</artifactId>
                                        <versionRange>[2.4,)</versionRange>
                                        <goals>
                                            <goal>test-jar</goal>
                                        </goals>
                                    </pluginExecutionFilter>
                                    <action>
                                        <ignore></ignore>
                                    </action>
                                </pluginExecution>
                            </pluginExecutions>
                        </lifecycleMappingMetadata>
                    </configuration>
                </plugin>
            </plugins>
        </pluginManagement>
    </build>

    <scm>
        <connection>scm:git:https://github.com/apache/incubator-asterixdb</connection>
        <developerConnection>scm:git:ssh://asterix-gerrit.ics.uci.edu:29418/asterixdb</developerConnection>
        <url>https://github.com/apache/incubator-asterixdb</url>
        <tag>HEAD</tag>
    </scm>

    <profiles>
        <profile>
            <id>slow-aql-tests</id>
            <properties>
                <runSlowAQLTests>true</runSlowAQLTests>
            </properties>
        </profile>
        <profile>
            <id>optimizer-tests</id>
            <properties>
                <optimizer.tests />
            </properties>
        </profile>
        <profile>
            <id>metadata-tests</id>
            <properties>
                <metadata.tests />
            </properties>
        </profile>
        <profile>
            <id>execution-tests</id>
            <properties>
                <execution.tests />
            </properties>
        </profile>
        <profile>
            <id>invalid-tests</id>
            <properties>
                <invalid.tests />
            </properties>
        </profile>
        <profile>
            <id>32bitvm</id>
            <activation>
                <property>
                    <name>sun.arch.data.model</name>
                    <value>32</value>
                </property>
            </activation>
            <properties>
                <test.heap.size>2048</test.heap.size>
            </properties>
        </profile>

        <profile>
            <id>64bitvm</id>
            <activation>
                <property>
                    <name>sun.arch.data.model</name>
                    <value>64</value>
                </property>
            </activation>
            <properties>
                <test.heap.size>3072</test.heap.size>
            </properties>
        </profile>
<<<<<<< HEAD
        <profile>
          <id>asterix-release</id>
          <build>
            <plugins>
              <plugin>
                <groupId>org.apache.maven.plugins</groupId>
                <artifactId>maven-assembly-plugin</artifactId>
                <!-- We override the configuration plugin to override the descriptor to use for building
                the source release zip. Specifically, we would like to control the inclusions/exclusions.
                For example, we exclude the KEYS file from the zip -->
                <executions>
                  <execution>
                    <!-- Use this id to match the id mentioned in the assembly plugin configuration in
                    the apache parent POM under the apache-release profile -->
                    <id>source-release-assembly</id>
                    <phase>package</phase>
                    <goals>
                      <goal>single</goal>
                    </goals>
                    <!-- combine.self should be override to replace the configuration in the parent POM -->
                    <configuration combine.self="override">
                      <runOnlyAtExecutionRoot>true</runOnlyAtExecutionRoot>
                      <descriptors>
                        <descriptor>src/main/assembly/source.xml</descriptor>
                      </descriptors>
                    </configuration>
                  </execution>
                </executions>
              </plugin>
            </plugins>
          </build>
        </profile>
        <profile>
            <id>java8</id>
            <activation>
                <jdk>1.8</jdk>
            </activation>
             <properties>
                <jdk.version>1.8</jdk.version>
             </properties>
        </profile>
        <!-- Code Coverage -->
        <profile>
            <id>coverage</id>
            <activation>
                <property>
                    <name>coverage</name>
                </property>
            </activation>
            <build>
                <plugins>
                    <plugin>
                        <groupId>org.jacoco</groupId>
                        <artifactId>jacoco-maven-plugin</artifactId>
                        <version>${jacoco.version}</version>
                        <executions>
                            <execution>
                                <id>default-prepare-agent</id>
                                <goals>
                                    <goal>prepare-agent</goal>
                                </goals>
                                <configuration>
                                    <propertyName>coverageArgLine</propertyName>
                                </configuration>
                            </execution>
                        </executions>
                    </plugin>
                </plugins>
            </build>
            <properties>
                <coverage/>
            </properties>
        </profile>
        <profile>
            <id>no-coverage</id>
            <activation>
                <property>
                    <name>!coverage</name>
                </property>
            </activation>
            <properties>
                <coverageArgLine/>
            </properties>
=======

        <profile>
            <id>doclint-java8-disable</id>
            <activation>
                <jdk>[1.8,)</jdk>
            </activation>

            <build>
                <plugins>
                    <plugin>
                        <groupId>org.apache.maven.plugins</groupId>
                        <artifactId>maven-javadoc-plugin</artifactId>
                        <configuration>
                                <additionalparam>-Xdoclint:none</additionalparam>
                        </configuration>
                    </plugin>
                </plugins>
            </build>
>>>>>>> 601efeae
        </profile>
    </profiles>

    <modules>
        <module>asterix-common</module>
        <module>asterix-lang-common</module>
        <module>asterix-lang-aql</module>
        <module>asterix-lang-sqlpp</module>
        <module>asterix-algebra</module>
        <module>asterix-app</module>
        <module>asterix-tools</module>
        <module>asterix-transactions</module>
        <module>asterix-runtime</module>
        <module>asterix-om</module>
        <module>asterix-external-data</module>
        <module>asterix-examples</module>
        <module>asterix-metadata</module>
        <module>asterix-test-framework</module>
        <module>asterix-maven-plugins</module>
        <module>asterix-server</module>
        <module>asterix-installer</module>
        <module>asterix-events</module>
        <module>asterix-doc</module>
        <module>asterix-fuzzyjoin</module>
        <module>asterix-yarn</module>
        <module>asterix-replication</module>
        <module>asterix-experiments</module>
        <module>asterix-coverage</module>
    </modules>

    <repositories>
        <repository>
            <releases>
                <enabled>true</enabled>
                <updatePolicy>always</updatePolicy>
                <checksumPolicy>warn</checksumPolicy>
            </releases>
            <snapshots>
                <enabled>true</enabled>
                <updatePolicy>always</updatePolicy>
                <checksumPolicy>fail</checksumPolicy>
            </snapshots>
            <id>asterix-public</id>
            <url>http://obelix.ics.uci.edu/nexus/content/groups/asterix-public/</url>
        </repository>
        <repository>
            <releases>
                <enabled>true</enabled>
                <updatePolicy>always</updatePolicy>
                <checksumPolicy>warn</checksumPolicy>
            </releases>
            <snapshots>
                <enabled>true</enabled>
                <updatePolicy>always</updatePolicy>
                <checksumPolicy>fail</checksumPolicy>
            </snapshots>
            <id>third-party</id>
            <url>http://obelix.ics.uci.edu/nexus/content/repositories/third-party/</url>
        </repository>
        <repository>
            <releases>
                <enabled>true</enabled>
                <updatePolicy>always</updatePolicy>
                <checksumPolicy>warn</checksumPolicy>
            </releases>
            <id>algebricks-releases</id>
            <url>http://obelix.ics.uci.edu/nexus/content/repositories/algebricks-releases/</url>
        </repository>
        <repository>
            <snapshots>
                <enabled>true</enabled>
                <updatePolicy>always</updatePolicy>
                <checksumPolicy>fail</checksumPolicy>
            </snapshots>
            <id>algebricks-snapshots</id>
            <url>http://obelix.ics.uci.edu/nexus/content/repositories/algebricks-snapshots/</url>
        </repository>
        <repository>
            <snapshots>
                <enabled>true</enabled>
                <updatePolicy>always</updatePolicy>
                <checksumPolicy>fail</checksumPolicy>
            </snapshots>
            <id>apache-staging</id>
            <url>https://repository.apache.org/content/repositories/orgapacheasterix-1019/</url>
        </repository>
    </repositories>
    <dependencyManagement>
        <dependencies>
            <dependency>
                <groupId>junit</groupId>
                <artifactId>junit</artifactId>
                <version>${junit.version}</version>
            </dependency>
            <dependency>
                <groupId>org.apache.maven</groupId>
                <artifactId>maven-plugin-api</artifactId>
                <version>2.2.1</version>
            </dependency>
            <dependency>
                <groupId>org.apache.hadoop</groupId>
                <artifactId>hadoop-yarn-common</artifactId>
                <version>${hadoop.version}</version>
            </dependency>
            <dependency>
                <groupId>org.apache.hadoop</groupId>
                <artifactId>hadoop-yarn-client</artifactId>
                <version>${hadoop.version}</version>
            </dependency>
            <dependency>
                <groupId>org.apache.hadoop</groupId>
                <artifactId>hadoop-client</artifactId>
                <version>${hadoop.version}</version>
            </dependency>
            <dependency>
                <groupId>org.apache.hadoop</groupId>
                <artifactId>hadoop-hdfs</artifactId>
                <version>${hadoop.version}</version>
            </dependency>
            <dependency>
                <groupId>org.apache.hadoop</groupId>
                <artifactId>hadoop-common</artifactId>
                <version>${hadoop.version}</version>
            </dependency>
            <dependency>
                <groupId>org.apache.hyracks</groupId>
                <artifactId>algebricks-compiler</artifactId>
                <version>${algebricks.version}</version>
            </dependency>
            <dependency>
                <groupId>org.apache.hyracks</groupId>
                <artifactId>hyracks-api</artifactId>
                <version>${hyracks.version}</version>
            </dependency>
            <dependency>
                <groupId>org.apache.hyracks</groupId>
                <artifactId>hyracks-util</artifactId>
                <version>${hyracks.version}</version>
            </dependency>
            <dependency>
                <groupId>org.apache.hyracks</groupId>
                <artifactId>hyracks-dataflow-std</artifactId>
                <version>${hyracks.version}</version>
            </dependency>
            <dependency>
                <groupId>org.apache.hyracks</groupId>
                <artifactId>hyracks-data</artifactId>
                <version>${hyracks.version}</version>
            </dependency>
            <dependency>
                <groupId>org.apache.hyracks</groupId>
                <artifactId>hyracks-control-cc</artifactId>
                <version>${hyracks.version}</version>
            </dependency>
            <dependency>
                <groupId>org.apache.hyracks</groupId>
                <artifactId>hyracks-control-nc</artifactId>
                <version>${hyracks.version}</version>
            </dependency>
            <dependency>
                <groupId>org.apache.hyracks</groupId>
                <artifactId>hyracks-server</artifactId>
                <version>${hyracks.version}</version>
            </dependency>
            <dependency>
                <groupId>org.apache.hyracks</groupId>
                <artifactId>hyracks-cli</artifactId>
                <version>${hyracks.version}</version>
            </dependency>
            <dependency>
                <groupId>org.apache.hyracks</groupId>
                <artifactId>hyracks-dataflow-hadoop</artifactId>
                <version>${hyracks.version}</version>
            </dependency>
            <dependency>
                <groupId>org.apache.hyracks</groupId>
                <artifactId>hyracks-storage-am-btree</artifactId>
                <version>${hyracks.version}</version>
            </dependency>
            <dependency>
                <groupId>org.apache.hyracks</groupId>
                <artifactId>hyracks-storage-am-rtree</artifactId>
                <version>${hyracks.version}</version>
            </dependency>
            <dependency>
                <groupId>org.apache.hyracks</groupId>
                <artifactId>hyracks-storage-am-invertedindex</artifactId>
                <version>${hyracks.version}</version>
            </dependency>
            <dependency>
                <groupId>org.apache.hyracks</groupId>
                <artifactId>hyracks-storage-am-common</artifactId>
                <version>${hyracks.version}</version>
            </dependency>
            <dependency>
                <groupId>org.apache.hyracks</groupId>
                <artifactId>hyracks-client</artifactId>
                <version>${hyracks.version}</version>
            </dependency>
            <dependency>
                <groupId>org.apache.hyracks</groupId>
                <artifactId>hyracks-storage-am-lsm-common</artifactId>
                <version>${hyracks.version}</version>
            </dependency>
            <dependency>
                <groupId>org.apache.hyracks</groupId>
                <artifactId>hyracks-storage-am-lsm-btree</artifactId>
                <version>${hyracks.version}</version>
            </dependency>
            <dependency>
                <groupId>org.apache.hyracks</groupId>
                <artifactId>hyracks-storage-am-lsm-rtree</artifactId>
                <version>${hyracks.version}</version>
            </dependency>
            <dependency>
                <groupId>org.apache.hyracks</groupId>
                <artifactId>hyracks-storage-am-lsm-invertedindex</artifactId>
                <version>${hyracks.version}</version>
            </dependency>
            <dependency>
                <groupId>org.json</groupId>
                <artifactId>json</artifactId>
                <version>${json.version}</version>
                <type>jar</type>
            </dependency>
            <dependency>
                <groupId>javax.servlet</groupId>
                <artifactId>servlet-api</artifactId>
                <version>${servlet.api.version}</version>
                <type>jar</type>
            </dependency>
            <dependency>
                <groupId>commons-io</groupId>
                <artifactId>commons-io</artifactId>
                <version>${commons.io.version}</version>
            </dependency>
        </dependencies>
    </dependencyManagement>
</project><|MERGE_RESOLUTION|>--- conflicted
+++ resolved
@@ -54,16 +54,9 @@
         <invalid.tests>**/DmlTest.java</invalid.tests>
         <global.test.includes>**/*TestSuite.java,**/*Test.java,${execution.tests}</global.test.includes>
         <global.test.excludes>${optimizer.tests},${metadata.tests},${invalid.tests},${repeated.tests}</global.test.excludes>
-<<<<<<< HEAD
-
-        <!-- Versions under dependencymanagement or used in many projects via properties -->
-        <algebricks.version>0.2.17-SNAPSHOT</algebricks.version>
-        <hyracks.version>0.2.17-SNAPSHOT</hyracks.version>
-=======
     <!-- Versions under dependencymanagement or used in many projects via properties -->
-        <algebricks.version>0.2.17-incubating</algebricks.version>
-        <hyracks.version>0.2.17-incubating</hyracks.version>
->>>>>>> 601efeae
+        <algebricks.version>0.2.18-SNAPSHOT</algebricks.version>
+        <hyracks.version>0.2.18-SNAPSHOT</hyracks.version>
         <hadoop.version>2.2.0</hadoop.version>
         <junit.version>4.11</junit.version>
         <commons.io.version>2.4</commons.io.version>
@@ -93,7 +86,7 @@
                         -Xdebug
                         -Xrunjdwp:transport=dt_socket,server=y,address=8000,suspend=n
                         ${coverageArgLine}
-                    </argLine>
+                        </argLine>
                     <includes>
                         <include>${global.test.includes},${test.includes}</include>
                     </includes>
@@ -194,9 +187,6 @@
                 </configuration>
 
             </plugin>
-<<<<<<< HEAD
-            <!-- END OF GIT COMMIT ID PLUGIN CONFIGURATION -->
-=======
             <plugin>
                 <groupId>org.apache.maven.plugins</groupId>
                 <artifactId>maven-remote-resources-plugin</artifactId>
@@ -219,7 +209,6 @@
                 <groupId>org.apache.maven.plugins</groupId>
                 <artifactId>maven-resources-plugin</artifactId>
             </plugin>
->>>>>>> 601efeae
         </plugins>
         <pluginManagement>
             <plugins>
@@ -282,8 +271,9 @@
         <connection>scm:git:https://github.com/apache/incubator-asterixdb</connection>
         <developerConnection>scm:git:ssh://asterix-gerrit.ics.uci.edu:29418/asterixdb</developerConnection>
         <url>https://github.com/apache/incubator-asterixdb</url>
-        <tag>HEAD</tag>
-    </scm>
+
+      <tag>HEAD</tag>
+  </scm>
 
     <profiles>
         <profile>
@@ -341,7 +331,6 @@
                 <test.heap.size>3072</test.heap.size>
             </properties>
         </profile>
-<<<<<<< HEAD
         <profile>
           <id>asterix-release</id>
           <build>
@@ -383,7 +372,6 @@
                 <jdk.version>1.8</jdk.version>
              </properties>
         </profile>
-        <!-- Code Coverage -->
         <profile>
             <id>coverage</id>
             <activation>
@@ -425,8 +413,7 @@
             <properties>
                 <coverageArgLine/>
             </properties>
-=======
-
+        </profile>
         <profile>
             <id>doclint-java8-disable</id>
             <activation>
@@ -444,7 +431,6 @@
                     </plugin>
                 </plugins>
             </build>
->>>>>>> 601efeae
         </profile>
     </profiles>
 
