options {

	  
       STATIC = false;
	
}


PARSER_BEGIN(AQLParser)

package edu.uci.ics.asterix.aql.parser;

import java.io.*;
import java.util.List;
import java.util.ArrayList;
import java.util.Map;
import java.util.HashMap;
import java.util.LinkedHashMap;

import org.apache.xerces.util.IntStack;

import edu.uci.ics.asterix.aql.literal.FloatLiteral;
import edu.uci.ics.asterix.aql.literal.DoubleLiteral;
import edu.uci.ics.asterix.aql.literal.FalseLiteral;
import edu.uci.ics.asterix.aql.base.Literal;
import edu.uci.ics.asterix.aql.literal.IntegerLiteral;
import edu.uci.ics.asterix.aql.literal.LongIntegerLiteral;
import edu.uci.ics.asterix.aql.literal.NullLiteral;
import edu.uci.ics.asterix.aql.literal.StringLiteral;
import edu.uci.ics.asterix.aql.literal.TrueLiteral;
import edu.uci.ics.asterix.metadata.bootstrap.MetadataConstants;

import edu.uci.ics.asterix.aql.base.*;
import edu.uci.ics.asterix.aql.expression.*;
import edu.uci.ics.asterix.common.config.DatasetConfig.DatasetType;
import edu.uci.ics.asterix.common.config.DatasetConfig.IndexType;
import edu.uci.ics.asterix.aql.expression.visitor.AQLPrintVisitor;
import edu.uci.ics.asterix.aql.expression.UnaryExpr.Sign;
import edu.uci.ics.asterix.aql.base.Statement.Kind;
import edu.uci.ics.asterix.aql.context.Scope;
import edu.uci.ics.asterix.aql.context.RootScopeFactory;
import edu.uci.ics.asterix.common.annotations.*;
import edu.uci.ics.asterix.common.exceptions.AsterixException;
import edu.uci.ics.asterix.om.functions.AsterixFunction;
import edu.uci.ics.asterix.common.functions.FunctionSignature;
import edu.uci.ics.hyracks.algebricks.core.algebra.expressions.IExpressionAnnotation;
import edu.uci.ics.hyracks.algebricks.core.algebra.expressions.IndexedNLJoinExpressionAnnotation;
import edu.uci.ics.hyracks.algebricks.core.algebra.functions.FunctionIdentifier;
import edu.uci.ics.hyracks.algebricks.common.utils.Pair;
import edu.uci.ics.hyracks.algebricks.common.utils.Triple;




public class AQLParser extends ScopeChecker {

    // optimizer hints
    private static final String HASH_GROUP_BY_HINT = "hash";
    private static final String BROADCAST_JOIN_HINT = "bcast";
    private static final String INDEXED_NESTED_LOOP_JOIN_HINT = "indexnl";
    private static final String INMEMORY_HINT = "inmem";
    private static final String VAL_FILE_HINT = "val-files";
    private static final String VAL_FILE_SAME_INDEX_HINT = "val-file-same-idx";
    private static final String INTERVAL_HINT = "interval";
    private static final String COMPOSE_VAL_FILES_HINT = "compose-val-files";
    private static final String INSERT_RAND_INT_HINT = "insert-rand-int";
    private static final String LIST_VAL_FILE_HINT = "list-val-file";
    private static final String LIST_HINT = "list";
    private static final String DATETIME_BETWEEN_YEARS_HINT = "datetime-between-years";
    private static final String DATE_BETWEEN_YEARS_HINT = "date-between-years";
    private static final String DATETIME_ADD_RAND_HOURS_HINT = "datetime-add-rand-hours";
    private static final String AUTO_HINT = "auto";   
        
    private static final String GEN_FIELDS_HINT = "gen-fields";   
    
    // data generator hints
    private static final String DGEN_HINT = "dgen";
    
    private static class IndexParams {
      public IndexType type;
      public int gramLength;
      
      public IndexParams(IndexType type, int gramLength) {
        this.type = type;
        this.gramLength = gramLength;
      }
    };  
   
    private static class FunctionName {
	   public String dataverse = null;
	   public String library = null;
	   public String function = null;
	}

    private static String getHint(Token t) {
        if (t.specialToken == null) {
            return null;
        }       
        String s = t.specialToken.image;
        int n = s.length();
        if (n < 2) {
            return null;
        }  
        return s.substring(1).trim();
    }
    
    private static IRecordFieldDataGen parseFieldDataGen(String hint) throws ParseException {
      IRecordFieldDataGen rfdg = null;
      String splits[] = hint.split(" +");
      if (splits[0].equals(VAL_FILE_HINT)) { 
        File[] valFiles = new File[splits.length - 1];
        for (int k=1; k<splits.length; k++) {
          valFiles[k-1] = new File(splits[k]);
        } 
        rfdg = new FieldValFileDataGen(valFiles);
      } else if (splits[0].equals(VAL_FILE_SAME_INDEX_HINT)) {
        rfdg = new FieldValFileSameIndexDataGen(new File(splits[1]), splits[2]);
      } else if (splits[0].equals(LIST_VAL_FILE_HINT)) {
        rfdg = new ListValFileDataGen(new File(splits[1]), Integer.parseInt(splits[2]), Integer.parseInt(splits[3]));
      } else if (splits[0].equals(LIST_HINT)) {
        rfdg = new ListDataGen(Integer.parseInt(splits[1]), Integer.parseInt(splits[2]));
      } else if (splits[0].equals(INTERVAL_HINT)) {
        FieldIntervalDataGen.ValueType vt;
        if (splits[1].equals("int")) {
          vt = FieldIntervalDataGen.ValueType.INT;
        } else if (splits[1].equals("long")) {
          vt = FieldIntervalDataGen.ValueType.LONG;
        } else if (splits[1].equals("float")) {
          vt = FieldIntervalDataGen.ValueType.FLOAT;
        } else if (splits[1].equals("double")) {
          vt = FieldIntervalDataGen.ValueType.DOUBLE;
        } else {
          throw new ParseException("Unknown type for interval data gen: " + splits[1]);
        }
        rfdg = new FieldIntervalDataGen(vt, splits[2], splits[3]); 
      } else if (splits[0].equals(INSERT_RAND_INT_HINT)) {
        rfdg = new InsertRandIntDataGen(splits[1], splits[2]);
      } else if (splits[0].equals(DATE_BETWEEN_YEARS_HINT)) {
        rfdg = new DateBetweenYearsDataGen(Integer.parseInt(splits[1]), Integer.parseInt(splits[2]));
      } else if (splits[0].equals(DATETIME_BETWEEN_YEARS_HINT)) {
        rfdg = new DatetimeBetweenYearsDataGen(Integer.parseInt(splits[1]), Integer.parseInt(splits[2]));
      } else if (splits[0].equals(DATETIME_ADD_RAND_HOURS_HINT)) {
        rfdg = new DatetimeAddRandHoursDataGen(Integer.parseInt(splits[1]), Integer.parseInt(splits[2]), splits[3]);
      } else if (splits[0].equals(AUTO_HINT)) {
        rfdg = new AutoDataGen(splits[1]);
      }
      return rfdg;
    }

    public AQLParser(String s){
        this(new StringReader(s));
        super.setInput(s);
    }

    public static void main(String args[]) throws ParseException, TokenMgrError, IOException, FileNotFoundException, AsterixException {
        File file = new File(args[0]);
        Reader fis = new BufferedReader(new InputStreamReader(new FileInputStream(file), "UTF-8"));
        AQLParser parser = new AQLParser(fis);
        List<Statement> st = parser.Statement();
        //st.accept(new AQLPrintVisitor(), 0);
    }
}

PARSER_END(AQLParser)


List<Statement> Statement() throws ParseException:
{
  scopeStack.push(RootScopeFactory.createRootScope(this));
  List<Statement> decls = new ArrayList<Statement>();
  Statement stmt = null;
}
{
  ( stmt = SingleStatement() (";") ?
    {
      decls.add(stmt);
    }
  )*
  <EOF>
  {
    return decls;  
  }
}

Statement SingleStatement() throws ParseException:
{
  Statement stmt = null;
}
{
  (
    stmt = DataverseDeclaration()
    | stmt = FunctionDeclaration()
    | stmt = CreateStatement()
    | stmt = LoadStatement()
    | stmt = DropStatement()
    | stmt = WriteStatement()
    | stmt = SetStatement()
    | stmt = InsertStatement()
    | stmt = DeleteStatement()
    | stmt = UpdateStatement()       
    | stmt = FeedStatement()
    | stmt = Query()
  )
  {
    return stmt;
  }
}

DataverseDecl DataverseDeclaration() throws ParseException:
{
  String dvName = null;
}
{
  "use" "dataverse" dvName = Identifier()
    {
      defaultDataverse = dvName;
      return new DataverseDecl(new Identifier(dvName));
    }
}

Statement CreateStatement() throws ParseException:
{
  String hint = null;
  boolean dgen = false;
  Statement stmt = null;
}
{
  "create"
  (
    {
      hint = getHint(token);
      if (hint != null && hint.startsWith(DGEN_HINT)) {
        dgen = true;
      }                  
    }
    stmt = TypeSpecification(hint, dgen)
    | stmt = NodegroupSpecification()
    | stmt = DatasetSpecification()    
    | stmt = IndexSpecification()
    | stmt = DataverseSpecification()
    | stmt = FunctionSpecification()
    | stmt = FeedSpecification()
  )        
  {
    return stmt;
  }
}

TypeDecl TypeSpecification(String hint, boolean dgen) throws ParseException:
{
  Pair<Identifier,Identifier> nameComponents = null;
  boolean ifNotExists = false;
  TypeExpression typeExpr = null;
}
{
  "type" nameComponents = TypeName() ifNotExists = IfNotExists()
  "as" typeExpr = TypeExpr()
    {
      long numValues = -1;
      String filename = null;
      if (dgen) {       
        String splits[] = hint.split(" +");
        if (splits.length != 3) {
          throw new ParseException("Expecting /*+ dgen <filename> <numberOfItems> */");
        } 
        filename = splits[1];
        numValues = Long.parseLong(splits[2]);
      }  
      TypeDataGen tddg = new TypeDataGen(dgen, filename, numValues);
      return new TypeDecl(nameComponents.first, nameComponents.second, typeExpr, tddg, ifNotExists);
    }
}


NodegroupDecl NodegroupSpecification() throws ParseException:
{
  String name = null;
  String tmp = null;
  boolean ifNotExists = false;
  List<Identifier>ncNames = null;
}
{
  "nodegroup" name = Identifier()
  ifNotExists = IfNotExists() "on" tmp = Identifier()
    {
      ncNames = new ArrayList<Identifier>();
      ncNames.add(new Identifier(tmp));
    }
  ( <COMMA> tmp = Identifier()
    {
      ncNames.add(new Identifier(tmp));
    }
  )*
    {
      return new NodegroupDecl(new Identifier(name), ncNames, ifNotExists);
    }
}

DatasetDecl DatasetSpecification() throws ParseException:
{
  Pair<Identifier,Identifier> nameComponents = null;  
  boolean ifNotExists = false;
  String typeName = null;
  String adapterName = null;
  Map<String,String> properties = null;
  FunctionSignature appliedFunction = null;
  List<String> primaryKeyFields = null;
  String nodeGroupName = null;
  Map<String,String> hints = new HashMap<String,String>();  
  DatasetDecl dsetDecl = null;
}
{
  (
    "external" <DATASET> nameComponents = QualifiedName()
    <LEFTPAREN> typeName = Identifier() <RIGHTPAREN>
    ifNotExists = IfNotExists()
    "using" adapterName = AdapterName() properties = Configuration()
    ( "hints" hints = Properties() )?
      {
        ExternalDetailsDecl edd = new ExternalDetailsDecl();
        edd.setAdapter(adapterName);
        edd.setProperties(properties);
        dsetDecl = new DatasetDecl(nameComponents.first,
                                   nameComponents.second,
                                   new Identifier(typeName),
                                   hints,
                                   DatasetType.EXTERNAL,
                                   edd,
                                   ifNotExists);
      } 

    | ("internal")? <DATASET> nameComponents = QualifiedName()
    <LEFTPAREN> typeName = Identifier() <RIGHTPAREN>
    ifNotExists = IfNotExists()
    primaryKeyFields = PrimaryKey() ("on" nodeGroupName = Identifier() )?
    ( "hints" hints = Properties() )?
      {
        InternalDetailsDecl idd = new InternalDetailsDecl(nodeGroupName != null
                                                            ? new Identifier(nodeGroupName)
                                                            : null,
                                                          primaryKeyFields);
        dsetDecl = new DatasetDecl(nameComponents.first,
                                   nameComponents.second,
                                   new Identifier(typeName),
                                   hints,
                                   DatasetType.INTERNAL,
                                   idd,
                                   ifNotExists);
      }
  )
    {
      return dsetDecl;
    }
}

CreateIndexStatement IndexSpecification() throws ParseException:
{
  CreateIndexStatement cis = new CreateIndexStatement();
  String indexName = null;
  String fieldExpr = null;
  boolean ifNotExists = false;
  Pair<Identifier,Identifier> nameComponents = null;
  IndexParams indexType = null;
}
{
  "index" indexName = Identifier()
  ifNotExists = IfNotExists()
  "on" nameComponents = QualifiedName()    
  <LEFTPAREN> ( fieldExpr = Identifier()
    {
      cis.addFieldExpr(fieldExpr);
    }
  ) (<COMMA> fieldExpr = Identifier()
    {
      cis.addFieldExpr(fieldExpr);
    }
  )* <RIGHTPAREN> ( "type" indexType = IndexType() )?
    {
      cis.setIndexName(new Identifier(indexName));
      cis.setIfNotExists(ifNotExists);
      cis.setDataverseName(nameComponents.first);
      cis.setDatasetName(nameComponents.second);
      if (indexType != null) {
        cis.setIndexType(indexType.type);
        cis.setGramLength(indexType.gramLength);
      }
      return cis;
    }
}

IndexParams IndexType() throws ParseException:
{
  IndexType type = null;
  int gramLength = 0;
}
{
  ("btree"
    {
      type = IndexType.BTREE;
    }         
  | "rtree"
    {
      type = IndexType.RTREE;
    }
  | "keyword"
    {
      type = IndexType.LENGTH_PARTITIONED_WORD_INVIX;
    }
  | "ngram" <LEFTPAREN> <INTEGER_LITERAL>
    {
      type = IndexType.LENGTH_PARTITIONED_NGRAM_INVIX;
      gramLength = Integer.valueOf(token.image);
    }
  <RIGHTPAREN>)
    {
      return new IndexParams(type, gramLength);
    }
}

CreateDataverseStatement DataverseSpecification() throws ParseException :
{
  String dvName = null;
  boolean ifNotExists = false;
  String format = null;
}
{
  "dataverse" dvName = Identifier()
  ifNotExists = IfNotExists()
  ( "with format" format = StringLiteral() )?
    {
      return new CreateDataverseStatement(new Identifier(dvName), format, ifNotExists);
    }
}

CreateFunctionStatement FunctionSpecification() throws ParseException:
{
  FunctionSignature signature;
  boolean ifNotExists = false;
  List<VarIdentifier> paramList = new ArrayList<VarIdentifier>();
  String functionBody;
  VarIdentifier var = null;
  Expression functionBodyExpr;
  Token beginPos;
  Token endPos;
  FunctionName fctName = null;
  
  createNewScope();
}
{
  "function" fctName = FunctionName()
  ifNotExists = IfNotExists()
<<<<<<< HEAD
  <LEFTPAREN> (<VARIABLE>
    {
      var = new VarIdentifier();
      var.setValue(token.image);
      paramList.add(var);
      getCurrentScope().addNewVarSymbolToScope(var);
    }
  ("," <VARIABLE>
    {
      var = new VarIdentifier();
      var.setValue(token.image);
      paramList.add(var);
      getCurrentScope().addNewVarSymbolToScope(var);
    }
  )*)? <RIGHTPAREN> "{"
=======
  paramList = ParameterList()
  <LEFTBRACE>
>>>>>>> cf8f054d
    {
      beginPos = token;
    } 
  functionBodyExpr = Expression() <RIGHTBRACE>
    {
      endPos = token;
      functionBody = extractFragment(beginPos.beginLine, beginPos.beginColumn, endPos.beginLine, endPos.beginColumn);
      // TODO use fctName.library
      signature = new FunctionSignature(fctName.dataverse, fctName.function, paramList.size());
      getCurrentScope().addFunctionDescriptor(signature, false);
      return new CreateFunctionStatement(signature, paramList, functionBody, ifNotExists);
    }
}

CreateFeedStatement FeedSpecification() throws ParseException:
{
  Pair<Identifier,Identifier> nameComponents = null;  
  boolean ifNotExists = false;
  String adaptorName = null;
  Map<String,String> properties = null;
  FunctionSignature appliedFunction = null;
  CreateFeedStatement cfs = null;
}
{
  (
    "feed"  nameComponents = QualifiedName()
    ifNotExists = IfNotExists()
    "using" adaptorName = AdapterName() properties = Configuration()
    (appliedFunction = ApplyFunction())?
      {
        cfs = new CreateFeedStatement(nameComponents.first,
                                   nameComponents.second, adaptorName, properties, appliedFunction, ifNotExists);
      } 
      
  )
    {
      return cfs;
    }
}



List<VarIdentifier> ParameterList() throws ParseException:
{
  List<VarIdentifier> paramList = new ArrayList<VarIdentifier>();
  VarIdentifier var = null;
}
{
  <LEFTPAREN> (<VARIABLE>
    {
      var = new VarIdentifier();
      var.setValue(token.image);
      paramList.add(var);
      getCurrentScope().addNewVarSymbolToScope(var);
    }
  (<COMMA> <VARIABLE>
    {
      var = new VarIdentifier();
      var.setValue(token.image);
      paramList.add(var);
      getCurrentScope().addNewVarSymbolToScope(var);
    }
  )*)? <RIGHTPAREN>
    {
      return paramList;
    }
}

boolean IfNotExists() throws ParseException:
{
}
{
  ( "if not exists"
    {
      return true;
    }
  )?
    {
      return false;
    }
}

FunctionSignature ApplyFunction() throws ParseException:
{
  FunctionSignature funcSig = null;
}
{
  "apply" "function" funcSig = FunctionSignature()
    {
      return funcSig;
    }
}

String GetPolicy() throws ParseException:
{
  String policy = null;
}
{
   "using" "policy" policy = Identifier() 
   {
     return policy;
   }
   
}   

FunctionSignature FunctionSignature() throws ParseException:
{
  FunctionName fctName = null;
  int arity = 0;
}
{
  fctName = FunctionName() "@" <INTEGER_LITERAL> 
    {  
      arity = new Integer(token.image);
      if (arity < 0 && arity != FunctionIdentifier.VARARGS) {
        throw new ParseException(" invalid arity:" + arity);
      }

      // TODO use fctName.library
      String fqFunctionName = fctName.library == null ? fctName.function : fctName.library + "#" + fctName.function;
      return new FunctionSignature(fctName.dataverse, fqFunctionName, arity);
    }
}

List<String> PrimaryKey() throws ParseException:
{
  String tmp = null;
  List<String> primaryKeyFields = new ArrayList<String>();
}
{
  "primary" "key" tmp = Identifier()
    {
      primaryKeyFields.add(tmp);
    }
  ( <COMMA> tmp = Identifier()
    {
      primaryKeyFields.add(tmp);
    }
  )*
    {
      return primaryKeyFields;
    }
}

Statement DropStatement() throws ParseException:
{
  String id = null;
  Pair<Identifier,Identifier> pairId = null;
  Triple<Identifier,Identifier,Identifier> tripleId = null;
  FunctionSignature funcSig = null;
  boolean ifExists = false;
  Statement stmt = null;
}
{
  "drop"
  (
    <DATASET> pairId = QualifiedName() ifExists = IfExists()
      {
        stmt = new DropStatement(pairId.first, pairId.second, ifExists);
      }
    | "index" tripleId = DoubleQualifiedName() ifExists = IfExists()
      {
        stmt = new IndexDropStatement(tripleId.first, tripleId.second, tripleId.third, ifExists);
      }
    | "nodegroup" id = Identifier() ifExists = IfExists()
      {
        stmt = new NodeGroupDropStatement(new Identifier(id), ifExists);
      }
    | "type" pairId = TypeName() ifExists = IfExists()
      {
        stmt = new TypeDropStatement(pairId.first, pairId.second, ifExists);
      }
    | "dataverse" id = Identifier() ifExists = IfExists()
      {
        stmt = new DataverseDropStatement(new Identifier(id), ifExists);
      }
    | "function" funcSig = FunctionSignature() ifExists = IfExists()
      {
        stmt = new FunctionDropStatement(funcSig, ifExists);
      }
    | "feed" pairId = QualifiedName() ifExists = IfExists()
      {
        stmt = new FeedDropStatement(pairId.first, pairId.second, ifExists);
      }  
  )
  {
    return stmt;  
  }
}

boolean IfExists() throws ParseException :
{
}
{
  ( <IF> "exists"
    {
      return true;
    }
  )?
    {
      return false;
    }
}

InsertStatement InsertStatement() throws ParseException:
{
  Pair<Identifier,Identifier> nameComponents = null;
  Query query;
}
{
  "insert" "into" <DATASET> nameComponents = QualifiedName() query = Query()
    {
      return new InsertStatement(nameComponents.first, nameComponents.second, query, getVarCounter());
    }
}

DeleteStatement DeleteStatement() throws ParseException:
{
  VariableExpr var = null;
  Expression condition = null;
  Pair<Identifier, Identifier> nameComponents;
}
{
  "delete" var = Variable()
    {
      getCurrentScope().addNewVarSymbolToScope(var.getVar());
    }
  "from" <DATASET> nameComponents  = QualifiedName() 
  (<WHERE> condition = Expression())?
    {
      return new DeleteStatement(var, nameComponents.first, nameComponents.second, condition, getVarCounter());
    }
}

UpdateStatement UpdateStatement() throws ParseException:
{
  VariableExpr vars;
  Expression target;
  Expression condition;
  UpdateClause uc;
  List<UpdateClause> ucs = new ArrayList<UpdateClause>();
}
{
  "update" vars = Variable() <IN> target = Expression()
  <WHERE> condition = Expression() 
  <LEFTPAREN> (uc = UpdateClause()
    {
      ucs.add(uc);
    }
  (<COMMA> uc = UpdateClause()
    {
      ucs.add(uc);
    }
  )*) <RIGHTPAREN>
    {
      return new UpdateStatement(vars, target, condition, ucs);
    }
}

UpdateClause UpdateClause() throws ParseException:
{
  Expression target = null;
  Expression value = null ;	
  InsertStatement is = null;
  DeleteStatement ds = null;
  UpdateStatement us = null;
  Expression condition = null;
  UpdateClause ifbranch = null;
  UpdateClause elsebranch = null;
}
{
   "set" target = Expression() <ASSIGN> value = Expression() 
   | is = InsertStatement()
   | ds = DeleteStatement()
   | us = UpdateStatement()
   | <IF> <LEFTPAREN> condition = Expression() <RIGHTPAREN>
     <THEN> ifbranch = UpdateClause()
     [LOOKAHEAD(1) <ELSE> elsebranch = UpdateClause()] 
     {
       return new UpdateClause(target, value, is, ds, us, condition, ifbranch, elsebranch);
     }
}

Statement SetStatement() throws ParseException:
{
  String pn = null;
  String pv = null;
}
{
  "set" pn = Identifier() pv = StringLiteral()
    {
      return new SetStatement(pn, pv);
    }
}

Statement WriteStatement() throws ParseException:
{
  String nodeName = null;
  String fileName = null;
  Query query;
  String writerClass = null;
  Pair<Identifier,Identifier> nameComponents = null;
}
{
  "write" "output" "to" nodeName = Identifier() <COLON> fileName = StringLiteral()
    ( "using" writerClass = StringLiteral() )?
    {                  
      return new WriteStatement(new Identifier(nodeName), fileName, writerClass);         
    }
}

LoadFromFileStatement LoadStatement() throws ParseException:
{
  Identifier dataverseName = null;
  Identifier datasetName = null;
  boolean alreadySorted = false;
  String adapterName;
  Map<String,String> properties;
  Pair<Identifier,Identifier> nameComponents = null;
}
{
  "load" <DATASET> nameComponents = QualifiedName()
    {
      dataverseName = nameComponents.first;
      datasetName = nameComponents.second;
    }
  "using" adapterName = AdapterName() properties = Configuration()
  ("pre-sorted" 
    {
      alreadySorted = true;
    }
  )?
    {
      return new LoadFromFileStatement(dataverseName, datasetName, adapterName, properties, alreadySorted);
    }   
}


String AdapterName() throws ParseException :
{
  String adapterName = null;
}
{
  adapterName = Identifier()
    {
	  return adapterName;
    }
}

Statement FeedStatement() throws ParseException:
{
  Pair<Identifier,Identifier> feedNameComponents = null;
  Pair<Identifier,Identifier> datasetNameComponents = null;
  
  Map<String,String> configuration = null;
  Statement stmt = null;
  String policy = null;
}
{
  (
    "connect" "feed" feedNameComponents = QualifiedName() "to" <DATASET> datasetNameComponents = QualifiedName() (policy = GetPolicy())? 
      {
        stmt = new ConnectFeedStatement(feedNameComponents, datasetNameComponents, policy, getVarCounter());
      }
    | "disconnect" "feed" feedNameComponents = QualifiedName() "from" <DATASET> datasetNameComponents = QualifiedName()
      {
        stmt = new DisconnectFeedStatement(feedNameComponents, datasetNameComponents);
      }
  )
    {
      return stmt;
    }
}

Map<String,String> Configuration()  throws ParseException :
{
	Map<String,String> configuration = new LinkedHashMap<String,String>();
	Pair<String, String> keyValuePair = null;
}
{
  <LEFTPAREN> ( keyValuePair = KeyValuePair()
    {
      configuration.put(keyValuePair.first, keyValuePair.second);
    }
  ( <COMMA> keyValuePair = KeyValuePair()
    {
      configuration.put(keyValuePair.first, keyValuePair.second);
    }
  )* )? <RIGHTPAREN>
    {
      return configuration;
    }
}

Pair<String, String> KeyValuePair() throws ParseException:
{
  String key;
  String value;
}
{
  <LEFTPAREN> key = StringLiteral() <EQ> value = StringLiteral() <RIGHTPAREN>
    {
      return new Pair<String, String>(key, value);
    }  
}

Map<String,String> Properties() throws ParseException:
{
  Map<String,String> properties = new HashMap<String,String>();
  Pair<String, String> property;
}
{
  ( <LEFTPAREN> property = Property()
    {
      properties.put(property.first, property.second);
    }
  ( <COMMA> property = Property() 
    {
      properties.put(property.first, property.second);
    }
  )* <RIGHTPAREN> )?
    {
      return properties;
    }
}

Pair<String, String> Property() throws ParseException:
{
  String key;
  String value;
}
{
  key = Identifier() <EQ> ( value = StringLiteral() | <INTEGER_LITERAL>
    {
      try {
        value = "" + Long.valueOf(token.image);
      } catch (NumberFormatException nfe) {
        throw new ParseException("inapproriate value: " + token.image); 
      }
    }
  )
    {
      return new Pair<String, String>(key.toUpperCase(), value);
    }  
}

TypeExpression TypeExpr() throws ParseException:
{
  TypeExpression typeExpr = null;
}
{
  (
      typeExpr = RecordTypeDef()
    | typeExpr = TypeReference()
    | typeExpr = OrderedListTypeDef()
    | typeExpr = UnorderedListTypeDef()  
  )  
  {
    return typeExpr;
  }
}

RecordTypeDefinition RecordTypeDef() throws ParseException:
{
  RecordTypeDefinition recType = new RecordTypeDefinition();
  RecordTypeDefinition.RecordKind recordKind = null; 
}
{
  ( "closed" { recordKind = RecordTypeDefinition.RecordKind.CLOSED; } 
    | "open" { recordKind = RecordTypeDefinition.RecordKind.OPEN; } )?
   <LEFTBRACE>
    {
      String hint = getHint(token);
      if (hint != null) { 
        String splits[] = hint.split(" +");
        if (splits[0].equals(GEN_FIELDS_HINT)) {
          if (splits.length != 5) {
            throw new ParseException("Expecting: /*+ gen-fields <type> <min> <max> <prefix>*/");
          }
          if (!splits[1].equals("int")) {
            throw new ParseException("The only supported type for gen-fields is int.");
          } 
          UndeclaredFieldsDataGen ufdg = new UndeclaredFieldsDataGen(UndeclaredFieldsDataGen.Type.INT, 
             Integer.parseInt(splits[2]), Integer.parseInt(splits[3]), splits[4]);
          recType.setUndeclaredFieldsDataGen(ufdg);   
        }
      }  
      
    }
		( 
		  RecordField(recType)
		  ( <COMMA>  RecordField(recType) )*
		)?
   <RIGHTBRACE>
   {
      if (recordKind == null) {
        recordKind = RecordTypeDefinition.RecordKind.OPEN;
      }
      recType.setRecordKind(recordKind);
      return recType;
   } 
}

void RecordField(RecordTypeDefinition recType) throws ParseException:
{
  String fieldName;
  TypeExpression type = null; 
  boolean nullable = false;
}
{
  fieldName = Identifier()
    {
      String hint = getHint(token);
      IRecordFieldDataGen rfdg = hint != null ? parseFieldDataGen(hint) : null;
    }
  <COLON> type =  TypeExpr() (<QUES> { nullable = true; } )?
    {
      recType.addField(fieldName, type, nullable, rfdg);
    }   
}

TypeReferenceExpression TypeReference() throws ParseException:
{
  String id = null;
}
{
 id = Identifier()
   {
     return new TypeReferenceExpression(new Identifier(id));
   }
}

OrderedListTypeDefinition OrderedListTypeDef() throws ParseException:
{  
  TypeExpression type = null;
}
{
  <LEFTBRACKET>
    ( type =  TypeExpr() )
  <RIGHTBRACKET>
  {
    return new OrderedListTypeDefinition(type);
  }
}


UnorderedListTypeDefinition UnorderedListTypeDef() throws ParseException:
{  
  TypeExpression type = null;
}
{
  <LEFTDBLBRACE>
    ( type =  TypeExpr() )
  <RIGHTDBLBRACE>
  {
    return new UnorderedListTypeDefinition(type);
  }
}

FunctionName FunctionName() throws ParseException:
{
  String first = null;
  String second = null;
  String third = null;
  boolean secondAfterDot = false;
}
{
  first = Identifier() ( "." second = Identifier()
    {
      secondAfterDot = true;
    }
  ("#" third = Identifier())? | "#" second = Identifier() )?
    {
      FunctionName result = new FunctionName();
      if (second == null) {
        result.dataverse = defaultDataverse;
        result.library   = null;
        result.function  = first;
      } else if (third == null) {
        if (secondAfterDot) {
          result.dataverse = first;
          result.library   = null;
          result.function  = second;
        } else {
          result.dataverse = defaultDataverse;
          result.library   = first;
          result.function  = second;
        }
      } else {
        result.dataverse = first;
        result.library   = second;
        result.function  = third;
      }
      return result;
    }  
}


Pair<Identifier,Identifier> TypeName() throws ParseException:
{
  Pair<Identifier,Identifier> name = null;
}
{
  name = QualifiedName()
    {
      if (name.first == null) {
        name.first = new Identifier(defaultDataverse);
      }
      return name;
    }
}

String Identifier() throws ParseException:
{
  String lit = null;
}
{
  <IDENTIFIER>
    {
      return token.image;
    }
  | lit = StringLiteral()
    {
      return lit;
    } 
}

String StringLiteral() throws ParseException:
{
}
{
  <STRING_LITERAL>
    {
      return removeQuotesAndEscapes(token.image);
    }
}

Pair<Identifier,Identifier> QualifiedName() throws ParseException:
{
  String first = null;
  String second = null;
}
{
  first = Identifier() (<DOT> second = Identifier())?
  {
    Identifier id1 = null;
    Identifier id2 = null;
    if (second == null) {
      id2 = new Identifier(first);
    } else
    {
      id1 = new Identifier(first);
      id2 = new Identifier(second);
    }
    return new Pair<Identifier,Identifier>(id1, id2);
  }  
}  
  
Triple<Identifier,Identifier,Identifier> DoubleQualifiedName() throws ParseException:
{
  String first = null;
  String second = null;
  String third = null;
}
{
  first = Identifier() <DOT> second = Identifier() (<DOT> third = Identifier())?
  {
    Identifier id1 = null;
    Identifier id2 = null;
    Identifier id3 = null;
    if (third == null) {
      id2 = new Identifier(first);
      id3 = new Identifier(second);
    } else {
      id1 = new Identifier(first);
      id2 = new Identifier(second);
      id3 = new Identifier(third);
    }
    return new Triple<Identifier,Identifier,Identifier>(id1, id2, id3);
  }  
}  

FunctionDecl FunctionDeclaration() throws ParseException:
{
  FunctionDecl funcDecl;
  FunctionSignature signature;
  String functionName;
  List<VarIdentifier> paramList = new ArrayList<VarIdentifier>();
  Expression funcBody;
  createNewScope();
}
{
  "declare" "function" functionName = Identifier()
  paramList = ParameterList()
  <LEFTBRACE> funcBody = Expression() <RIGHTBRACE>
    {
      signature = new FunctionSignature(defaultDataverse, functionName, paramList.size());
      getCurrentScope().addFunctionDescriptor(signature, false);
      funcDecl = new FunctionDecl(signature, paramList, funcBody);
      removeCurrentScope();
      return funcDecl;
    }
}


Query Query() throws ParseException:
{
  Query query = new Query();
  Expression expr;
}
{
  expr = Expression()
    {
      query.setBody(expr);
      query.setVarCounter(getVarCounter());
      return query;
    }
     
}



Expression Expression():
{
  Expression expr = null;
  Expression exprP = null;
}
{
(
  
//OperatorExpr | IfThenElse | FLWOGRExpression | QuantifiedExpression
    expr = OperatorExpr()
    | expr = IfThenElse()
    | expr = FLWOGR()
    | expr = QuantifiedExpression()
   

)
	{
	  return (exprP==null) ? expr : exprP;
	}
}



Expression OperatorExpr()throws ParseException:
{
  OperatorExpr op = null;
  Expression operand = null;
}
{
	operand = AndExpr()
	(
	
	  <OR>
  	{
  	  if (op == null) {
  	    op = new OperatorExpr();
  	    op.addOperand(operand);
	    op.setCurrentop(true);  	      	     
  	  }  
      op.addOperator(token.image);
	}

	operand = AndExpr()
	{
	  op.addOperand(operand);
	}

	)*
	
	{
	  return op==null? operand: op;
	}
}

Expression AndExpr()throws ParseException:
{
  OperatorExpr op = null;
  Expression operand = null;
}
{
	operand = RelExpr()
	(
	
	  <AND>
  	{
  	  if (op == null) {
  	    op = new OperatorExpr();
  	    op.addOperand(operand);
	    op.setCurrentop(true);  	      	     
  	  }  
      op.addOperator(token.image);
	}

	operand = RelExpr()
	{
	  op.addOperand(operand);
	}

	)*
	
	{
	  return op==null? operand: op;
	}
}



Expression RelExpr()throws ParseException:
{
  OperatorExpr op = null;
  Expression operand = null;
  boolean broadcast = false;
  IExpressionAnnotation annotation = null;
}
{
    operand = AddExpr()
    { 
      if (operand instanceof VariableExpr) {        
        String hint = getHint(token);        
        if (hint != null && hint.equals(BROADCAST_JOIN_HINT)) {
          broadcast = true;
        }
      }
    } 

    (
      LOOKAHEAD(2)( <LT> | <GT> | <LE> | <GE> | <EQ> | <NE> |<SIMILAR>)
  	  {
  	    String mhint = getHint(token);
  	    if (mhint != null && mhint.equals(INDEXED_NESTED_LOOP_JOIN_HINT)) {
          annotation = IndexedNLJoinExpressionAnnotation.INSTANCE;
        }
  	    if (op == null) {
  	      op = new OperatorExpr();
  	      op.addOperand(operand, broadcast);
          op.setCurrentop(true);
          broadcast = false;
  	    }
        op.addOperator(token.image);
	  }
	  
 	  operand = AddExpr()
	  {
         broadcast = false;	     
         if (operand instanceof VariableExpr) {
           String hint = getHint(token);        
           if (hint != null && hint.equals(BROADCAST_JOIN_HINT)) {
             broadcast = true;
           }
         }
         op.addOperand(operand, broadcast);
      } 
    )?
 	
 	{
 	  if (annotation != null) {
 	    op.addHint(annotation);
 	  }
 	  return op==null? operand: op;
 	}
}

Expression AddExpr()throws ParseException:
{
  OperatorExpr op = null;
  Expression operand = null;  
}
{
	operand = MultExpr()

	( (<PLUS> | <MINUS>)
  	{
  	  if (op == null) {
  	    op = new OperatorExpr();
        op.addOperand(operand);  	    
        op.setCurrentop(true);        
  	  }
	  ((OperatorExpr)op).addOperator(token.image);
	}

	operand = MultExpr()
	{
	  op.addOperand(operand);
	}
	)*
	
	{
 	  return op==null? operand: op;
 	}
}

Expression MultExpr()throws ParseException:
{
  OperatorExpr op = null;
  Expression operand = null;
}
{
	operand = UnionExpr()

	(( <MUL> | <DIV> | <MOD> | <CARET> | <IDIV>)
  	{
  	  if (op == null) {
  	    op = new OperatorExpr();
        op.addOperand(operand);
        op.setCurrentop(true);          	    
  	  }
	  op.addOperator(token.image);
	}
	operand = UnionExpr()
	{
	   op.addOperand(operand);
	}
	)*
	
 	{
 	  return op==null?operand:op;
 	}	
}

Expression UnionExpr() throws ParseException:
{
    UnionExpr union = null;
    Expression operand1 = null;
    Expression operand2 = null;
}
{
   operand1 = UnaryExpr() 
   (<UNION> 
       (operand2 = UnaryExpr()) {
          if (union == null) {
             union = new UnionExpr();
             union.addExpr(operand1); 
          }
          union.addExpr(operand2);   
       } )*
   {
     return (union == null)? operand1: union;
   }
}

Expression UnaryExpr() throws ParseException:
{
	Expression uexpr = null;
	Expression expr = null;
}
{
	( (<PLUS> | <MINUS>) 
	{
	  	uexpr = new UnaryExpr();
		if("+".equals(token.image))
			((UnaryExpr)uexpr).setSign(Sign.POSITIVE);
		else if("-".equals(token.image))
			((UnaryExpr)uexpr).setSign(Sign.NEGATIVE);
		else 
			throw new ParseException();
	}
	)?
	
	expr = ValueExpr()
	{
		if(uexpr!=null){
			((UnaryExpr)uexpr).setExpr(expr);
			return uexpr;
		}
		else{
			return expr;
		}
	}
}

Expression ValueExpr()throws ParseException:
{
  Expression expr = null;
  Identifier ident = null;
  AbstractAccessor fa = null;
  int index;
}
{
  expr = PrimaryExpr() ( ident = Field()
	{
	  fa = (fa == null ? new FieldAccessor(expr, ident) 
                       : new FieldAccessor(fa, ident));
    }
  | index = Index()
    {
      fa = (fa == null ? new IndexAccessor(expr, index)
                       : new IndexAccessor(fa, index));
     }
  )*
    {
      return fa == null ? expr : fa;
    }
}

Identifier Field() throws ParseException:
{
  String ident = null;
}
{
  <DOT> ident = Identifier()
    {
      return new Identifier(ident);
    }
}

int Index() throws ParseException:
{
	Expression expr = null;
	int idx = -2;
}
{
  <LEFTBRACKET> ( expr = Expression()
	{
		if(expr.getKind() == Expression.Kind.LITERAL_EXPRESSION)
		{
			Literal lit = ((LiteralExpr)expr).getValue();
			if(lit.getLiteralType() == Literal.Type.INTEGER || 
			   lit.getLiteralType() == Literal.Type.LONG) {
				idx = Integer.valueOf(lit.getStringValue());
			}
			else {
				throw new ParseException("Index should be an INTEGER");				
            }
		}

	}

  	| <QUES>
	{
		idx = IndexAccessor.ANY;
	  // ANY
	}
 	 
  	)

   <RIGHTBRACKET>
	{
	  return idx;
	}
}


Expression PrimaryExpr()throws ParseException:
{
  Expression expr = null;
}
{
  ( LOOKAHEAD(2) 
    expr = FunctionCallExpr()
  | expr = Literal()
  | expr = DatasetAccessExpression()
  | expr = VariableRef() 
    {
      if(((VariableExpr)expr).getIsNewVar() == true)
        throw new ParseException("can't find variable " + ((VariableExpr)expr).getVar());
    }
  | expr = ListConstructor()
  | expr = RecordConstructor()
  | expr = ParenthesizedExpression()
  )
    {
      return expr;
    }
}

Expression Literal() throws ParseException:
{
  LiteralExpr lit = new LiteralExpr();
  String str = null;
}
{
  ( str = StringLiteral()
    {
      lit.setValue(new StringLiteral(str));
    }
  | <INTEGER_LITERAL>
    {
      try {
        lit.setValue(new IntegerLiteral(new Integer(token.image)));
      } catch(NumberFormatException ex) {
        lit.setValue(new LongIntegerLiteral(new Long(token.image)));
      }
    }
  | <FLOAT_LITERAL>
    {
      lit.setValue(new FloatLiteral(new Float(token.image)));
    }
  | <DOUBLE_LITERAL>
    {
      lit.setValue(new DoubleLiteral(new Double(token.image)));
    }
  | <NULL>
    {
      lit.setValue(NullLiteral.INSTANCE);
    }
  | <TRUE>
    {
      lit.setValue(TrueLiteral.INSTANCE);
    }      
  | <FALSE>
    {
      lit.setValue(FalseLiteral.INSTANCE);
    }
  )
    {
      return lit;
    }
}


VariableExpr VariableRef() throws ParseException:
{
	VariableExpr varExp = new VariableExpr();
	VarIdentifier var = new VarIdentifier();
}
{
  <VARIABLE>
    {
     String varName = token.image; 
     Identifier ident = lookupSymbol(varName);
     if (isInForbiddenScopes(varName)) {
       throw new ParseException("Inside limit clauses, it is disallowed to reference a variable having the same name as any variable bound in the same scope as the limit clause.");
     }
     if(ident != null) { // exist such ident
       varExp.setIsNewVar(false);
       varExp.setVar((VarIdentifier)ident);       
     } else {
       varExp.setVar(var);     
     }
     var.setValue(varName);        
     return varExp;
    }
}


VariableExpr Variable() throws ParseException:
{
	VariableExpr varExp = new VariableExpr();
	VarIdentifier var = new VarIdentifier();
}
{
  <VARIABLE>
    {
     Identifier ident = lookupSymbol(token.image);
     if(ident != null) { // exist such ident
       varExp.setIsNewVar(false);
     }  
     varExp.setVar(var);     
     var.setValue(token.image);        
     return varExp;
    }
}

Expression ListConstructor() throws ParseException:
{
	Expression expr = null;
}
{
    (
    	expr = OrderedListConstructor() | expr = UnorderedListConstructor()
    )
    
    {
      return expr;
    }
}


ListConstructor OrderedListConstructor() throws ParseException:
{
  	ListConstructor expr = new ListConstructor();
  	Expression tmp = null;
  	List<Expression> exprList = new ArrayList<Expression>();
  	expr.setType(ListConstructor.Type.ORDERED_LIST_CONSTRUCTOR);
}
{

    <LEFTBRACKET> 
	    ( tmp = Expression()
			{
			  exprList.add(tmp);
			}
		
		    (<COMMA> tmp = Expression() { exprList.add(tmp);  })*
	    )? 
    
    <RIGHTBRACKET>

    {
      expr.setExprList(exprList);
      return expr;
    }    
}

ListConstructor UnorderedListConstructor() throws ParseException:
{
  	ListConstructor expr = new ListConstructor();
  	Expression tmp = null;
  	List<Expression> exprList = new ArrayList<Expression>();
  	expr.setType(ListConstructor.Type.UNORDERED_LIST_CONSTRUCTOR);
}
{

    <LEFTDBLBRACE> ( tmp = Expression()
	{
	  exprList.add(tmp);
	}
    (<COMMA> tmp = Expression() { exprList.add(tmp);  })*)? <RIGHTDBLBRACE>
    {
      expr.setExprList(exprList);
      return expr;
    }    
}

RecordConstructor RecordConstructor() throws ParseException:
{
  	RecordConstructor expr = new RecordConstructor();
  	FieldBinding tmp = null;
  	List<FieldBinding> fbList = new ArrayList<FieldBinding>();
}
{
    <LEFTBRACE> (tmp = FieldBinding()
    {
      fbList.add(tmp);
    }
    (<COMMA> tmp = FieldBinding() { fbList.add(tmp);  })*)? <RIGHTBRACE>
    {
      expr.setFbList(fbList);
      return expr;
    }       
}

FieldBinding FieldBinding() throws ParseException:
{
	FieldBinding fb = new FieldBinding();
	Expression left, right;
}
{
    left = Expression() <COLON> right = Expression()
    {
      fb.setLeftExpr(left);
      fb.setRightExpr(right);
      return fb;
    }
}


Expression FunctionCallExpr() throws ParseException:
{
  CallExpr callExpr;
  List<Expression> argList = new ArrayList<Expression>();
  Expression tmp;
  int arity = 0;
  FunctionName funcName = null;
  String hint = null;
}
{  
  funcName = FunctionName()
    {
      hint = getHint(token);
    }
  <LEFTPAREN> (tmp = Expression()
    {
      argList.add(tmp);
      arity ++;
    }
  (<COMMA> tmp = Expression()
    {
      argList.add(tmp);
      arity++;
    }
  )*)? <RIGHTPAREN>
    {
      // TODO use funcName.library
      String fqFunctionName = funcName.library == null ? funcName.function : funcName.library + "#" + funcName.function;
      FunctionSignature signature
        = lookupFunctionSignature(funcName.dataverse, fqFunctionName, arity);
      if (signature == null) {
        signature = new FunctionSignature(funcName.dataverse, fqFunctionName, arity);
      }
      callExpr = new CallExpr(signature,argList);
      if (hint != null && hint.startsWith(INDEXED_NESTED_LOOP_JOIN_HINT)) {
        callExpr.addHint(IndexedNLJoinExpressionAnnotation.INSTANCE);
      }
      return callExpr;
    }
}


Expression DatasetAccessExpression() throws ParseException:
{
  String funcName;
  String arg1 = null;
  String arg2 = null;
  Expression nameArg;
}
{  
  <DATASET>
    {
      funcName = token.image;
    }
  ( ( arg1 = Identifier() ( <DOT> arg2 = Identifier() )? ) 
    {
      String name = arg2 == null ? arg1 : arg1 + "." + arg2;
      LiteralExpr ds = new LiteralExpr();
      ds.setValue( new StringLiteral(name) );
      nameArg = ds;
    }
  | ( <LEFTPAREN> nameArg = Expression() <RIGHTPAREN> ) )  
    {
      String dataverse = MetadataConstants.METADATA_DATAVERSE_NAME;
      FunctionSignature signature = lookupFunctionSignature(dataverse, funcName, 1);
      if (signature == null) {
        signature = new FunctionSignature(dataverse, funcName, 1);
      }
      List<Expression> argList = new ArrayList<Expression>();
      argList.add(nameArg);
      return new CallExpr(signature, argList);
    }
}

Expression ParenthesizedExpression() throws ParseException:
{
  Expression expr;
}
{
    <LEFTPAREN> expr = Expression() <RIGHTPAREN>
    {
      return expr;
    }
}

Expression IfThenElse() throws ParseException:
{
  Expression condExpr;
  Expression thenExpr;
  Expression elseExpr;
  IfExpr ifExpr = new IfExpr();
}
{
    <IF> <LEFTPAREN> condExpr = Expression() <RIGHTPAREN> <THEN> thenExpr = Expression() <ELSE> elseExpr = Expression()

    {
      ifExpr.setCondExpr(condExpr);
      ifExpr.setThenExpr(thenExpr);
      ifExpr.setElseExpr(elseExpr);
      return ifExpr;
    }
}

Expression  FLWOGR() throws ParseException:
{
	FLWOGRExpression flworg = new FLWOGRExpression();
	List<Clause> clauseList = new ArrayList<Clause>();
	Expression returnExpr;
	Clause tmp;
	createNewScope();
}
{
     (tmp = ForClause()  {clauseList.add(tmp);} | tmp = LetClause() {clauseList.add(tmp);})
      (tmp = Clause() {clauseList.add(tmp);})* <RETURN> returnExpr = Expression()

     {
       flworg.setClauseList(clauseList);
       flworg.setReturnExpr(returnExpr);
       removeCurrentScope();
       return flworg;
     }
}

Clause Clause()throws ParseException :
{
  Clause clause;
}
{
    (
         clause = ForClause() 
       | clause = LetClause() 
       | clause = WhereClause() 
       | clause = OrderbyClause() 
       | clause = GroupClause() 
       | clause = LimitClause()
       | clause = DistinctClause()
    )
    {
      return clause;
    }
}

Clause ForClause()throws ParseException :
{
	ForClause fc = new ForClause();
	VariableExpr varExp;
	VariableExpr varPos = null;
	Expression inExp;
	extendCurrentScope();
}
{
    <FOR> varExp = Variable() (<AT> varPos = Variable())?  <IN> ( inExp = Expression() )
    {
      fc.setVarExpr(varExp);
      getCurrentScope().addNewVarSymbolToScope(varExp.getVar());
      fc.setInExpr(inExp);
      if (varPos != null) {
        fc.setPosExpr(varPos);
	    getCurrentScope().addNewVarSymbolToScope(varPos.getVar());
      }
      return fc;
    }
}

Clause LetClause() throws ParseException:
{
	LetClause lc = new LetClause();
	VariableExpr varExp;
	Expression beExp;
	extendCurrentScope();
}
{
    <LET> varExp = Variable() <ASSIGN> beExp = Expression()
    {
      getCurrentScope().addNewVarSymbolToScope(varExp.getVar());
      lc.setVarExpr(varExp);
      lc.setBeExpr(beExp);
      return lc;
    }
}

Clause WhereClause()throws ParseException :
{
  WhereClause wc = new WhereClause();
  Expression whereExpr;
}
{
    <WHERE> whereExpr = Expression()
    {
      wc.setWhereExpr(whereExpr);
      return wc;
    }
}

Clause OrderbyClause()throws ParseException :
{
  OrderbyClause oc = new OrderbyClause();
  Expression orderbyExpr;
  List<Expression> orderbyList = new ArrayList<Expression>();
  List<OrderbyClause.OrderModifier> modifierList = new ArrayList<OrderbyClause.OrderModifier >();
  int numOfOrderby = 0;
}
{
  (
    <ORDER> 
      {
         String hint = getHint(token);
         if (hint != null && hint.startsWith(INMEMORY_HINT)) {
           String splits[] = hint.split(" +"); 
           int numFrames = Integer.parseInt(splits[1]);
           int numTuples = Integer.parseInt(splits[2]);
           oc.setNumFrames(numFrames);
           oc.setNumTuples(numTuples);   
         } 
      }     
    <BY> orderbyExpr = Expression()
    {
      orderbyList.add(orderbyExpr);
      OrderbyClause.OrderModifier modif = OrderbyClause.OrderModifier.ASC;       
    }
    ( (<ASC> { modif = OrderbyClause.OrderModifier.ASC; })
    | (<DESC> { modif = OrderbyClause.OrderModifier.DESC; }))?
    {
      modifierList.add(modif);
    }
    
    (<COMMA> orderbyExpr = Expression()
    {
      orderbyList.add(orderbyExpr);
      modif = OrderbyClause.OrderModifier.ASC;
    }
    ( (<ASC> { modif = OrderbyClause.OrderModifier.ASC; })
    | (<DESC> { modif = OrderbyClause.OrderModifier.DESC; }))?
    {
      modifierList.add(modif);
    }    
    )*
)
    {
      oc.setModifierList(modifierList);
      oc.setOrderbyList(orderbyList);
      return oc;
    }
}
Clause GroupClause()throws ParseException :
{
  	GroupbyClause gbc = new GroupbyClause();
  	// GbyVariableExpressionPair pair = new GbyVariableExpressionPair();
 	List<GbyVariableExpressionPair> vePairList = new ArrayList<GbyVariableExpressionPair>();
    List<GbyVariableExpressionPair> decorPairList = new ArrayList<GbyVariableExpressionPair>();
	List<VariableExpr> withVarList= new ArrayList<VariableExpr>();
	VariableExpr var = null;
	VariableExpr withVar = null;
	Expression expr = null;
	VariableExpr decorVar = null;
	Expression decorExpr = null;
}
{
  	{
  	  Scope newScope = extendCurrentScopeNoPush(true); 
  	  // extendCurrentScope(true);
  	}
    <GROUP>
      {
         String hint = getHint(token);
         if (hint != null && hint.equals(HASH_GROUP_BY_HINT)) {
           gbc.setHashGroupByHint(true);   
         } 
      } 
    <BY> (LOOKAHEAD(2)  var = Variable()
    {
      newScope.addNewVarSymbolToScope(var.getVar());
    } <ASSIGN>)?
    expr = Expression() 
       {
         GbyVariableExpressionPair pair1 = new GbyVariableExpressionPair(var, expr);    
         vePairList.add(pair1);
       }
    (<COMMA> ( LOOKAHEAD(2) var = Variable()
    {
      newScope.addNewVarSymbolToScope(var.getVar());
    } <ASSIGN>)?
    	expr = Expression()  
    	 {
           GbyVariableExpressionPair pair2 = new GbyVariableExpressionPair(var, expr);    
           vePairList.add(pair2);
         }
    	)*
    (<DECOR> decorVar = Variable() <ASSIGN> decorExpr = Expression()
       {    
         newScope.addNewVarSymbolToScope(decorVar.getVar()); 
         GbyVariableExpressionPair pair3 = new GbyVariableExpressionPair(decorVar, decorExpr);
         decorPairList.add(pair3);
       }
      (<COMMA> <DECOR> decorVar = Variable() <ASSIGN> decorExpr = Expression()
           { 
             newScope.addNewVarSymbolToScope(decorVar.getVar()); 
             GbyVariableExpressionPair pair4 = new GbyVariableExpressionPair(decorVar, decorExpr);
             decorPairList.add(pair4);              
           }
       )*            
    )?	
    <WITH> withVar = VariableRef()
    {
      if(withVar.getIsNewVar()==true)
      	throw new ParseException("can't find variable " + withVar.getVar());
      withVarList.add(withVar);
      newScope.addNewVarSymbolToScope(withVar.getVar());
    }
    (<COMMA> withVar = VariableRef()
    {
      if(withVar.getIsNewVar()==true)
      	throw new ParseException("can't find variable " + withVar.getVar());
      withVarList.add(withVar);
      newScope.addNewVarSymbolToScope(withVar.getVar());
    })*
    {
      gbc.setGbyPairList(vePairList);
      gbc.setDecorPairList(decorPairList);
      gbc.setWithVarList(withVarList);
      replaceCurrentScope(newScope);
      return gbc;
    }
}


LimitClause LimitClause() throws ParseException:
{
	LimitClause lc = new LimitClause();
	Expression expr;
	pushForbiddenScope(getCurrentScope());
}
{
    <LIMIT> expr = Expression()    { lc.setLimitExpr(expr);    }
    (<OFFSET> expr = Expression() { lc.setOffset(expr);    })?

  {
    popForbiddenScope();   
    return lc;
  }
}

DistinctClause DistinctClause() throws ParseException:
{
  List<Expression> exprs = new ArrayList<Expression>();
  Expression expr;
}
{
  <DISTINCT> <BY> expr = Expression() 
  {
    exprs.add(expr);
  }
  (<COMMA> expr = Expression() 
  	{
  		exprs.add(expr); 
  	} 
  )*
  {
  	return new DistinctClause(exprs);
  }
}

QuantifiedExpression QuantifiedExpression()throws ParseException:
{
  QuantifiedExpression qc = new QuantifiedExpression();
  List<QuantifiedPair> quantifiedList = new ArrayList<QuantifiedPair>();
  Expression satisfiesExpr;
  VariableExpr var;
  Expression inExpr;
  QuantifiedPair pair;
}
{
  {
    createNewScope();
  }
	
   (      (<SOME>  {  qc.setQuantifier(QuantifiedExpression.Quantifier.SOME);	})
		| (<EVERY> {  qc.setQuantifier(QuantifiedExpression.Quantifier.EVERY);	}))
	var = Variable() <IN> inExpr = Expression() 
	{
	  pair = new QuantifiedPair(var, inExpr);
      getCurrentScope().addNewVarSymbolToScope(var.getVar());
      quantifiedList.add(pair);
	}
	(
	<COMMA> var = Variable() <IN> inExpr = Expression() 
	{ 
      pair = new QuantifiedPair(var, inExpr);
      getCurrentScope().addNewVarSymbolToScope(var.getVar());
      quantifiedList.add(pair);	
	}
	)*
	 <SATISFIES> satisfiesExpr = Expression()
	 {
	   qc.setSatisfiesExpr(satisfiesExpr);
	   qc.setQuantifiedList(quantifiedList);
	   removeCurrentScope();
	   return qc;
	 }
}

TOKEN_MGR_DECLS:
{
    public int commentDepth = 0;
    public IntStack lexerStateStack = new IntStack();
    
    public void pushState() {
      lexerStateStack.push( curLexState );
    }
    
    public void popState() {
      if (lexerStateStack.size() > 0) {
         SwitchTo( lexerStateStack.pop() );
      } else {
         throw new RuntimeException();
      }
    }
}

<DEFAULT,IN_DBL_BRACE>
TOKEN :
{
    <ASC : "asc">
  | <AT : "at">
  | <BY : "by">
  | <DATASET : "dataset">
  | <DECOR : "decor">
  | <DESC : "desc">
  | <DISTINCT : "distinct">
  | <ELSE : "else">
  | <EVERY : "every">
  | <FOR : "for">
  | <GROUP : "group">
  | <IF : "if">
  | <IN : "in">
  | <LET : "let">
  | <LIMIT : "limit">
  | <OFFSET : "offset">
  | <ORDER : "order">
  | <RETURN : "return">
  | <SATISFIES : "satisfies">
  | <SOME : "some">
  | <THEN : "then">
  | <UNION : "union">
  | <WHERE : "where">
  | <WITH : "with">
}

<DEFAULT,IN_DBL_BRACE>
TOKEN :
{
    <CARET : "^">
  | <DIV : "/">
  | <IDIV : "idiv">
  | <MINUS : "-">
  | <MOD : "%">
  | <MUL : "*">
  | <PLUS : "+">

  | <LEFTPAREN : "(">
  | <RIGHTPAREN : ")">
  | <LEFTBRACKET : "[">
  | <RIGHTBRACKET : "]">

  | <COLON : ":">
  | <COMMA : ",">
  | <DOT : ".">
  | <QUES : "?">

  | <LT : "<">
  | <GT : ">">
  | <LE : "<=">
  | <GE : ">=">
  | <EQ : "=">
  | <NE : "!=">
  | <SIMILAR : "~=">
  | <ASSIGN : ":=">

  | <AND : "and">
  | <OR : "or">
}

<DEFAULT,IN_DBL_BRACE>
TOKEN :
{
    <LEFTBRACE : "{"> { pushState(); } : DEFAULT
}

<DEFAULT>
TOKEN :
{
    <RIGHTBRACE : "}"> { popState(); }
}

<DEFAULT,IN_DBL_BRACE>
TOKEN :
{
    <LEFTDBLBRACE : "{{"> { pushState(); } : IN_DBL_BRACE
}

<IN_DBL_BRACE>
TOKEN :
{
    <RIGHTDBLBRACE : "}}"> { popState(); }
}

<DEFAULT,IN_DBL_BRACE>
TOKEN :
{
    <INTEGER_LITERAL : (<DIGIT>)+ >
}

<DEFAULT,IN_DBL_BRACE>
TOKEN :
{
    <NULL : "null">
  | <TRUE : "true">
  | <FALSE : "false">
}

<DEFAULT,IN_DBL_BRACE>
TOKEN :
{
    <#DIGIT : ["0" - "9"]>
}

<DEFAULT,IN_DBL_BRACE>
TOKEN:
{
    < DOUBLE_LITERAL: <DIGITS>
        | <DIGITS> ( "." <DIGITS> )?
        | "." <DIGITS>
    >
  | < FLOAT_LITERAL: <DIGITS> ( "f" | "F" )
        | <DIGITS> ( "." <DIGITS> ( "f" | "F" ) )?
        | "." <DIGITS> ( "f" | "F" )
    >
  | <DIGITS : (<DIGIT>)+ >
}

<DEFAULT,IN_DBL_BRACE>
TOKEN :
{
    <#LETTER : ["A" - "Z", "a" - "z"]>
  | <SPECIALCHARS : ["$", "_", "-"]>
}

<DEFAULT,IN_DBL_BRACE>
TOKEN :
{
    <STRING_LITERAL : ("\"" (<EscapeQuot> | ~["\""])* "\"") | ("\'"(<EscapeApos> | ~["\'"])* "\'")>
  | < #EscapeQuot: "\\\"" >
  | < #EscapeApos: "\\\'" >
}

<DEFAULT,IN_DBL_BRACE>
TOKEN :
{
    <IDENTIFIER : <LETTER> (<LETTER> | <DIGIT> | <SPECIALCHARS>)*>
}

<DEFAULT,IN_DBL_BRACE>
TOKEN :
{
    <VARIABLE : "$" <LETTER> (<LETTER> | <DIGIT> | "_")*>
}

<DEFAULT,IN_DBL_BRACE>
SKIP:
{
    " "
  | "\t"
  | "\r"
  | "\n"
}

<DEFAULT,IN_DBL_BRACE>
SKIP:
{
    <"//" (~["\n"])* "\n">
}

<DEFAULT,IN_DBL_BRACE>
SKIP:
{
    <"//" (~["\n","\r"])* ("\n"|"\r"|"\r\n")?> 
}

<DEFAULT,IN_DBL_BRACE>
SKIP:
{
    <"/*"> { pushState(); } : INSIDE_COMMENT
}

<INSIDE_COMMENT>
SPECIAL_TOKEN:
{
    <"+"(" ")*(~["*"])*>
}

<INSIDE_COMMENT>
SKIP:
{
    <"/*"> { pushState(); }
}

<INSIDE_COMMENT>
SKIP:
{
    <"*/"> { popState(); }
  | <~[]>
}<|MERGE_RESOLUTION|>--- conflicted
+++ resolved
@@ -449,29 +449,11 @@
 {
   "function" fctName = FunctionName()
   ifNotExists = IfNotExists()
-<<<<<<< HEAD
-  <LEFTPAREN> (<VARIABLE>
-    {
-      var = new VarIdentifier();
-      var.setValue(token.image);
-      paramList.add(var);
-      getCurrentScope().addNewVarSymbolToScope(var);
-    }
-  ("," <VARIABLE>
-    {
-      var = new VarIdentifier();
-      var.setValue(token.image);
-      paramList.add(var);
-      getCurrentScope().addNewVarSymbolToScope(var);
-    }
-  )*)? <RIGHTPAREN> "{"
-=======
   paramList = ParameterList()
   <LEFTBRACE>
->>>>>>> cf8f054d
-    {
-      beginPos = token;
-    } 
+  {
+     beginPos = token;
+  } 
   functionBodyExpr = Expression() <RIGHTBRACE>
     {
       endPos = token;
