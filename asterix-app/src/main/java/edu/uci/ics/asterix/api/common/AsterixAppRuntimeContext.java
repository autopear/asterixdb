--- conflicted
+++ resolved
@@ -50,10 +50,7 @@
 import edu.uci.ics.hyracks.storage.am.lsm.common.api.ILSMOperationTracker;
 import edu.uci.ics.hyracks.storage.am.lsm.common.api.IVirtualBufferCache;
 import edu.uci.ics.hyracks.storage.am.lsm.common.impls.AsynchronousScheduler;
-<<<<<<< HEAD
-=======
 import edu.uci.ics.hyracks.storage.am.lsm.common.impls.PrefixMergePolicyFactory;
->>>>>>> b6b73086
 import edu.uci.ics.hyracks.storage.common.buffercache.BufferCache;
 import edu.uci.ics.hyracks.storage.common.buffercache.ClockPageReplacementStrategy;
 import edu.uci.ics.hyracks.storage.common.buffercache.DelayPageCleanerPolicy;
@@ -132,26 +129,17 @@
 
         AsynchronousScheduler.INSTANCE.init(ncApplicationContext.getThreadFactory());
         lsmIOScheduler = AsynchronousScheduler.INSTANCE;
-<<<<<<< HEAD
-        mergePolicy = new ConstantMergePolicy(storageProperties.getLSMIndexMergeThreshold(), this);
-=======
 
         metadataMergePolicyFactory = new PrefixMergePolicyFactory();
->>>>>>> b6b73086
 
         ILocalResourceRepositoryFactory persistentLocalResourceRepositoryFactory = new PersistentLocalResourceRepositoryFactory(
                 ioManager);
         localResourceRepository = (PersistentLocalResourceRepository) persistentLocalResourceRepositoryFactory
                 .createRepository();
         resourceIdFactory = (new ResourceIdFactoryProvider(localResourceRepository)).createResourceIdFactory();
-<<<<<<< HEAD
-        indexLifecycleManager = new DatasetLifecycleManager(storageProperties, localResourceRepository);
-        IAsterixAppRuntimeContextProvider asterixAppRuntimeContextProvider = new AsterixAppRuntimeContextProdiverForRecovery(
-=======
         indexLifecycleManager = new DatasetLifecycleManager(storageProperties, localResourceRepository,
                 MetadataPrimaryIndexes.FIRST_AVAILABLE_USER_DATASET_ID);
-        IAsterixAppRuntimeContextProvider asterixAppRuntimeContextProvider = new AsterixAppRuntimeContextProviderForRecovery(
->>>>>>> b6b73086
+        IAsterixAppRuntimeContextProvider asterixAppRuntimeContextProvider = new AsterixAppRuntimeContextProdiverForRecovery(
                 this);
         txnSubsystem = new TransactionSubsystem(ncApplicationContext.getNodeId(), asterixAppRuntimeContextProvider,
                 txnProperties);
@@ -256,11 +244,10 @@
     }
 
     @Override
-<<<<<<< HEAD
     public AsterixThreadExecutor getThreadExecutor() {
         return threadExecutor;
     }
-=======
+
     public ILSMMergePolicyFactory getMetadataMergePolicyFactory() {
         return metadataMergePolicyFactory;
     }
@@ -269,6 +256,4 @@
     public IFeedManager getFeedManager() {
         return feedManager;
     }
-
->>>>>>> b6b73086
 }