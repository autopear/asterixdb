--- conflicted
+++ resolved
@@ -15,11 +15,8 @@
 package edu.uci.ics.asterix.api.common;
 
 import java.io.IOException;
-<<<<<<< HEAD
+import java.util.List;
 import java.util.concurrent.Executor;
-=======
-import java.util.List;
->>>>>>> 52d58e1d
 import java.util.logging.Logger;
 
 import edu.uci.ics.asterix.common.api.AsterixThreadExecutor;
@@ -36,10 +33,10 @@
 import edu.uci.ics.asterix.common.context.DatasetLifecycleManager;
 import edu.uci.ics.asterix.common.exceptions.ACIDException;
 import edu.uci.ics.asterix.common.exceptions.AsterixException;
+import edu.uci.ics.asterix.common.transactions.IAsterixAppRuntimeContextProvider;
 import edu.uci.ics.asterix.common.transactions.ITransactionSubsystem;
 import edu.uci.ics.asterix.transaction.management.resource.PersistentLocalResourceRepository;
 import edu.uci.ics.asterix.transaction.management.resource.PersistentLocalResourceRepositoryFactory;
-import edu.uci.ics.asterix.transaction.management.service.transaction.AsterixRuntimeComponentsProvider;
 import edu.uci.ics.asterix.transaction.management.service.transaction.TransactionSubsystem;
 import edu.uci.ics.hyracks.api.application.INCApplicationContext;
 import edu.uci.ics.hyracks.api.exceptions.HyracksDataException;
@@ -47,7 +44,6 @@
 import edu.uci.ics.hyracks.api.lifecycle.ILifeCycleComponent;
 import edu.uci.ics.hyracks.api.lifecycle.ILifeCycleComponentManager;
 import edu.uci.ics.hyracks.storage.am.common.api.IIndexLifecycleManager;
-import edu.uci.ics.hyracks.storage.am.lsm.common.api.ILSMIOOperationCallbackProvider;
 import edu.uci.ics.hyracks.storage.am.lsm.common.api.ILSMIOOperationScheduler;
 import edu.uci.ics.hyracks.storage.am.lsm.common.api.ILSMMergePolicy;
 import edu.uci.ics.hyracks.storage.am.lsm.common.api.ILSMOperationTracker;
@@ -137,7 +133,10 @@
                 .createRepository();
         resourceIdFactory = (new ResourceIdFactoryProvider(localResourceRepository)).createResourceIdFactory();
         indexLifecycleManager = new DatasetLifecycleManager(storageProperties, localResourceRepository);
-        txnSubsystem = new TransactionSubsystem(ncApplicationContext.getNodeId(), this, txnProperties);
+        IAsterixAppRuntimeContextProvider asterixAppRuntimeContextProvider = new AsterixAppRuntimeContextProviderForRecovery(
+                this);
+        txnSubsystem = new TransactionSubsystem(ncApplicationContext.getNodeId(), asterixAppRuntimeContextProvider,
+                txnProperties);
         isShuttingdown = false;
 
         // The order of registration is important. The buffer cache must registered before recovery and transaction managers.
@@ -244,23 +243,4 @@
     public Executor getThreadExecutor() {
         return threadExecutor;
     }
-
-    @Override
-    public ILSMIOOperationCallbackProvider getLSMBTreeIOOperationCallbackProvider(boolean isPrimary) {
-        if (isPrimary) {
-            return AsterixRuntimeComponentsProvider.LSMBTREE_PRIMARY_PROVIDER;
-        } else {
-            return AsterixRuntimeComponentsProvider.LSMBTREE_SECONDARY_PROVIDER;
-        }
-    }
-
-    @Override
-    public ILSMIOOperationCallbackProvider getLSMRTreeIOOperationCallbackProvider() {
-        return AsterixRuntimeComponentsProvider.LSMRTREE_PROVIDER;
-    }
-
-    @Override
-    public ILSMIOOperationCallbackProvider getLSMInvertedIndexIOOperationCallbackProvider() {
-        return AsterixRuntimeComponentsProvider.LSMINVERTEDINDEX_PROVIDER;
-    }
 }