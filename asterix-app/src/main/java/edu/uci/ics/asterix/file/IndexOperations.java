/*
 * Copyright 2009-2013 by The Regents of the University of California
 * Licensed under the Apache License, Version 2.0 (the "License");
 * you may not use this file except in compliance with the License.
 * you may obtain a copy of the License from
 * 
 *     http://www.apache.org/licenses/LICENSE-2.0
 * 
 * Unless required by applicable law or agreed to in writing, software
 * distributed under the License is distributed on an "AS IS" BASIS,
 * WITHOUT WARRANTIES OR CONDITIONS OF ANY KIND, either express or implied.
 * See the License for the specific language governing permissions and
 * limitations under the License.
 */
package edu.uci.ics.asterix.file;

import edu.uci.ics.asterix.common.config.AsterixStorageProperties;
import edu.uci.ics.asterix.common.config.OptimizationConfUtil;
import edu.uci.ics.asterix.common.context.AsterixVirtualBufferCacheProvider;
import edu.uci.ics.asterix.common.exceptions.AsterixException;
import edu.uci.ics.asterix.common.ioopcallbacks.LSMBTreeIOOperationCallbackFactory;
import edu.uci.ics.asterix.metadata.MetadataException;
import edu.uci.ics.asterix.metadata.declared.AqlMetadataProvider;
import edu.uci.ics.asterix.metadata.entities.Dataset;
import edu.uci.ics.asterix.om.util.AsterixAppContextInfo;
import edu.uci.ics.asterix.transaction.management.opcallbacks.SecondaryIndexOperationTrackerProvider;
import edu.uci.ics.asterix.transaction.management.service.transaction.AsterixRuntimeComponentsProvider;
import edu.uci.ics.asterix.translator.CompiledStatements.CompiledCreateIndexStatement;
import edu.uci.ics.asterix.translator.CompiledStatements.CompiledIndexDropStatement;
import edu.uci.ics.hyracks.algebricks.common.constraints.AlgebricksPartitionConstraint;
import edu.uci.ics.hyracks.algebricks.common.constraints.AlgebricksPartitionConstraintHelper;
import edu.uci.ics.hyracks.algebricks.common.exceptions.AlgebricksException;
import edu.uci.ics.hyracks.algebricks.common.utils.Pair;
import edu.uci.ics.hyracks.algebricks.core.rewriter.base.PhysicalOptimizationConfig;
import edu.uci.ics.hyracks.api.job.JobSpecification;
import edu.uci.ics.hyracks.dataflow.std.file.IFileSplitProvider;
import edu.uci.ics.hyracks.storage.am.common.dataflow.IndexDropOperatorDescriptor;
import edu.uci.ics.hyracks.storage.am.lsm.btree.dataflow.LSMBTreeDataflowHelperFactory;

public class IndexOperations {

    private static final PhysicalOptimizationConfig physicalOptimizationConfig = OptimizationConfUtil
            .getPhysicalOptimizationConfig();

    public static JobSpecification buildSecondaryIndexCreationJobSpec(CompiledCreateIndexStatement createIndexStmt,
            AqlMetadataProvider metadataProvider) throws AsterixException, AlgebricksException {
        SecondaryIndexCreator secondaryIndexCreator = SecondaryIndexCreator.createIndexCreator(createIndexStmt,
                metadataProvider, physicalOptimizationConfig);
        return secondaryIndexCreator.buildCreationJobSpec();
    }

    public static JobSpecification buildSecondaryIndexLoadingJobSpec(CompiledCreateIndexStatement createIndexStmt,
            AqlMetadataProvider metadataProvider) throws AsterixException, AlgebricksException {
        SecondaryIndexCreator secondaryIndexCreator = SecondaryIndexCreator.createIndexCreator(createIndexStmt,
                metadataProvider, physicalOptimizationConfig);
        return secondaryIndexCreator.buildLoadingJobSpec();
    }
<<<<<<< HEAD
=======

    public static void addExternalDatasetFilesToMetadata(AqlMetadataProvider metadataProvider, Dataset dataset)
            throws AlgebricksException, MetadataException {
        //get the file list
        ArrayList<ExternalFile> files = metadataProvider.getExternalDatasetFiles(dataset);
        //add files to metadata
        for (int i = 0; i < files.size(); i++) {
            MetadataManager.INSTANCE.addExternalFile(metadataProvider.getMetadataTxnContext(), files.get(i));
        }
    }
>>>>>>> 9ab9b10b

    public static JobSpecification buildDropSecondaryIndexJobSpec(CompiledIndexDropStatement indexDropStmt,
            AqlMetadataProvider metadataProvider, Dataset dataset) throws AlgebricksException, MetadataException {
        String dataverseName = indexDropStmt.getDataverseName() == null ? metadataProvider.getDefaultDataverseName()
                : indexDropStmt.getDataverseName();
        String datasetName = indexDropStmt.getDatasetName();
        String indexName = indexDropStmt.getIndexName();
        JobSpecification spec = JobSpecificationUtils.createJobSpecification();

        Pair<IFileSplitProvider, AlgebricksPartitionConstraint> splitsAndConstraint = metadataProvider
                .splitProviderAndPartitionConstraintsForInternalOrFeedDataset(dataverseName, datasetName, indexName);
        AsterixStorageProperties storageProperties = AsterixAppContextInfo.getInstance().getStorageProperties();
        IndexDropOperatorDescriptor btreeDrop = new IndexDropOperatorDescriptor(spec,
                AsterixRuntimeComponentsProvider.RUNTIME_PROVIDER, AsterixRuntimeComponentsProvider.RUNTIME_PROVIDER,
                splitsAndConstraint.first, new LSMBTreeDataflowHelperFactory(new AsterixVirtualBufferCacheProvider(
                        dataset.getDatasetId()), AsterixRuntimeComponentsProvider.RUNTIME_PROVIDER,
                        new SecondaryIndexOperationTrackerProvider(dataset.getDatasetId()),
                        AsterixRuntimeComponentsProvider.RUNTIME_PROVIDER, LSMBTreeIOOperationCallbackFactory.INSTANCE,
                        storageProperties.getBloomFilterFalsePositiveRate()));
        AlgebricksPartitionConstraintHelper
                .setPartitionConstraintInJobSpec(spec, btreeDrop, splitsAndConstraint.second);
        spec.addRoot(btreeDrop);

        return spec;
    }
}<|MERGE_RESOLUTION|>--- conflicted
+++ resolved
@@ -55,19 +55,6 @@
                 metadataProvider, physicalOptimizationConfig);
         return secondaryIndexCreator.buildLoadingJobSpec();
     }
-<<<<<<< HEAD
-=======
-
-    public static void addExternalDatasetFilesToMetadata(AqlMetadataProvider metadataProvider, Dataset dataset)
-            throws AlgebricksException, MetadataException {
-        //get the file list
-        ArrayList<ExternalFile> files = metadataProvider.getExternalDatasetFiles(dataset);
-        //add files to metadata
-        for (int i = 0; i < files.size(); i++) {
-            MetadataManager.INSTANCE.addExternalFile(metadataProvider.getMetadataTxnContext(), files.get(i));
-        }
-    }
->>>>>>> 9ab9b10b
 
     public static JobSpecification buildDropSecondaryIndexJobSpec(CompiledIndexDropStatement indexDropStmt,
             AqlMetadataProvider metadataProvider, Dataset dataset) throws AlgebricksException, MetadataException {
