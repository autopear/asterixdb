package edu.uci.ics.asterix.api.common;

import java.io.PrintWriter;
import java.rmi.RemoteException;
import java.util.ArrayList;
import java.util.List;

import org.json.JSONException;

import edu.uci.ics.asterix.api.common.Job.SubmissionMode;
import edu.uci.ics.asterix.aql.expression.FunctionDecl;
import edu.uci.ics.asterix.aql.expression.Query;
import edu.uci.ics.asterix.aql.expression.visitor.AQLPrintVisitor;
import edu.uci.ics.asterix.aql.rewrites.AqlRewriter;
import edu.uci.ics.asterix.common.api.AsterixAppContextInfoImpl;
import edu.uci.ics.asterix.common.config.GlobalConfig;
import edu.uci.ics.asterix.common.config.OptimizationConfUtil;
import edu.uci.ics.asterix.common.exceptions.AsterixException;
import edu.uci.ics.asterix.dataflow.data.common.AqlExpressionTypeComputer;
import edu.uci.ics.asterix.dataflow.data.common.AqlMergeAggregationExpressionFactory;
import edu.uci.ics.asterix.dataflow.data.common.AqlNullableTypeComputer;
import edu.uci.ics.asterix.dataflow.data.common.AqlPartialAggregationTypeComputer;
import edu.uci.ics.asterix.formats.base.IDataFormat;
import edu.uci.ics.asterix.jobgen.AqlLogicalExpressionJobGen;
import edu.uci.ics.asterix.metadata.MetadataManager;
import edu.uci.ics.asterix.metadata.MetadataTransactionContext;
import edu.uci.ics.asterix.metadata.declared.AqlMetadataProvider;
import edu.uci.ics.asterix.metadata.entities.Dataverse;
import edu.uci.ics.asterix.optimizer.base.RuleCollections;
import edu.uci.ics.asterix.runtime.job.listener.JobEventListenerFactory;
import edu.uci.ics.asterix.transaction.management.exception.ACIDException;
import edu.uci.ics.asterix.transaction.management.service.transaction.JobIdFactory;
import edu.uci.ics.asterix.translator.AqlExpressionToPlanTranslator;
import edu.uci.ics.asterix.translator.CompiledStatements.ICompiledDmlStatement;
import edu.uci.ics.hyracks.algebricks.common.constraints.AlgebricksPartitionConstraint;
import edu.uci.ics.hyracks.algebricks.common.exceptions.AlgebricksException;
import edu.uci.ics.hyracks.algebricks.common.utils.Pair;
import edu.uci.ics.hyracks.algebricks.compiler.api.HeuristicCompilerFactoryBuilder;
import edu.uci.ics.hyracks.algebricks.compiler.api.ICompiler;
import edu.uci.ics.hyracks.algebricks.compiler.api.ICompilerFactory;
import edu.uci.ics.hyracks.algebricks.compiler.rewriter.rulecontrollers.SequentialFixpointRuleController;
import edu.uci.ics.hyracks.algebricks.compiler.rewriter.rulecontrollers.SequentialOnceRuleController;
import edu.uci.ics.hyracks.algebricks.core.algebra.base.ILogicalPlan;
import edu.uci.ics.hyracks.algebricks.core.algebra.base.IOptimizationContext;
import edu.uci.ics.hyracks.algebricks.core.algebra.expressions.IExpressionEvalSizeComputer;
import edu.uci.ics.hyracks.algebricks.core.algebra.expressions.IExpressionTypeComputer;
import edu.uci.ics.hyracks.algebricks.core.algebra.expressions.IMergeAggregationExpressionFactory;
import edu.uci.ics.hyracks.algebricks.core.algebra.expressions.INullableTypeComputer;
import edu.uci.ics.hyracks.algebricks.core.algebra.expressions.LogicalExpressionJobGenToExpressionRuntimeProviderAdapter;
import edu.uci.ics.hyracks.algebricks.core.algebra.prettyprint.LogicalOperatorPrettyPrintVisitor;
import edu.uci.ics.hyracks.algebricks.core.algebra.prettyprint.PlanPrettyPrinter;
import edu.uci.ics.hyracks.algebricks.core.rewriter.base.AbstractRuleController;
import edu.uci.ics.hyracks.algebricks.core.rewriter.base.AlgebricksOptimizationContext;
import edu.uci.ics.hyracks.algebricks.core.rewriter.base.IAlgebraicRewriteRule;
import edu.uci.ics.hyracks.algebricks.core.rewriter.base.IOptimizationContextFactory;
import edu.uci.ics.hyracks.algebricks.core.rewriter.base.PhysicalOptimizationConfig;
import edu.uci.ics.hyracks.api.client.IHyracksClientConnection;
import edu.uci.ics.hyracks.api.job.IJobletEventListenerFactory;
import edu.uci.ics.hyracks.api.job.JobId;
import edu.uci.ics.hyracks.api.job.JobSpecification;

public class APIFramework {

    private static List<Pair<AbstractRuleController, List<IAlgebraicRewriteRule>>> buildDefaultLogicalRewrites() {
        List<Pair<AbstractRuleController, List<IAlgebraicRewriteRule>>> defaultLogicalRewrites = new ArrayList<Pair<AbstractRuleController, List<IAlgebraicRewriteRule>>>();
        SequentialFixpointRuleController seqCtrlNoDfs = new SequentialFixpointRuleController(false);
        SequentialFixpointRuleController seqCtrlFullDfs = new SequentialFixpointRuleController(true);
        SequentialOnceRuleController seqOnceCtrl = new SequentialOnceRuleController(true);
        defaultLogicalRewrites.add(new Pair<AbstractRuleController, List<IAlgebraicRewriteRule>>(seqOnceCtrl,
                RuleCollections.buildTypeInferenceRuleCollection()));
        defaultLogicalRewrites.add(new Pair<AbstractRuleController, List<IAlgebraicRewriteRule>>(seqCtrlFullDfs,
                RuleCollections.buildNormalizationRuleCollection()));
        defaultLogicalRewrites.add(new Pair<AbstractRuleController, List<IAlgebraicRewriteRule>>(seqCtrlNoDfs,
                RuleCollections.buildCondPushDownAndJoinInferenceRuleCollection()));
        defaultLogicalRewrites.add(new Pair<AbstractRuleController, List<IAlgebraicRewriteRule>>(seqCtrlFullDfs,
                RuleCollections.buildLoadFieldsRuleCollection()));
        // fj
        defaultLogicalRewrites.add(new Pair<AbstractRuleController, List<IAlgebraicRewriteRule>>(seqCtrlFullDfs,
                RuleCollections.buildFuzzyJoinRuleCollection()));
        //
        defaultLogicalRewrites.add(new Pair<AbstractRuleController, List<IAlgebraicRewriteRule>>(seqCtrlFullDfs,
                RuleCollections.buildNormalizationRuleCollection()));
        defaultLogicalRewrites.add(new Pair<AbstractRuleController, List<IAlgebraicRewriteRule>>(seqCtrlNoDfs,
                RuleCollections.buildCondPushDownAndJoinInferenceRuleCollection()));
        defaultLogicalRewrites.add(new Pair<AbstractRuleController, List<IAlgebraicRewriteRule>>(seqCtrlFullDfs,
                RuleCollections.buildLoadFieldsRuleCollection()));
        defaultLogicalRewrites.add(new Pair<AbstractRuleController, List<IAlgebraicRewriteRule>>(seqOnceCtrl,
                RuleCollections.buildDataExchangeRuleCollection()));
        defaultLogicalRewrites.add(new Pair<AbstractRuleController, List<IAlgebraicRewriteRule>>(seqCtrlNoDfs,
                RuleCollections.buildConsolidationRuleCollection()));
        defaultLogicalRewrites.add(new Pair<AbstractRuleController, List<IAlgebraicRewriteRule>>(seqCtrlNoDfs,
                RuleCollections.buildAccessMethodRuleCollection()));
        defaultLogicalRewrites.add(new Pair<AbstractRuleController, List<IAlgebraicRewriteRule>>(seqCtrlNoDfs,
                RuleCollections.buildPlanCleanupRuleCollection()));

        //put TXnRuleCollection!
        return defaultLogicalRewrites;
    }

    private static List<Pair<AbstractRuleController, List<IAlgebraicRewriteRule>>> buildDefaultPhysicalRewrites() {
        List<Pair<AbstractRuleController, List<IAlgebraicRewriteRule>>> defaultPhysicalRewrites = new ArrayList<Pair<AbstractRuleController, List<IAlgebraicRewriteRule>>>();
        SequentialOnceRuleController seqOnceCtrl = new SequentialOnceRuleController(true);
        SequentialOnceRuleController seqOnceTopLevel = new SequentialOnceRuleController(false);
        defaultPhysicalRewrites.add(new Pair<AbstractRuleController, List<IAlgebraicRewriteRule>>(seqOnceCtrl,
                RuleCollections.buildPhysicalRewritesAllLevelsRuleCollection()));
        defaultPhysicalRewrites.add(new Pair<AbstractRuleController, List<IAlgebraicRewriteRule>>(seqOnceTopLevel,
                RuleCollections.buildPhysicalRewritesTopLevelRuleCollection()));
        defaultPhysicalRewrites.add(new Pair<AbstractRuleController, List<IAlgebraicRewriteRule>>(seqOnceCtrl,
                RuleCollections.prepareForJobGenRuleCollection()));
        return defaultPhysicalRewrites;
    }

    private static class AqlOptimizationContextFactory implements IOptimizationContextFactory {

        public static final AqlOptimizationContextFactory INSTANCE = new AqlOptimizationContextFactory();

        private AqlOptimizationContextFactory() {
        }

        @Override
        public IOptimizationContext createOptimizationContext(int varCounter, int frameSize,
                IExpressionEvalSizeComputer expressionEvalSizeComputer,
                IMergeAggregationExpressionFactory mergeAggregationExpressionFactory,
                IExpressionTypeComputer expressionTypeComputer, INullableTypeComputer nullableTypeComputer,
                PhysicalOptimizationConfig physicalOptimizationConfig) {
            return new AlgebricksOptimizationContext(varCounter, frameSize, expressionEvalSizeComputer,
                    mergeAggregationExpressionFactory, expressionTypeComputer, nullableTypeComputer,
                    physicalOptimizationConfig);
        }

    }

    public enum DisplayFormat {
        TEXT,
        HTML
    }

    public static Pair<Query, Integer> reWriteQuery(List<FunctionDecl> declaredFunctions,
            AqlMetadataProvider metadataProvider, Query q, SessionConfig pc, PrintWriter out, DisplayFormat pdf)
            throws AsterixException {

        if (!pc.isPrintPhysicalOpsOnly() && pc.isPrintExprParam()) {
            out.println();
            switch (pdf) {
                case HTML: {
                    out.println("<H1>Expression tree:</H1>");
                    out.println("<PRE>");
                    break;
                }
                case TEXT: {
                    out.println("----------Expression tree:");
                    break;
                }
            }
            if (q != null) {
                q.accept(new AQLPrintVisitor(out), 0);
            }
            switch (pdf) {
                case HTML: {
                    out.println("</PRE>");
                    break;
                }
            }
        }
        AqlRewriter rw = new AqlRewriter(declaredFunctions, q, metadataProvider.getMetadataTxnContext());
        rw.rewrite();
        Query rwQ = rw.getExpr();
        return new Pair(rwQ, rw.getVarCounter());
    }

    public static JobSpecification compileQuery(List<FunctionDecl> declaredFunctions,
            AqlMetadataProvider queryMetadataProvider, Query rwQ, int varCounter, String outputDatasetName,
            SessionConfig pc, PrintWriter out, DisplayFormat pdf, ICompiledDmlStatement statement)
            throws AsterixException, AlgebricksException, JSONException, RemoteException, ACIDException {

        if (!pc.isPrintPhysicalOpsOnly() && pc.isPrintRewrittenExprParam()) {
            out.println();

            switch (pdf) {
                case HTML: {
                    out.println("<H1>Rewriten expression tree:</H1>");
                    out.println("<PRE>");
                    break;
                }
                case TEXT: {
                    out.println("----------Rewritten expression:");
                    break;
                }
            }

            if (rwQ != null) {
                rwQ.accept(new AQLPrintVisitor(out), 0);
            }

            switch (pdf) {
                case HTML: {
                    out.println("</PRE>");
                    break;
                }
            }

        }

        edu.uci.ics.asterix.transaction.management.service.transaction.JobId asterixJobId = JobIdFactory
                .generateJobId();
        AqlExpressionToPlanTranslator t = new AqlExpressionToPlanTranslator(queryMetadataProvider, varCounter,
                outputDatasetName, statement);

        ILogicalPlan plan = t.translate(rwQ);
        boolean isWriteTransaction = queryMetadataProvider.isWriteTransaction();

        LogicalOperatorPrettyPrintVisitor pvisitor = new LogicalOperatorPrettyPrintVisitor();
        if (!pc.isPrintPhysicalOpsOnly() && pc.isPrintLogicalPlanParam()) {

            switch (pdf) {
                case HTML: {
                    out.println("<H1>Logical plan:</H1>");
                    out.println("<PRE>");
                    break;
                }
                case TEXT: {
                    out.println("----------Logical plan:");
                    break;
                }
            }

            if (rwQ != null) {
                StringBuilder buffer = new StringBuilder();
                PlanPrettyPrinter.printPlan(plan, buffer, pvisitor, 0);
                out.print(buffer);
            }

            switch (pdf) {
                case HTML: {
                    out.println("</PRE>");
                    break;
                }
            }
        }

        int frameSize = GlobalConfig.DEFAULT_FRAME_SIZE;
        String frameSizeStr = System.getProperty(GlobalConfig.FRAME_SIZE_PROPERTY);
        if (frameSizeStr != null) {
            int fz = -1;
            try {
                fz = Integer.parseInt(frameSizeStr);
            } catch (NumberFormatException nfe) {
                GlobalConfig.ASTERIX_LOGGER.warning("Wrong frame size size argument. Picking default value ("
                        + GlobalConfig.DEFAULT_FRAME_SIZE + ") instead.\n");
                throw new AlgebricksException(nfe);
            }
            if (fz >= 0) {
                frameSize = fz;
            }
        }

        HeuristicCompilerFactoryBuilder builder = new HeuristicCompilerFactoryBuilder(
                AqlOptimizationContextFactory.INSTANCE);
        builder.setLogicalRewrites(buildDefaultLogicalRewrites());
        builder.setPhysicalRewrites(buildDefaultPhysicalRewrites());
        IDataFormat format = queryMetadataProvider.getFormat();
        ICompilerFactory compilerFactory = builder.create();
        builder.setFrameSize(frameSize);
        builder.setExpressionEvalSizeComputer(format.getExpressionEvalSizeComputer());
        builder.setIMergeAggregationExpressionFactory(new AqlMergeAggregationExpressionFactory());
        builder.setPartialAggregationTypeComputer(new AqlPartialAggregationTypeComputer());
        builder.setExpressionTypeComputer(AqlExpressionTypeComputer.INSTANCE);
        builder.setNullableTypeComputer(AqlNullableTypeComputer.INSTANCE);

        OptimizationConfUtil.getPhysicalOptimizationConfig().setFrameSize(frameSize);
        builder.setPhysicalOptimizationConfig(OptimizationConfUtil.getPhysicalOptimizationConfig());
        
        ICompiler compiler = compilerFactory.createCompiler(plan, queryMetadataProvider, t.getVarCounter());
        if (pc.isOptimize()) {
            compiler.optimize();
            if (pc.isPrintOptimizedLogicalPlanParam()) {
                if (pc.isPrintPhysicalOpsOnly()) {
                    // For Optimizer tests.
                    StringBuilder buffer = new StringBuilder();
                    PlanPrettyPrinter.printPhysicalOps(plan, buffer, 0);
                    out.print(buffer);
                } else {
                    switch (pdf) {
                        case HTML: {
                            out.println("<H1>Optimized logical plan:</H1>");
                            out.println("<PRE>");
                            break;
                        }
                        case TEXT: {
                            out.println("----------Optimized plan ");
                            break;
                        }
                    }
                    if (rwQ != null) {
                        StringBuilder buffer = new StringBuilder();
                        PlanPrettyPrinter.printPlan(plan, buffer, pvisitor, 0);
                        out.print(buffer);
                    }
                    switch (pdf) {
                        case HTML: {
                            out.println("</PRE>");
                            break;
                        }
                    }
                }
            }
        }

        AlgebricksPartitionConstraint clusterLocs = queryMetadataProvider.getClusterLocations();
        builder.setBinaryBooleanInspectorFactory(format.getBinaryBooleanInspectorFactory());
        builder.setBinaryIntegerInspectorFactory(format.getBinaryIntegerInspectorFactory());
        builder.setClusterLocations(clusterLocs);
        builder.setComparatorFactoryProvider(format.getBinaryComparatorFactoryProvider());
        builder.setExpressionRuntimeProvider(new LogicalExpressionJobGenToExpressionRuntimeProviderAdapter(
                AqlLogicalExpressionJobGen.INSTANCE));
        builder.setHashFunctionFactoryProvider(format.getBinaryHashFunctionFactoryProvider());
        builder.setNullWriterFactory(format.getNullWriterFactory());
        builder.setPrinterProvider(format.getPrinterFactoryProvider());
        builder.setSerializerDeserializerProvider(format.getSerdeProvider());
        builder.setTypeTraitProvider(format.getTypeTraitProvider());
        builder.setNormalizedKeyComputerFactoryProvider(format.getNormalizedKeyComputerFactoryProvider());

<<<<<<< HEAD
        IJobletEventListenerFactory jobEventListenerFactory = new JobEventListenerFactory(asterixJobId,
                isWriteTransaction);
        JobSpecification spec = compiler.createJob(AsterixAppContextInfoImpl.INSTANCE, jobEventListenerFactory);

=======
        JobSpecification spec = compiler.createJob(AsterixAppContextInfoImpl.INSTANCE);
        // set the job event listener
        spec.setJobletEventListenerFactory(new JobEventListenerFactory(queryMetadataProvider.getJobTxnId(),
                isWriteTransaction));
>>>>>>> a36464ef
        if (pc.isPrintJob()) {
            switch (pdf) {
                case HTML: {
                    out.println("<H1>Hyracks job:</H1>");
                    out.println("<PRE>");
                    break;
                }
                case TEXT: {
                    out.println("----------Hyracks job:");
                    break;
                }
            }
            if (rwQ != null) {
                out.println(spec.toJSON().toString(1));
                out.println(spec.getUserConstraints());
            }
            switch (pdf) {
                case HTML: {
                    out.println("</PRE>");
                    break;
                }
            }
        }
        return spec;
    }

    public static void executeJobArray(IHyracksClientConnection hcc, JobSpecification[] specs, PrintWriter out,
            DisplayFormat pdf) throws Exception {
        for (int i = 0; i < specs.length; i++) {
            specs[i].setMaxReattempts(0);
            JobId jobId = hcc.startJob(GlobalConfig.HYRACKS_APP_NAME, specs[i]);
            long startTime = System.currentTimeMillis();
            hcc.waitForCompletion(jobId);
            long endTime = System.currentTimeMillis();
            double duration = (endTime - startTime) / 1000.00;
            out.println("<PRE>Duration: " + duration + "</PRE>");
        }

    }

    public static void executeJobArray(IHyracksClientConnection hcc, Job[] jobs, PrintWriter out, DisplayFormat pdf)
            throws Exception {
        for (int i = 0; i < jobs.length; i++) {
            jobs[i].getJobSpec().setMaxReattempts(0);
            long startTime = System.currentTimeMillis();
            try {
                JobId jobId = hcc.startJob(GlobalConfig.HYRACKS_APP_NAME, jobs[i].getJobSpec());
                if (jobs[i].getSubmissionMode() == SubmissionMode.ASYNCHRONOUS) {
                    continue;
                }
                hcc.waitForCompletion(jobId);
            } catch (Exception e) {
                e.printStackTrace();
                continue;
            }
            long endTime = System.currentTimeMillis();
            double duration = (endTime - startTime) / 1000.00;
            out.println("<PRE>Duration: " + duration + "</PRE>");
        }

    }

    private static IDataFormat getDataFormat(MetadataTransactionContext mdTxnCtx, String dataverseName)
            throws AsterixException {
        Dataverse dataverse = MetadataManager.INSTANCE.getDataverse(mdTxnCtx, dataverseName);
        IDataFormat format;
        try {
            format = (IDataFormat) Class.forName(dataverse.getDataFormat()).newInstance();
        } catch (Exception e) {
            throw new AsterixException(e);
        }
        return format;
    }

}<|MERGE_RESOLUTION|>--- conflicted
+++ resolved
@@ -320,17 +320,10 @@
         builder.setTypeTraitProvider(format.getTypeTraitProvider());
         builder.setNormalizedKeyComputerFactoryProvider(format.getNormalizedKeyComputerFactoryProvider());
 
-<<<<<<< HEAD
         IJobletEventListenerFactory jobEventListenerFactory = new JobEventListenerFactory(asterixJobId,
                 isWriteTransaction);
         JobSpecification spec = compiler.createJob(AsterixAppContextInfoImpl.INSTANCE, jobEventListenerFactory);
 
-=======
-        JobSpecification spec = compiler.createJob(AsterixAppContextInfoImpl.INSTANCE);
-        // set the job event listener
-        spec.setJobletEventListenerFactory(new JobEventListenerFactory(queryMetadataProvider.getJobTxnId(),
-                isWriteTransaction));
->>>>>>> a36464ef
         if (pc.isPrintJob()) {
             switch (pdf) {
                 case HTML: {
