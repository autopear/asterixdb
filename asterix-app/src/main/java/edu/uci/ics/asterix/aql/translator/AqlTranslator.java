/*
 * Copyright 2009-2012 by The Regents of the University of California
 * Licensed under the Apache License, Version 2.0 (the "License");
 * you may not use this file except in compliance with the License.
 * you may obtain a copy of the License from
 * 
 *     http://www.apache.org/licenses/LICENSE-2.0
 * 
 * Unless required by applicable law or agreed to in writing, software
 * distributed under the License is distributed on an "AS IS" BASIS,
 * WITHOUT WARRANTIES OR CONDITIONS OF ANY KIND, either express or implied.
 * See the License for the specific language governing permissions and
 * limitations under the License.
 */
package edu.uci.ics.asterix.aql.translator;

import java.io.File;
import java.io.PrintWriter;
import java.nio.ByteBuffer;
import java.rmi.RemoteException;
import java.util.ArrayList;
import java.util.HashMap;
import java.util.List;
import java.util.Map;

import org.json.JSONException;
import org.json.JSONArray;
import org.json.JSONObject;

import edu.uci.ics.asterix.api.common.APIFramework;
import edu.uci.ics.asterix.api.common.APIFramework.DisplayFormat;
import edu.uci.ics.asterix.api.common.Job;
import edu.uci.ics.asterix.api.common.SessionConfig;
import edu.uci.ics.asterix.aql.base.Statement;
import edu.uci.ics.asterix.aql.base.Statement.Kind;
import edu.uci.ics.asterix.aql.expression.BeginFeedStatement;
import edu.uci.ics.asterix.aql.expression.ControlFeedStatement;
import edu.uci.ics.asterix.aql.expression.CreateDataverseStatement;
import edu.uci.ics.asterix.aql.expression.CreateFunctionStatement;
import edu.uci.ics.asterix.aql.expression.CreateIndexStatement;
import edu.uci.ics.asterix.aql.expression.DatasetDecl;
import edu.uci.ics.asterix.aql.expression.DataverseDecl;
import edu.uci.ics.asterix.aql.expression.DataverseDropStatement;
import edu.uci.ics.asterix.aql.expression.DeleteStatement;
import edu.uci.ics.asterix.aql.expression.DropStatement;
import edu.uci.ics.asterix.aql.expression.ExternalDetailsDecl;
import edu.uci.ics.asterix.aql.expression.FeedDetailsDecl;
import edu.uci.ics.asterix.aql.expression.FunctionDecl;
import edu.uci.ics.asterix.aql.expression.FunctionDropStatement;
import edu.uci.ics.asterix.aql.expression.Identifier;
import edu.uci.ics.asterix.aql.expression.IndexDropStatement;
import edu.uci.ics.asterix.aql.expression.InsertStatement;
import edu.uci.ics.asterix.aql.expression.InternalDetailsDecl;
import edu.uci.ics.asterix.aql.expression.LoadFromFileStatement;
import edu.uci.ics.asterix.aql.expression.NodeGroupDropStatement;
import edu.uci.ics.asterix.aql.expression.NodegroupDecl;
import edu.uci.ics.asterix.aql.expression.Query;
import edu.uci.ics.asterix.aql.expression.SetStatement;
import edu.uci.ics.asterix.aql.expression.TypeDecl;
import edu.uci.ics.asterix.aql.expression.TypeDropStatement;
import edu.uci.ics.asterix.aql.expression.WriteFromQueryResultStatement;
import edu.uci.ics.asterix.aql.expression.WriteStatement;
import edu.uci.ics.asterix.common.config.DatasetConfig.DatasetType;
import edu.uci.ics.asterix.common.config.GlobalConfig;
import edu.uci.ics.asterix.common.exceptions.AsterixException;
import edu.uci.ics.asterix.common.functions.FunctionSignature;
import edu.uci.ics.asterix.file.DatasetOperations;
import edu.uci.ics.asterix.file.FeedOperations;
import edu.uci.ics.asterix.file.IndexOperations;
import edu.uci.ics.asterix.formats.base.IDataFormat;
import edu.uci.ics.asterix.metadata.IDatasetDetails;
import edu.uci.ics.asterix.metadata.MetadataException;
import edu.uci.ics.asterix.metadata.MetadataManager;
import edu.uci.ics.asterix.metadata.MetadataTransactionContext;
import edu.uci.ics.asterix.metadata.declared.AqlMetadataProvider;
import edu.uci.ics.asterix.metadata.entities.Dataset;
import edu.uci.ics.asterix.metadata.entities.Datatype;
import edu.uci.ics.asterix.metadata.entities.Dataverse;
import edu.uci.ics.asterix.metadata.entities.ExternalDatasetDetails;
import edu.uci.ics.asterix.metadata.entities.FeedDatasetDetails;
import edu.uci.ics.asterix.metadata.entities.Function;
import edu.uci.ics.asterix.metadata.entities.Index;
import edu.uci.ics.asterix.metadata.entities.InternalDatasetDetails;
import edu.uci.ics.asterix.metadata.entities.NodeGroup;
import edu.uci.ics.asterix.om.types.ATypeTag;
import edu.uci.ics.asterix.om.types.IAType;
import edu.uci.ics.asterix.om.types.TypeSignature;
import edu.uci.ics.asterix.result.ResultUtils;
import edu.uci.ics.asterix.result.ResultReader;
import edu.uci.ics.asterix.transaction.management.exception.ACIDException;
import edu.uci.ics.asterix.transaction.management.service.transaction.TransactionIDFactory;
import edu.uci.ics.asterix.translator.AbstractAqlTranslator;
import edu.uci.ics.asterix.translator.CompiledStatements.CompiledBeginFeedStatement;
import edu.uci.ics.asterix.translator.CompiledStatements.CompiledControlFeedStatement;
import edu.uci.ics.asterix.translator.CompiledStatements.CompiledCreateIndexStatement;
import edu.uci.ics.asterix.translator.CompiledStatements.CompiledDatasetDropStatement;
import edu.uci.ics.asterix.translator.CompiledStatements.CompiledDeleteStatement;
import edu.uci.ics.asterix.translator.CompiledStatements.CompiledIndexDropStatement;
import edu.uci.ics.asterix.translator.CompiledStatements.CompiledInsertStatement;
import edu.uci.ics.asterix.translator.CompiledStatements.CompiledLoadFromFileStatement;
import edu.uci.ics.asterix.translator.CompiledStatements.CompiledWriteFromQueryResultStatement;
import edu.uci.ics.asterix.translator.CompiledStatements.ICompiledDmlStatement;
import edu.uci.ics.asterix.translator.TypeTranslator;
import edu.uci.ics.hyracks.algebricks.common.exceptions.AlgebricksException;
import edu.uci.ics.hyracks.algebricks.common.utils.Pair;
import edu.uci.ics.hyracks.algebricks.core.algebra.expressions.AbstractFunctionCallExpression.FunctionKind;
import edu.uci.ics.hyracks.algebricks.data.IAWriterFactory;
import edu.uci.ics.hyracks.algebricks.runtime.writers.PrinterBasedWriterFactory;
import edu.uci.ics.hyracks.api.client.IHyracksClientConnection;
import edu.uci.ics.hyracks.api.dataset.ResultSetId;
import edu.uci.ics.hyracks.api.io.FileReference;
import edu.uci.ics.hyracks.api.job.JobId;
import edu.uci.ics.hyracks.api.job.JobSpecification;
import edu.uci.ics.hyracks.dataflow.std.file.FileSplit;

/*
 * Provides functionality for executing a batch of AQL statements (queries included)
 * sequentially.
 */
public class AqlTranslator extends AbstractAqlTranslator {

    private final List<Statement> aqlStatements;
    private final PrintWriter out;
    private final SessionConfig sessionConfig;
    private final DisplayFormat pdf;
    private Dataverse activeDefaultDataverse;
    private List<FunctionDecl> declaredFunctions;

    public AqlTranslator(List<Statement> aqlStatements, PrintWriter out, SessionConfig pc, DisplayFormat pdf)
            throws MetadataException, AsterixException {
        this.aqlStatements = aqlStatements;
        this.out = out;
        this.sessionConfig = pc;
        this.pdf = pdf;
        declaredFunctions = getDeclaredFunctions(aqlStatements);
    }

    private List<FunctionDecl> getDeclaredFunctions(List<Statement> statements) {
        List<FunctionDecl> functionDecls = new ArrayList<FunctionDecl>();
        for (Statement st : statements) {
            if (st.getKind().equals(Statement.Kind.FUNCTION_DECL)) {
                functionDecls.add((FunctionDecl) st);
            }
        }
        return functionDecls;
    }

    /**
     * Compiles and submits for execution a list of AQL statements.
<<<<<<< HEAD
     * @param hcc
     *            A Hyracks client connection that is used to submit a jobspec to Hyracks.
     * @param asyncResults
     *            True if the results should be read asynchronously or false if we should wait for results to be read.
     * @return A List<QueryResult> containing a QueryResult instance corresponding to each submitted query.
=======
     * 
     * @param hcc
     *            AHyracks client connection that is used to submit a jobspec to
     *            Hyracks.
     * @return A List<QueryResult> containing a QueryResult instance
     *         corresponding to each submitted query.
>>>>>>> d89a6bfe
     * @throws Exception
     */
    public List<QueryResult> compileAndExecute(IHyracksClientConnection hcc, boolean asyncResults) throws Exception {
        int resultSetIdCounter = 0;
        List<QueryResult> executionResult = new ArrayList<QueryResult>();
        FileSplit outputFile = null;
        IAWriterFactory writerFactory = PrinterBasedWriterFactory.INSTANCE;
        Map<String, String> config = new HashMap<String, String>();
        List<JobSpecification> jobsToExecute = new ArrayList<JobSpecification>();

        for (Statement stmt : aqlStatements) {
            validateOperation(activeDefaultDataverse, stmt);
            MetadataTransactionContext mdTxnCtx = MetadataManager.INSTANCE.beginTransaction();
            AqlMetadataProvider metadataProvider = new AqlMetadataProvider(mdTxnCtx, activeDefaultDataverse);
            metadataProvider.setWriterFactory(writerFactory);
            metadataProvider.setOutputFile(outputFile);
            metadataProvider.setConfig(config);
            jobsToExecute.clear();
            try {
                switch (stmt.getKind()) {
                    case SET: {
                        handleSetStatement(metadataProvider, stmt, config, jobsToExecute);
                        break;
                    }
                    case DATAVERSE_DECL: {
                        activeDefaultDataverse = handleUseDataverseStatement(metadataProvider, stmt, jobsToExecute);
                        break;
                    }
                    case CREATE_DATAVERSE: {
                        handleCreateDataverseStatement(metadataProvider, stmt, jobsToExecute);
                        break;
                    }
                    case DATASET_DECL: {
                        handleCreateDatasetStatement(metadataProvider, stmt, hcc, jobsToExecute);
                        break;
                    }
                    case CREATE_INDEX: {
                        handleCreateIndexStatement(metadataProvider, stmt, hcc, jobsToExecute);
                        break;
                    }
                    case TYPE_DECL: {
                        handleCreateTypeStatement(metadataProvider, stmt, jobsToExecute);
                        break;
                    }
                    case NODEGROUP_DECL: {
                        handleCreateNodeGroupStatement(metadataProvider, stmt, jobsToExecute);
                        break;
                    }
                    case DATAVERSE_DROP: {
                        handleDataverseDropStatement(metadataProvider, stmt, hcc, jobsToExecute);
                        break;
                    }
                    case DATASET_DROP: {
                        handleDatasetDropStatement(metadataProvider, stmt, hcc, jobsToExecute);
                        break;
                    }
                    case INDEX_DROP: {
                        handleIndexDropStatement(metadataProvider, stmt, hcc, jobsToExecute);
                        break;
                    }
                    case TYPE_DROP: {
                        handleTypeDropStatement(metadataProvider, stmt, jobsToExecute);
                        break;
                    }
                    case NODEGROUP_DROP: {
                        handleNodegroupDropStatement(metadataProvider, stmt, jobsToExecute);
                        break;
                    }

                    case CREATE_FUNCTION: {
                        handleCreateFunctionStatement(metadataProvider, stmt, jobsToExecute);
                        break;
                    }

                    case FUNCTION_DROP: {
                        handleFunctionDropStatement(metadataProvider, stmt, jobsToExecute);
                        break;
                    }

                    case LOAD_FROM_FILE: {
                        handleLoadFromFileStatement(metadataProvider, stmt, hcc, jobsToExecute);
                        break;
                    }
                    case WRITE_FROM_QUERY_RESULT: {
                        handleWriteFromQueryResultStatement(metadataProvider, stmt, hcc, jobsToExecute);
                        break;
                    }
                    case INSERT: {
                        handleInsertStatement(metadataProvider, stmt, hcc, jobsToExecute);
                        break;
                    }
                    case DELETE: {
                        handleDeleteStatement(metadataProvider, stmt, hcc, jobsToExecute);
                        break;
                    }

                    case BEGIN_FEED: {
                        handleBeginFeedStatement(metadataProvider, stmt, hcc, jobsToExecute);
                        break;
                    }

                    case CONTROL_FEED: {
                        handleControlFeedStatement(metadataProvider, stmt, hcc, jobsToExecute);
                        break;
                    }

                    case QUERY: {
                        metadataProvider.setResultSetId(new ResultSetId(resultSetIdCounter++));
                        executionResult.add(handleQuery(metadataProvider, (Query) stmt, hcc, jobsToExecute));
                        break;
                    }

                    case WRITE: {
                        Pair<IAWriterFactory, FileSplit> result = handleWriteStatement(metadataProvider, stmt,
                                jobsToExecute);
                        if (result.first != null) {
                            writerFactory = result.first;
                        }
                        outputFile = result.second;
                        break;
                    }

                }
                MetadataManager.INSTANCE.commitTransaction(mdTxnCtx);
            } catch (Exception e) {
                MetadataManager.INSTANCE.abortTransaction(mdTxnCtx);
                throw new AlgebricksException(e);
            }
            // Following jobs are run under a separate transaction, that is
            // committed/aborted by the JobEventListener
            for (JobSpecification jobspec : jobsToExecute) {
                JobId jobId = runJob(hcc, jobspec);
                if (stmt.getKind() == Kind.QUERY) {
                    JSONObject response = new JSONObject();

                    if (asyncResults) {
                        JSONArray handle = new JSONArray();
                        handle.put(jobId.getId());
                        handle.put(metadataProvider.getResultSetId().getId());
                        response.put("handle", handle);
                    } else {
                        ByteBuffer buffer = ByteBuffer.allocate(ResultReader.FRAME_SIZE);
                        ResultReader resultReader = new ResultReader(hcc, metadataProvider.getFormat());
                        resultReader.open(jobId, metadataProvider.getResultSetId());
                        buffer.clear();
                        JSONArray results = new JSONArray();
                        while (resultReader.read(buffer) > 0) {
                            results.put(ResultUtils.getJSONFromBuffer(buffer, resultReader.getFrameTupleAccessor(),
                                    resultReader.getRecordDescriptor()));
                        }
                        response.put("results", results);
                    }
                    out.write(response.toString());
                }
                hcc.waitForCompletion(jobId);
            }
        }
        return executionResult;
    }

    private void handleSetStatement(AqlMetadataProvider metadataProvider, Statement stmt, Map<String, String> config,
            List<JobSpecification> jobsToExecute) throws RemoteException, ACIDException {
        SetStatement ss = (SetStatement) stmt;
        String pname = ss.getPropName();
        String pvalue = ss.getPropValue();
        config.put(pname, pvalue);
    }

    private Pair<IAWriterFactory, FileSplit> handleWriteStatement(AqlMetadataProvider metadataProvider, Statement stmt,
            List<JobSpecification> jobsToExecute) throws InstantiationException, IllegalAccessException,
            ClassNotFoundException {
        WriteStatement ws = (WriteStatement) stmt;
        File f = new File(ws.getFileName());
        FileSplit outputFile = new FileSplit(ws.getNcName().getValue(), new FileReference(f));
        IAWriterFactory writerFactory = null;
        if (ws.getWriterClassName() != null) {
            writerFactory = (IAWriterFactory) Class.forName(ws.getWriterClassName()).newInstance();
        }
        return new Pair<IAWriterFactory, FileSplit>(writerFactory, outputFile);
    }

    private Dataverse handleUseDataverseStatement(AqlMetadataProvider metadataProvider, Statement stmt,
            List<JobSpecification> jobsToExecute) throws MetadataException, RemoteException, ACIDException {
        DataverseDecl dvd = (DataverseDecl) stmt;
        String dvName = dvd.getDataverseName().getValue();
        Dataverse dv = MetadataManager.INSTANCE.getDataverse(metadataProvider.getMetadataTxnContext(), dvName);
        if (dv == null) {
            throw new MetadataException("Unknown dataverse " + dvName);
        }
        return dv;
    }

    private void handleCreateDataverseStatement(AqlMetadataProvider metadataProvider, Statement stmt,
            List<JobSpecification> jobsToExecute) throws MetadataException, AlgebricksException, RemoteException,
            ACIDException {
        CreateDataverseStatement stmtCreateDataverse = (CreateDataverseStatement) stmt;
        String dvName = stmtCreateDataverse.getDataverseName().getValue();
        Dataverse dv = MetadataManager.INSTANCE.getDataverse(metadataProvider.getMetadataTxnContext(), dvName);
        if (dv != null && !stmtCreateDataverse.getIfNotExists()) {
            throw new AlgebricksException("A dataverse with this name " + dvName + " already exists.");
        }
        MetadataManager.INSTANCE.addDataverse(metadataProvider.getMetadataTxnContext(), new Dataverse(dvName,
                stmtCreateDataverse.getFormat()));
    }

    private void handleCreateDatasetStatement(AqlMetadataProvider metadataProvider, Statement stmt,
            IHyracksClientConnection hcc, List<JobSpecification> jobsToExecute) throws AsterixException, Exception {
        DatasetDecl dd = (DatasetDecl) stmt;
        String dataverseName = dd.getDataverse() != null ? dd.getDataverse().getValue()
                : activeDefaultDataverse != null ? activeDefaultDataverse.getDataverseName() : null;
        if (dataverseName == null) {
            throw new AlgebricksException(" dataverse not specified ");
        }
        String datasetName = dd.getName().getValue();
        DatasetType dsType = dd.getDatasetType();
        String itemTypeName = dd.getItemTypeName().getValue();

        IDatasetDetails datasetDetails = null;
        Dataset ds = MetadataManager.INSTANCE.getDataset(metadataProvider.getMetadataTxnContext(), dataverseName,
                datasetName);
        if (ds != null) {
            if (dd.getIfNotExists()) {
                return;
            } else {
                throw new AlgebricksException("A dataset with this name " + datasetName + " already exists.");
            }
        }
        Datatype dt = MetadataManager.INSTANCE.getDatatype(metadataProvider.getMetadataTxnContext(), dataverseName,
                itemTypeName);
        if (dt == null) {
            throw new AlgebricksException(": type " + itemTypeName + " could not be found.");
        }
        switch (dd.getDatasetType()) {
            case INTERNAL: {
                IAType itemType = dt.getDatatype();
                if (itemType.getTypeTag() != ATypeTag.RECORD) {
                    throw new AlgebricksException("Can only partition ARecord's.");
                }
                List<String> partitioningExprs = ((InternalDetailsDecl) dd.getDatasetDetailsDecl())
                        .getPartitioningExprs();
                String ngName = ((InternalDetailsDecl) dd.getDatasetDetailsDecl()).getNodegroupName().getValue();
                datasetDetails = new InternalDatasetDetails(InternalDatasetDetails.FileStructure.BTREE,
                        InternalDatasetDetails.PartitioningStrategy.HASH, partitioningExprs, partitioningExprs, ngName);
                break;
            }
            case EXTERNAL: {
                String adapter = ((ExternalDetailsDecl) dd.getDatasetDetailsDecl()).getAdapter();
                Map<String, String> properties = ((ExternalDetailsDecl) dd.getDatasetDetailsDecl()).getProperties();
                datasetDetails = new ExternalDatasetDetails(adapter, properties);
                break;
            }
            case FEED: {
                IAType itemType = dt.getDatatype();
                if (itemType.getTypeTag() != ATypeTag.RECORD) {
                    throw new AlgebricksException("Can only partition ARecord's.");
                }
                List<String> partitioningExprs = ((FeedDetailsDecl) dd.getDatasetDetailsDecl()).getPartitioningExprs();
                String ngName = ((FeedDetailsDecl) dd.getDatasetDetailsDecl()).getNodegroupName().getValue();
                String adapter = ((FeedDetailsDecl) dd.getDatasetDetailsDecl()).getAdapterFactoryClassname();
                Map<String, String> configuration = ((FeedDetailsDecl) dd.getDatasetDetailsDecl()).getConfiguration();
                FunctionSignature signature = ((FeedDetailsDecl) dd.getDatasetDetailsDecl()).getFunctionSignature();
                datasetDetails = new FeedDatasetDetails(InternalDatasetDetails.FileStructure.BTREE,
                        InternalDatasetDetails.PartitioningStrategy.HASH, partitioningExprs, partitioningExprs, ngName,
                        adapter, configuration, signature, FeedDatasetDetails.FeedState.INACTIVE.toString());
                break;
            }
        }
        MetadataManager.INSTANCE.addDataset(metadataProvider.getMetadataTxnContext(), new Dataset(dataverseName,
                datasetName, itemTypeName, datasetDetails, dd.getHints(), dsType));
        if (dd.getDatasetType() == DatasetType.INTERNAL || dd.getDatasetType() == DatasetType.FEED) {
            Dataverse dataverse = MetadataManager.INSTANCE.getDataverse(metadataProvider.getMetadataTxnContext(),
                    dataverseName);
            JobId jobId = runJob(hcc, DatasetOperations.createDatasetJobSpec(dataverse, datasetName, metadataProvider));
            hcc.waitForCompletion(jobId);
        }
    }

    private void handleCreateIndexStatement(AqlMetadataProvider metadataProvider, Statement stmt,
            IHyracksClientConnection hcc, List<JobSpecification> jobsToExecute) throws Exception {
        CreateIndexStatement stmtCreateIndex = (CreateIndexStatement) stmt;
        String dataverseName = stmtCreateIndex.getDataverseName() == null ? activeDefaultDataverse == null ? null
                : activeDefaultDataverse.getDataverseName() : stmtCreateIndex.getDataverseName().getValue();
        if (dataverseName == null) {
            throw new AlgebricksException(" dataverse not specified ");
        }
        String datasetName = stmtCreateIndex.getDatasetName().getValue();
        Dataset ds = MetadataManager.INSTANCE.getDataset(metadataProvider.getMetadataTxnContext(), dataverseName,
                datasetName);
        if (ds == null) {
            throw new AlgebricksException("There is no dataset with this name " + datasetName + " in dataverse "
                    + dataverseName);
        }
        String indexName = stmtCreateIndex.getIndexName().getValue();
        Index idx = MetadataManager.INSTANCE.getIndex(metadataProvider.getMetadataTxnContext(), dataverseName,
                datasetName, indexName);
        if (idx != null) {
            if (!stmtCreateIndex.getIfNotExists()) {
                throw new AlgebricksException("An index with this name " + indexName + " already exists.");
            } else {
                stmtCreateIndex.setNeedToCreate(false);
            }
        } else {
            Index index = new Index(dataverseName, datasetName, indexName, stmtCreateIndex.getIndexType(),
                    stmtCreateIndex.getFieldExprs(), stmtCreateIndex.getGramLength(), false);
            MetadataManager.INSTANCE.addIndex(metadataProvider.getMetadataTxnContext(), index);
            runCreateIndexJob(hcc, stmtCreateIndex, metadataProvider);

            CompiledCreateIndexStatement cis = new CompiledCreateIndexStatement(index.getIndexName(), dataverseName,
                    index.getDatasetName(), index.getKeyFieldNames(), index.getGramLength(), index.getIndexType());
            JobSpecification loadIndexJobSpec = IndexOperations
                    .buildSecondaryIndexLoadingJobSpec(cis, metadataProvider);
            JobId jobId = runJob(hcc, loadIndexJobSpec);
            hcc.waitForCompletion(jobId);
        }
    }

    private void handleCreateTypeStatement(AqlMetadataProvider metadataProvider, Statement stmt,
            List<JobSpecification> jobsToExecute) throws AlgebricksException, RemoteException, ACIDException,
            MetadataException {
        MetadataTransactionContext mdTxnCtx = metadataProvider.getMetadataTxnContext();
        TypeDecl stmtCreateType = (TypeDecl) stmt;
        String dataverseName = stmtCreateType.getDataverseName() == null ? activeDefaultDataverse == null ? null
                : activeDefaultDataverse.getDataverseName() : stmtCreateType.getDataverseName().getValue();
        if (dataverseName == null) {
            throw new AlgebricksException(" dataverse not specified ");
        }
        String typeName = stmtCreateType.getIdent().getValue();
        Dataverse dv = MetadataManager.INSTANCE.getDataverse(mdTxnCtx, dataverseName);
        if (dv == null) {
            throw new AlgebricksException("Unknonw dataverse " + dataverseName);
        }
        Datatype dt = MetadataManager.INSTANCE.getDatatype(mdTxnCtx, dataverseName, typeName);
        if (dt != null) {
            if (!stmtCreateType.getIfNotExists())
                throw new AlgebricksException("A datatype with this name " + typeName + " already exists.");
        } else {
            if (builtinTypeMap.get(typeName) != null) {
                throw new AlgebricksException("Cannot redefine builtin type " + typeName + ".");
            } else {
                Map<TypeSignature, IAType> typeMap = TypeTranslator.computeTypes(mdTxnCtx, (TypeDecl) stmt,
                        dataverseName);
                TypeSignature typeSignature = new TypeSignature(dataverseName, typeName);
                IAType type = typeMap.get(typeSignature);
                MetadataManager.INSTANCE.addDatatype(mdTxnCtx, new Datatype(dataverseName, typeName, type, false));
            }
        }
    }

    private void handleDataverseDropStatement(AqlMetadataProvider metadataProvider, Statement stmt,
            IHyracksClientConnection hcc, List<JobSpecification> jobsToExecute) throws Exception {
        MetadataTransactionContext mdTxnCtx = metadataProvider.getMetadataTxnContext();
        DataverseDropStatement stmtDelete = (DataverseDropStatement) stmt;
        String dvName = stmtDelete.getDataverseName().getValue();

        Dataverse dv = MetadataManager.INSTANCE.getDataverse(mdTxnCtx, dvName);
        if (dv == null) {
            if (!stmtDelete.getIfExists()) {
                throw new AlgebricksException("There is no dataverse with this name " + dvName + ".");
            }
        } else {
            List<Dataset> datasets = MetadataManager.INSTANCE.getDataverseDatasets(mdTxnCtx, dvName);
            for (int j = 0; j < datasets.size(); j++) {
                String datasetName = datasets.get(j).getDatasetName();
                DatasetType dsType = datasets.get(j).getDatasetType();
                if (dsType == DatasetType.INTERNAL || dsType == DatasetType.FEED) {
                    List<Index> indexes = MetadataManager.INSTANCE.getDatasetIndexes(mdTxnCtx, dvName, datasetName);
                    for (int k = 0; k < indexes.size(); k++) {
                        if (indexes.get(k).isSecondaryIndex()) {
                            compileIndexDropStatement(hcc, dvName, datasetName, indexes.get(k).getIndexName(),
                                    metadataProvider);
                        }
                    }
                }
                compileDatasetDropStatement(hcc, dvName, datasetName, metadataProvider);
            }

            MetadataManager.INSTANCE.dropDataverse(mdTxnCtx, dvName);
            if (activeDefaultDataverse != null && activeDefaultDataverse.getDataverseName() == dvName) {
                activeDefaultDataverse = null;
            }
        }
    }

    private void handleDatasetDropStatement(AqlMetadataProvider metadataProvider, Statement stmt,
            IHyracksClientConnection hcc, List<JobSpecification> jobsToExecute) throws Exception {
        MetadataTransactionContext mdTxnCtx = metadataProvider.getMetadataTxnContext();
        DropStatement stmtDelete = (DropStatement) stmt;
        String dataverseName = stmtDelete.getDataverseName() == null ? activeDefaultDataverse == null ? null
                : activeDefaultDataverse.getDataverseName() : stmtDelete.getDataverseName().getValue();
        if (dataverseName == null) {
            throw new AlgebricksException(" dataverse not specified ");
        }
        String datasetName = stmtDelete.getDatasetName().getValue();
        Dataset ds = MetadataManager.INSTANCE.getDataset(mdTxnCtx, dataverseName, datasetName);
        if (ds == null) {
            if (!stmtDelete.getIfExists())
                throw new AlgebricksException("There is no dataset with this name " + datasetName + " in dataverse "
                        + dataverseName + ".");
        } else {
            if (ds.getDatasetType() == DatasetType.INTERNAL || ds.getDatasetType() == DatasetType.FEED) {
                List<Index> indexes = MetadataManager.INSTANCE.getDatasetIndexes(mdTxnCtx, dataverseName, datasetName);
                for (int j = 0; j < indexes.size(); j++) {
                    if (indexes.get(j).isPrimaryIndex()) {
                        compileIndexDropStatement(hcc, dataverseName, datasetName, indexes.get(j).getIndexName(),
                                metadataProvider);
                    }
                }
            }
            compileDatasetDropStatement(hcc, dataverseName, datasetName, metadataProvider);
        }
    }

    private void handleIndexDropStatement(AqlMetadataProvider metadataProvider, Statement stmt,
            IHyracksClientConnection hcc, List<JobSpecification> jobsToExecute) throws Exception {
        MetadataTransactionContext mdTxnCtx = metadataProvider.getMetadataTxnContext();
        IndexDropStatement stmtIndexDrop = (IndexDropStatement) stmt;
        String datasetName = stmtIndexDrop.getDatasetName().getValue();
        String dataverseName = stmtIndexDrop.getDataverseName() == null ? activeDefaultDataverse == null ? null
                : activeDefaultDataverse.getDataverseName() : stmtIndexDrop.getDataverseName().getValue();
        if (dataverseName == null) {
            throw new AlgebricksException(" dataverse not specified ");
        }
        Dataset ds = MetadataManager.INSTANCE.getDataset(mdTxnCtx, dataverseName, datasetName);
        if (ds == null)
            throw new AlgebricksException("There is no dataset with this name " + datasetName + " in dataverse "
                    + dataverseName);
        if (ds.getDatasetType() == DatasetType.INTERNAL || ds.getDatasetType() == DatasetType.FEED) {
            String indexName = stmtIndexDrop.getIndexName().getValue();
            Index idx = MetadataManager.INSTANCE.getIndex(mdTxnCtx, dataverseName, datasetName, indexName);
            if (idx == null) {
                if (!stmtIndexDrop.getIfExists())
                    throw new AlgebricksException("There is no index with this name " + indexName + ".");
            } else
                compileIndexDropStatement(hcc, dataverseName, datasetName, indexName, metadataProvider);
        } else {
            throw new AlgebricksException(datasetName
                    + " is an external dataset. Indexes are not maintained for external datasets.");
        }
    }

    private void handleTypeDropStatement(AqlMetadataProvider metadataProvider, Statement stmt,
            List<JobSpecification> jobsToExecute) throws AlgebricksException, MetadataException, RemoteException,
            ACIDException {
        MetadataTransactionContext mdTxnCtx = metadataProvider.getMetadataTxnContext();
        TypeDropStatement stmtTypeDrop = (TypeDropStatement) stmt;
        String dataverseName = stmtTypeDrop.getDataverseName() == null ? (activeDefaultDataverse == null ? null
                : activeDefaultDataverse.getDataverseName()) : stmtTypeDrop.getDataverseName().getValue();
        if (dataverseName == null) {
            throw new AlgebricksException(" dataverse not specified ");
        }
        String typeName = stmtTypeDrop.getTypeName().getValue();
        Datatype dt = MetadataManager.INSTANCE.getDatatype(mdTxnCtx, dataverseName, typeName);
        if (dt == null) {
            if (!stmtTypeDrop.getIfExists())
                throw new AlgebricksException("There is no datatype with this name " + typeName + ".");
        } else {
            MetadataManager.INSTANCE.dropDatatype(mdTxnCtx, dataverseName, typeName);
        }
    }

    private void handleNodegroupDropStatement(AqlMetadataProvider metadataProvider, Statement stmt,
            List<JobSpecification> jobsToExecute) throws MetadataException, AlgebricksException, RemoteException,
            ACIDException {
        MetadataTransactionContext mdTxnCtx = metadataProvider.getMetadataTxnContext();
        NodeGroupDropStatement stmtDelete = (NodeGroupDropStatement) stmt;
        String nodegroupName = stmtDelete.getNodeGroupName().getValue();
        NodeGroup ng = MetadataManager.INSTANCE.getNodegroup(mdTxnCtx, nodegroupName);
        if (ng == null) {
            if (!stmtDelete.getIfExists())
                throw new AlgebricksException("There is no nodegroup with this name " + nodegroupName + ".");
        } else {
            MetadataManager.INSTANCE.dropNodegroup(mdTxnCtx, nodegroupName);
        }
    }

    private void handleCreateFunctionStatement(AqlMetadataProvider metadataProvider, Statement stmt,
            List<JobSpecification> jobsToExecute) throws AlgebricksException, MetadataException, RemoteException,
            ACIDException {
        MetadataTransactionContext mdTxnCtx = metadataProvider.getMetadataTxnContext();
        CreateFunctionStatement cfs = (CreateFunctionStatement) stmt;
        String dataverse = cfs.getSignature().getNamespace() == null ? activeDefaultDataverse == null ? null
                : activeDefaultDataverse.getDataverseName() : cfs.getSignature().getNamespace();
        if (dataverse == null) {
            throw new AlgebricksException(" dataverse not specified ");
        }
        Dataverse dv = MetadataManager.INSTANCE.getDataverse(mdTxnCtx, dataverse);
        if (dv == null) {
            throw new AlgebricksException("There is no dataverse with this name " + dataverse + ".");
        }
        Function function = new Function(dataverse, cfs.getaAterixFunction().getName(), cfs.getaAterixFunction()
                .getArity(), cfs.getParamList(), Function.RETURNTYPE_VOID, cfs.getFunctionBody(),
                Function.LANGUAGE_AQL, FunctionKind.SCALAR.toString());
        MetadataManager.INSTANCE.addFunction(mdTxnCtx, function);
    }

    private void handleFunctionDropStatement(AqlMetadataProvider metadataProvider, Statement stmt,
            List<JobSpecification> jobsToExecute) throws MetadataException, RemoteException, ACIDException,
            AlgebricksException {
        MetadataTransactionContext mdTxnCtx = metadataProvider.getMetadataTxnContext();
        FunctionDropStatement stmtDropFunction = (FunctionDropStatement) stmt;
        FunctionSignature signature = stmtDropFunction.getFunctionSignature();
        Function function = MetadataManager.INSTANCE.getFunction(mdTxnCtx, signature);
        if (function == null) {
            if (!stmtDropFunction.getIfExists())
                throw new AlgebricksException("Unknonw function " + signature);
        } else {
            MetadataManager.INSTANCE.dropFunction(mdTxnCtx, signature);
        }
    }

    private void handleLoadFromFileStatement(AqlMetadataProvider metadataProvider, Statement stmt,
            IHyracksClientConnection hcc, List<JobSpecification> jobsToExecute) throws Exception {
        MetadataTransactionContext mdTxnCtx = metadataProvider.getMetadataTxnContext();
        LoadFromFileStatement loadStmt = (LoadFromFileStatement) stmt;
        String dataverseName = loadStmt.getDataverseName() == null ? activeDefaultDataverse == null ? null
                : activeDefaultDataverse.getDataverseName() : loadStmt.getDataverseName().getValue();
        CompiledLoadFromFileStatement cls = new CompiledLoadFromFileStatement(dataverseName, loadStmt.getDatasetName()
                .getValue(), loadStmt.getAdapter(), loadStmt.getProperties(), loadStmt.dataIsAlreadySorted());

        IDataFormat format = getDataFormat(metadataProvider.getMetadataTxnContext(), dataverseName);
        Job job = DatasetOperations.createLoadDatasetJobSpec(metadataProvider, cls, format);
        jobsToExecute.add(job.getJobSpec());
        // Also load the dataset's secondary indexes.
        List<Index> datasetIndexes = MetadataManager.INSTANCE.getDatasetIndexes(mdTxnCtx, dataverseName, loadStmt
                .getDatasetName().getValue());
        for (Index index : datasetIndexes) {
            if (!index.isSecondaryIndex()) {
                continue;
            }
            // Create CompiledCreateIndexStatement from metadata entity 'index'.
            CompiledCreateIndexStatement cis = new CompiledCreateIndexStatement(index.getIndexName(), dataverseName,
                    index.getDatasetName(), index.getKeyFieldNames(), index.getGramLength(), index.getIndexType());
            jobsToExecute.add(IndexOperations.buildSecondaryIndexLoadingJobSpec(cis, metadataProvider));
        }
    }

    private void handleWriteFromQueryResultStatement(AqlMetadataProvider metadataProvider, Statement stmt,
            IHyracksClientConnection hcc, List<JobSpecification> jobsToExecute) throws Exception {
        metadataProvider.setWriteTransaction(true);
        WriteFromQueryResultStatement st1 = (WriteFromQueryResultStatement) stmt;
        String dataverseName = st1.getDataverseName() == null ? activeDefaultDataverse == null ? null
                : activeDefaultDataverse.getDataverseName() : st1.getDataverseName().getValue();
        CompiledWriteFromQueryResultStatement clfrqs = new CompiledWriteFromQueryResultStatement(dataverseName, st1
                .getDatasetName().getValue(), st1.getQuery(), st1.getVarCounter());

        JobSpecification compiled = rewriteCompileQuery(metadataProvider, clfrqs.getQuery(), clfrqs);
        if (compiled != null) {
            jobsToExecute.add(compiled);
        }
    }

    private void handleInsertStatement(AqlMetadataProvider metadataProvider, Statement stmt,
            IHyracksClientConnection hcc, List<JobSpecification> jobsToExecute) throws Exception {
        metadataProvider.setWriteTransaction(true);
        InsertStatement stmtInsert = (InsertStatement) stmt;
        String dataverseName = stmtInsert.getDataverseName() == null ? activeDefaultDataverse == null ? null
                : activeDefaultDataverse.getDataverseName() : stmtInsert.getDataverseName().getValue();
        CompiledInsertStatement clfrqs = new CompiledInsertStatement(dataverseName, stmtInsert.getDatasetName()
                .getValue(), stmtInsert.getQuery(), stmtInsert.getVarCounter());

        JobSpecification compiled = rewriteCompileQuery(metadataProvider, clfrqs.getQuery(), clfrqs);
        if (compiled != null) {
            jobsToExecute.add(compiled);
        }
    }

    private void handleDeleteStatement(AqlMetadataProvider metadataProvider, Statement stmt,
            IHyracksClientConnection hcc, List<JobSpecification> jobsToExecute) throws Exception {
        metadataProvider.setWriteTransaction(true);
        DeleteStatement stmtDelete = (DeleteStatement) stmt;
        String dataverseName = stmtDelete.getDataverseName() == null ? activeDefaultDataverse == null ? null
                : activeDefaultDataverse.getDataverseName() : stmtDelete.getDataverseName().getValue();
        CompiledDeleteStatement clfrqs = new CompiledDeleteStatement(stmtDelete.getVariableExpr(), dataverseName,
                stmtDelete.getDatasetName().getValue(), stmtDelete.getCondition(), stmtDelete.getDieClause(),
                stmtDelete.getVarCounter(), metadataProvider);
        JobSpecification compiled = rewriteCompileQuery(metadataProvider, clfrqs.getQuery(), clfrqs);
        if (compiled != null) {
            jobsToExecute.add(compiled);
        }
    }

    private JobSpecification rewriteCompileQuery(AqlMetadataProvider metadataProvider, Query query,
            ICompiledDmlStatement stmt) throws AsterixException, RemoteException, AlgebricksException, JSONException,
            ACIDException {

        // Query Rewriting (happens under the same ongoing metadata transaction)
        Pair<Query, Integer> reWrittenQuery = APIFramework.reWriteQuery(declaredFunctions, metadataProvider, query,
                sessionConfig, out, pdf);

        // Query Compilation (happens under the same ongoing metadata
        // transaction)
        if (metadataProvider.isWriteTransaction()) {
            metadataProvider.setJobTxnId(TransactionIDFactory.generateTransactionId());
        }
        JobSpecification spec = APIFramework.compileQuery(declaredFunctions, metadataProvider, query,
                reWrittenQuery.second, stmt == null ? null : stmt.getDatasetName(), sessionConfig, out, pdf, stmt);

        return spec;

    }

    private void handleBeginFeedStatement(AqlMetadataProvider metadataProvider, Statement stmt,
            IHyracksClientConnection hcc, List<JobSpecification> jobsToExecute) throws Exception {
        BeginFeedStatement bfs = (BeginFeedStatement) stmt;
        String dataverseName = bfs.getDataverseName() == null ? activeDefaultDataverse == null ? null
                : activeDefaultDataverse.getDataverseName() : bfs.getDataverseName().getValue();

        CompiledBeginFeedStatement cbfs = new CompiledBeginFeedStatement(dataverseName,
                bfs.getDatasetName().getValue(), bfs.getQuery(), bfs.getVarCounter());

        Dataset dataset = MetadataManager.INSTANCE.getDataset(metadataProvider.getMetadataTxnContext(), dataverseName,
                bfs.getDatasetName().getValue());
        if (dataset == null) {
            throw new AsterixException("Unknown dataset :" + bfs.getDatasetName().getValue());
        }
        IDatasetDetails datasetDetails = dataset.getDatasetDetails();
        if (datasetDetails.getDatasetType() != DatasetType.FEED) {
            throw new IllegalArgumentException("Dataset " + bfs.getDatasetName().getValue() + " is not a feed dataset");
        }
        bfs.initialize(metadataProvider.getMetadataTxnContext(), dataset);
        cbfs.setQuery(bfs.getQuery());

        JobSpecification compiled = rewriteCompileQuery(metadataProvider, bfs.getQuery(), cbfs);
        if (compiled != null) {
            jobsToExecute.add(compiled);
        }
    }

    private void handleControlFeedStatement(AqlMetadataProvider metadataProvider, Statement stmt,
            IHyracksClientConnection hcc, List<JobSpecification> jobsToExecute) throws Exception {
        ControlFeedStatement cfs = (ControlFeedStatement) stmt;
        String dataverseName = cfs.getDataverseName() == null ? activeDefaultDataverse == null ? null
                : activeDefaultDataverse.getDataverseName() : cfs.getDataverseName().getValue();
        CompiledControlFeedStatement clcfs = new CompiledControlFeedStatement(cfs.getOperationType(), dataverseName,
                cfs.getDatasetName().getValue(), cfs.getAlterAdapterConfParams());
        jobsToExecute.add(FeedOperations.buildControlFeedJobSpec(clcfs, metadataProvider));
    }

    private QueryResult handleQuery(AqlMetadataProvider metadataProvider, Query query, IHyracksClientConnection hcc,
            List<JobSpecification> jobsToExecute) throws Exception {
        JobSpecification compiled = rewriteCompileQuery(metadataProvider, query, null);
        if (compiled != null) {
            GlobalConfig.ASTERIX_LOGGER.info(compiled.toJSON().toString(1));
            jobsToExecute.add(compiled);
        }

        return new QueryResult(query, metadataProvider.getResultSetId());
    }

    private void runCreateIndexJob(IHyracksClientConnection hcc, CreateIndexStatement stmtCreateIndex,
            AqlMetadataProvider metadataProvider) throws Exception {
        // TODO: Eventually CreateIndexStatement and
        // CompiledCreateIndexStatement should be replaced by the corresponding
        // metadata entity.
        // For now we must still convert to a CompiledCreateIndexStatement here.
        String dataverseName = stmtCreateIndex.getDataverseName() == null ? activeDefaultDataverse == null ? null
                : activeDefaultDataverse.getDataverseName() : stmtCreateIndex.getDataverseName().getValue();
        CompiledCreateIndexStatement createIndexStmt = new CompiledCreateIndexStatement(stmtCreateIndex.getIndexName()
                .getValue(), dataverseName, stmtCreateIndex.getDatasetName().getValue(),
                stmtCreateIndex.getFieldExprs(), stmtCreateIndex.getGramLength(), stmtCreateIndex.getIndexType());
        JobSpecification spec = IndexOperations.buildSecondaryIndexCreationJobSpec(createIndexStmt, metadataProvider);
        if (spec == null) {
            throw new AsterixException("Failed to create job spec for creating index '"
                    + stmtCreateIndex.getDatasetName() + "." + stmtCreateIndex.getIndexName() + "'");
        }
        JobId jobId = runJob(hcc, spec);
        hcc.waitForCompletion(jobId);
    }

    private void handleCreateNodeGroupStatement(AqlMetadataProvider metadataProvider, Statement stmt,
            List<JobSpecification> jobsToExecute) throws MetadataException, AlgebricksException, RemoteException,
            ACIDException {
        MetadataTransactionContext mdTxnCtx = metadataProvider.getMetadataTxnContext();
        NodegroupDecl stmtCreateNodegroup = (NodegroupDecl) stmt;
        String ngName = stmtCreateNodegroup.getNodegroupName().getValue();
        NodeGroup ng = MetadataManager.INSTANCE.getNodegroup(mdTxnCtx, ngName);
        if (ng != null) {
            if (!stmtCreateNodegroup.getIfNotExists())
                throw new AlgebricksException("A nodegroup with this name " + ngName + " already exists.");
        } else {
            List<Identifier> ncIdentifiers = stmtCreateNodegroup.getNodeControllerNames();
            List<String> ncNames = new ArrayList<String>(ncIdentifiers.size());
            for (Identifier id : ncIdentifiers) {
                ncNames.add(id.getValue());
            }
            MetadataManager.INSTANCE.addNodegroup(mdTxnCtx, new NodeGroup(ngName, ncNames));
        }
    }

    private JobId runJob(IHyracksClientConnection hcc, JobSpecification spec) throws Exception {
        JobId[] jobIds = executeJobArray(hcc, new Job[] { new Job(spec) }, out, pdf);
        return jobIds[0];
    }

    private void compileIndexDropStatement(IHyracksClientConnection hcc, String dataverseName, String datasetName,
            String indexName, AqlMetadataProvider metadataProvider) throws Exception {
        CompiledIndexDropStatement cds = new CompiledIndexDropStatement(dataverseName, datasetName, indexName);
        JobId jobId = runJob(hcc, IndexOperations.buildDropSecondaryIndexJobSpec(cds, metadataProvider));
        hcc.waitForCompletion(jobId);
        MetadataManager.INSTANCE.dropIndex(metadataProvider.getMetadataTxnContext(), dataverseName, datasetName,
                indexName);
    }

    private void compileDatasetDropStatement(IHyracksClientConnection hcc, String dataverseName, String datasetName,
            AqlMetadataProvider metadataProvider) throws Exception {
        MetadataTransactionContext mdTxnCtx = metadataProvider.getMetadataTxnContext();
        CompiledDatasetDropStatement cds = new CompiledDatasetDropStatement(dataverseName, datasetName);
        Dataset ds = MetadataManager.INSTANCE.getDataset(mdTxnCtx, dataverseName, datasetName);
        if (ds.getDatasetType() == DatasetType.INTERNAL || ds.getDatasetType() == DatasetType.FEED) {
            JobSpecification[] jobSpecs = DatasetOperations.createDropDatasetJobSpec(cds, metadataProvider);
            for (JobSpecification spec : jobSpecs) {
                JobId jobId = runJob(hcc, spec);
                hcc.waitForCompletion(jobId);
            }
        }
        MetadataManager.INSTANCE.dropDataset(mdTxnCtx, dataverseName, datasetName);
    }

    public JobId[] executeJobArray(IHyracksClientConnection hcc, Job[] jobs, PrintWriter out, DisplayFormat pdf)
            throws Exception {
        JobId[] startedJobIds = new JobId[jobs.length];
        for (int i = 0; i < jobs.length; i++) {
            JobSpecification spec = jobs[i].getJobSpec();
            spec.setMaxReattempts(0);
            JobId jobId = hcc.startJob(GlobalConfig.HYRACKS_APP_NAME, spec);
            startedJobIds[i] = jobId;
        }
        return startedJobIds;
    }

    private static IDataFormat getDataFormat(MetadataTransactionContext mdTxnCtx, String dataverseName)
            throws AsterixException {
        Dataverse dataverse = MetadataManager.INSTANCE.getDataverse(mdTxnCtx, dataverseName);
        IDataFormat format;
        try {
            format = (IDataFormat) Class.forName(dataverse.getDataFormat()).newInstance();
        } catch (Exception e) {
            throw new AsterixException(e);
        }
        return format;
    }

}<|MERGE_RESOLUTION|>--- conflicted
+++ resolved
@@ -147,20 +147,11 @@
 
     /**
      * Compiles and submits for execution a list of AQL statements.
-<<<<<<< HEAD
      * @param hcc
      *            A Hyracks client connection that is used to submit a jobspec to Hyracks.
      * @param asyncResults
      *            True if the results should be read asynchronously or false if we should wait for results to be read.
      * @return A List<QueryResult> containing a QueryResult instance corresponding to each submitted query.
-=======
-     * 
-     * @param hcc
-     *            AHyracks client connection that is used to submit a jobspec to
-     *            Hyracks.
-     * @return A List<QueryResult> containing a QueryResult instance
-     *         corresponding to each submitted query.
->>>>>>> d89a6bfe
      * @throws Exception
      */
     public List<QueryResult> compileAndExecute(IHyracksClientConnection hcc, boolean asyncResults) throws Exception {
