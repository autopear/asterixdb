-- SINK_WRITE  |PARTITIONED|
  -- RANDOM_MERGE_EXCHANGE  |PARTITIONED|
    -- STREAM_PROJECT  |PARTITIONED|
      -- ASSIGN  |PARTITIONED|
<<<<<<< HEAD
        -- STREAM_SELECT  |LOCAL|
          -- ONE_TO_ONE_EXCHANGE  |PARTITIONED|
            -- BTREE_SEARCH  |PARTITIONED|
              -- ONE_TO_ONE_EXCHANGE  |LOCAL|
                -- STABLE_SORT [$$13(ASC)]  |LOCAL|
=======
        -- STREAM_PROJECT  |PARTITIONED|
          -- ONE_TO_ONE_EXCHANGE  |PARTITIONED|
            -- BTREE_SEARCH  |PARTITIONED|
              -- ONE_TO_ONE_EXCHANGE  |PARTITIONED|
                -- STABLE_SORT [$$13(ASC)]  |PARTITIONED|
>>>>>>> 79c806a8
                  -- ONE_TO_ONE_EXCHANGE  |PARTITIONED|
                    -- STREAM_PROJECT  |PARTITIONED|
                      -- ONE_TO_ONE_EXCHANGE  |PARTITIONED|
                        -- BTREE_SEARCH  |PARTITIONED|
                          -- BROADCAST_EXCHANGE  |PARTITIONED|
                            -- ASSIGN  |PARTITIONED|
<<<<<<< HEAD
                              -- ONE_TO_ONE_EXCHANGE  |PARTITIONED|
                                -- DATASOURCE_SCAN  |PARTITIONED|
                                  -- ONE_TO_ONE_EXCHANGE  |PARTITIONED|
                                    -- EMPTY_TUPLE_SOURCE  |PARTITIONED|
=======
                              -- STREAM_PROJECT  |PARTITIONED|
                                -- ONE_TO_ONE_EXCHANGE  |PARTITIONED|
                                  -- DATASOURCE_SCAN  |PARTITIONED|
                                    -- ONE_TO_ONE_EXCHANGE  |PARTITIONED|
                                      -- EMPTY_TUPLE_SOURCE  |PARTITIONED|
>>>>>>> 79c806a8
<|MERGE_RESOLUTION|>--- conflicted
+++ resolved
@@ -2,34 +2,21 @@
   -- RANDOM_MERGE_EXCHANGE  |PARTITIONED|
     -- STREAM_PROJECT  |PARTITIONED|
       -- ASSIGN  |PARTITIONED|
-<<<<<<< HEAD
-        -- STREAM_SELECT  |LOCAL|
-          -- ONE_TO_ONE_EXCHANGE  |PARTITIONED|
-            -- BTREE_SEARCH  |PARTITIONED|
-              -- ONE_TO_ONE_EXCHANGE  |LOCAL|
-                -- STABLE_SORT [$$13(ASC)]  |LOCAL|
-=======
         -- STREAM_PROJECT  |PARTITIONED|
-          -- ONE_TO_ONE_EXCHANGE  |PARTITIONED|
-            -- BTREE_SEARCH  |PARTITIONED|
+          -- STREAM_SELECT  |PARTITIONED|
+            -- STREAM_PROJECT  |PARTITIONED|
               -- ONE_TO_ONE_EXCHANGE  |PARTITIONED|
-                -- STABLE_SORT [$$13(ASC)]  |PARTITIONED|
->>>>>>> 79c806a8
+                -- BTREE_SEARCH  |PARTITIONED|
                   -- ONE_TO_ONE_EXCHANGE  |PARTITIONED|
-                    -- STREAM_PROJECT  |PARTITIONED|
+                    -- STABLE_SORT [$$13(ASC)]  |PARTITIONED|
                       -- ONE_TO_ONE_EXCHANGE  |PARTITIONED|
-                        -- BTREE_SEARCH  |PARTITIONED|
-                          -- BROADCAST_EXCHANGE  |PARTITIONED|
-                            -- ASSIGN  |PARTITIONED|
-<<<<<<< HEAD
-                              -- ONE_TO_ONE_EXCHANGE  |PARTITIONED|
-                                -- DATASOURCE_SCAN  |PARTITIONED|
-                                  -- ONE_TO_ONE_EXCHANGE  |PARTITIONED|
-                                    -- EMPTY_TUPLE_SOURCE  |PARTITIONED|
-=======
-                              -- STREAM_PROJECT  |PARTITIONED|
-                                -- ONE_TO_ONE_EXCHANGE  |PARTITIONED|
-                                  -- DATASOURCE_SCAN  |PARTITIONED|
+                        -- STREAM_PROJECT  |PARTITIONED|
+                          -- ONE_TO_ONE_EXCHANGE  |PARTITIONED|
+                            -- BTREE_SEARCH  |PARTITIONED|
+                              -- BROADCAST_EXCHANGE  |PARTITIONED|
+                                -- ASSIGN  |PARTITIONED|
+                                  -- STREAM_PROJECT  |PARTITIONED|
                                     -- ONE_TO_ONE_EXCHANGE  |PARTITIONED|
-                                      -- EMPTY_TUPLE_SOURCE  |PARTITIONED|
->>>>>>> 79c806a8
+                                      -- DATASOURCE_SCAN  |PARTITIONED|
+                                        -- ONE_TO_ONE_EXCHANGE  |PARTITIONED|
+                                          -- EMPTY_TUPLE_SOURCE  |PARTITIONED|