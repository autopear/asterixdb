/*
 * Copyright 2009-2013 by The Regents of the University of California
 * Licensed under the Apache License, Version 2.0 (the "License");
 * you may not use this file except in compliance with the License.
 * you may obtain a copy of the License from
 * 
 *     http://www.apache.org/licenses/LICENSE-2.0
 * 
 * Unless required by applicable law or agreed to in writing, software
 * distributed under the License is distributed on an "AS IS" BASIS,
 * WITHOUT WARRANTIES OR CONDITIONS OF ANY KIND, either express or implied.
 * See the License for the specific language governing permissions and
 * limitations under the License.
 */
package edu.uci.ics.asterix.test.runtime;

import java.io.File;
import java.util.ArrayList;
import java.util.Collection;
import java.util.logging.Level;
import java.util.logging.Logger;

import org.apache.commons.io.FileUtils;
import org.apache.commons.lang3.StringUtils;
import org.junit.AfterClass;
import org.junit.BeforeClass;
import org.junit.Test;
import org.junit.runner.RunWith;
import org.junit.runners.Parameterized;
import org.junit.runners.Parameterized.Parameters;

import edu.uci.ics.asterix.api.common.AsterixHyracksIntegrationUtil;
import edu.uci.ics.asterix.common.config.AsterixPropertiesAccessor;
import edu.uci.ics.asterix.common.config.AsterixTransactionProperties;
import edu.uci.ics.asterix.common.config.GlobalConfig;
import edu.uci.ics.asterix.external.dataset.adapter.FileSystemBasedAdapter;
import edu.uci.ics.asterix.external.util.IdentitiyResolverFactory;
import edu.uci.ics.asterix.test.aql.TestsUtils;
import edu.uci.ics.asterix.testframework.context.TestCaseContext;

/**
 * Runs the runtime test cases under 'asterix-app/src/test/resources/runtimets'.
 */
@RunWith(Parameterized.class)
public class ExecutionTest {
<<<<<<< HEAD

    private static final Logger LOGGER = Logger.getLogger(ExecutionTest.class.getName());

    private static final String PATH_ACTUAL = "rttest/";
    private static final String PATH_BASE = "src/test/resources/runtimets/";
=======
    private static final String PATH_ACTUAL = "rttest" + File.separator;
    private static final String PATH_BASE = StringUtils.join(new String[] {"src",  "test", "resources", "runtimets"}, File.separator);
>>>>>>> 0942597b

    private static final String TEST_CONFIG_FILE_NAME = "asterix-build-configuration.xml";
    private static final String[] ASTERIX_DATA_DIRS = new String[] { "nc1data", "nc2data" };

    private static AsterixTransactionProperties txnProperties;

    @BeforeClass
    public static void setUp() throws Exception {
        System.out.println("Starting setup");
        if (LOGGER.isLoggable(Level.INFO)) {
            LOGGER.info("Starting setup");
        }
        System.setProperty(GlobalConfig.CONFIG_FILE_PROPERTY, TEST_CONFIG_FILE_NAME);
        System.setProperty(GlobalConfig.WEB_SERVER_PORT_PROPERTY, "19002");
        File outdir = new File(PATH_ACTUAL);
        outdir.mkdirs();

        AsterixPropertiesAccessor apa = new AsterixPropertiesAccessor();
        txnProperties = new AsterixTransactionProperties(apa);

        deleteTransactionLogs();

        if (LOGGER.isLoggable(Level.INFO)) {
            LOGGER.info("initializing pseudo cluster");
        }
        AsterixHyracksIntegrationUtil.init();

        if (LOGGER.isLoggable(Level.INFO)) {
            LOGGER.info("initializing HDFS");
        }

        HDFSCluster.getInstance().setup();

        // Set the node resolver to be the identity resolver that expects node names 
        // to be node controller ids; a valid assumption in test environment. 
        System.setProperty(FileSystemBasedAdapter.NODE_RESOLVER_FACTORY_PROPERTY,
                IdentitiyResolverFactory.class.getName());

    }

    @AfterClass
    public static void tearDown() throws Exception {
        AsterixHyracksIntegrationUtil.deinit();
        File outdir = new File(PATH_ACTUAL);
        File[] files = outdir.listFiles();
        if (files == null || files.length == 0) {
            outdir.delete();
        }
        // clean up the files written by the ASTERIX storage manager
        for (String d : ASTERIX_DATA_DIRS) {
            TestsUtils.deleteRec(new File(d));
        }
        HDFSCluster.getInstance().cleanup();
    }

    private static void deleteTransactionLogs() throws Exception {
        for (String ncId : AsterixHyracksIntegrationUtil.NC_IDS) {
            File log = new File(txnProperties.getLogDirectory(ncId));
            if (log.exists()) {
                FileUtils.deleteDirectory(log);
            }
        }
    }

    @Parameters
    public static Collection<Object[]> tests() throws Exception {
        Collection<Object[]> testArgs = new ArrayList<Object[]>();
        TestCaseContext.Builder b = new TestCaseContext.Builder();
        for (TestCaseContext ctx : b.build(new File(PATH_BASE))) {
            testArgs.add(new Object[] { ctx });
        }
        return testArgs;
    }

    private TestCaseContext tcCtx;

    public ExecutionTest(TestCaseContext tcCtx) {
        this.tcCtx = tcCtx;
    }

    @Test
    public void test() throws Exception {
        if (tcCtx.getTestCase().getCompilationUnit().get(0).getName().contains("feeds")) {
            TestsUtils.executeTest(PATH_ACTUAL, tcCtx);
        }
    }
}<|MERGE_RESOLUTION|>--- conflicted
+++ resolved
@@ -43,16 +43,11 @@
  */
 @RunWith(Parameterized.class)
 public class ExecutionTest {
-<<<<<<< HEAD
 
     private static final Logger LOGGER = Logger.getLogger(ExecutionTest.class.getName());
 
-    private static final String PATH_ACTUAL = "rttest/";
-    private static final String PATH_BASE = "src/test/resources/runtimets/";
-=======
     private static final String PATH_ACTUAL = "rttest" + File.separator;
     private static final String PATH_BASE = StringUtils.join(new String[] {"src",  "test", "resources", "runtimets"}, File.separator);
->>>>>>> 0942597b
 
     private static final String TEST_CONFIG_FILE_NAME = "asterix-build-configuration.xml";
     private static final String[] ASTERIX_DATA_DIRS = new String[] { "nc1data", "nc2data" };
