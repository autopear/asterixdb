/*
 * Licensed to the Apache Software Foundation (ASF) under one
 * or more contributor license agreements.  See the NOTICE file
 * distributed with this work for additional information
 * regarding copyright ownership.  The ASF licenses this file
 * to you under the Apache License, Version 2.0 (the
 * "License"); you may not use this file except in compliance
 * with the License.  You may obtain a copy of the License at
 *
 *   http://www.apache.org/licenses/LICENSE-2.0
 *
 * Unless required by applicable law or agreed to in writing,
 * software distributed under the License is distributed on an
 * "AS IS" BASIS, WITHOUT WARRANTIES OR CONDITIONS OF ANY
 * KIND, either express or implied.  See the License for the
 * specific language governing permissions and limitations
 * under the License.
 */

package org.apache.hyracks.storage.am.btree.impls;

import org.apache.commons.lang3.mutable.MutableBoolean;
import org.apache.hyracks.api.dataflow.value.IBinaryComparatorFactory;
import org.apache.hyracks.api.exceptions.HyracksDataException;
import org.apache.hyracks.api.io.FileReference;
import org.apache.hyracks.api.util.HyracksConstants;
import org.apache.hyracks.dataflow.common.data.accessors.ITupleReference;
import org.apache.hyracks.storage.am.btree.api.IBTreeFrame;
import org.apache.hyracks.storage.am.btree.api.IBTreeLeafFrame;
import org.apache.hyracks.storage.am.common.api.IPageManager;
import org.apache.hyracks.storage.am.common.api.ITreeIndexCursor;
import org.apache.hyracks.storage.am.common.api.ITreeIndexFrame;
import org.apache.hyracks.storage.am.common.api.ITreeIndexFrameFactory;
import org.apache.hyracks.storage.am.common.impls.TreeIndexDiskOrderScanCursor;
import org.apache.hyracks.storage.am.common.ophelpers.IndexOperation;
import org.apache.hyracks.storage.common.IIndexAccessParameters;
import org.apache.hyracks.storage.common.IIndexCursor;
import org.apache.hyracks.storage.common.IIndexCursorStats;
import org.apache.hyracks.storage.common.ISearchPredicate;
import org.apache.hyracks.storage.common.MultiComparator;
import org.apache.hyracks.storage.common.NoOpIndexCursorStats;
import org.apache.hyracks.storage.common.buffercache.BufferCache;
import org.apache.hyracks.storage.common.buffercache.IBufferCache;
import org.apache.hyracks.storage.common.buffercache.ICachedPage;
import org.apache.hyracks.storage.common.file.BufferedFileHandle;

public class DiskBTree extends BTree {

    public DiskBTree(IBufferCache bufferCache, IPageManager freePageManager,
            ITreeIndexFrameFactory interiorFrameFactory, ITreeIndexFrameFactory leafFrameFactory,
            IBinaryComparatorFactory[] cmpFactories, int fieldCount, FileReference file) {
        super(bufferCache, freePageManager, interiorFrameFactory, leafFrameFactory, cmpFactories, fieldCount, file);
    }

    private void diskOrderScan(ITreeIndexCursor icursor, BTreeOpContext ctx) throws HyracksDataException {
        TreeIndexDiskOrderScanCursor cursor = (TreeIndexDiskOrderScanCursor) icursor;
        ctx.reset();
        RangePredicate diskOrderScanPred = new RangePredicate(null, null, true, true, ctx.getCmp(), ctx.getCmp());
        int maxPageId = freePageManager.getMaxPageId(ctx.getMetaFrame());
        int currentPageId = bulkloadLeafStart;
        ICachedPage page = bufferCache.pin(BufferedFileHandle.getDiskPageId(getFileId(), currentPageId), false);
        try {
            cursor.setBufferCache(bufferCache);
            cursor.setFileId(getFileId());
            cursor.setCurrentPageId(currentPageId);
            cursor.setMaxPageId(maxPageId);
            ctx.getCursorInitialState().setPage(page);
            ctx.getCursorInitialState().setSearchOperationCallback(ctx.getSearchCallback());
            ctx.getCursorInitialState().setOriginialKeyComparator(ctx.getCmp());
            cursor.open(ctx.getCursorInitialState(), diskOrderScanPred);
        } catch (Exception e) {
            bufferCache.unpin(page);
            throw HyracksDataException.create(e);
        }
    }

    private void search(ITreeIndexCursor cursor, ISearchPredicate searchPred, BTreeOpContext ctx)
            throws HyracksDataException {
        ctx.reset();
        ctx.setPred((RangePredicate) searchPred);
        ctx.setCursor(cursor);
        if (ctx.getPred().getLowKeyComparator() == null) {
            ctx.getPred().setLowKeyComparator(ctx.getCmp());
        }
        if (ctx.getPred().getHighKeyComparator() == null) {
            ctx.getPred().setHighKeyComparator(ctx.getCmp());
        }
        cursor.setBufferCache(bufferCache);
        cursor.setFileId(getFileId());

<<<<<<< HEAD
        DiskBTreeRangeSearchCursor diskCursor = (DiskBTreeRangeSearchCursor) cursor;
        MutableBoolean isPageCached = new MutableBoolean();
        diskCursor.resetNumCachedUncachedPages();

        if (diskCursor.numSearchPages() == 0) {
            // we have to search from root to leaf
            ICachedPage rootNode =
                    bufferCache.pin(BufferedFileHandle.getDiskPageId(getFileId(), rootPage), false, isPageCached);
            if (isPageCached.isTrue()) {
                diskCursor.incrementNumCachedPages();
            } else {
                diskCursor.incrementNumUncachedPages();
            }
            diskCursor.addSearchPage(rootPage);
            searchDown(rootNode, rootPage, ctx, diskCursor, isPageCached);
        } else {
            // we first check whether the leaf page matches because page may be shifted during cursor.hasNext
            if (ctx.getLeafFrame().getPage() != diskCursor.getPage()) {
                ctx.getLeafFrame().setPage(diskCursor.getPage());
                ctx.getCursorInitialState().setPage(diskCursor.getPage());
                ctx.getCursorInitialState().setPageId(diskCursor.getPageId());
            }

            if (fitInPage(ctx.getPred().getLowKey(), ctx.getPred().getLowKeyComparator(), ctx.getLeafFrame())) {
                // the input still falls into the previous search leaf
                diskCursor.open(ctx.getCursorInitialState(), searchPred);
            } else {
                // unpin the previous leaf page
                bufferCache.unpin(ctx.getLeafFrame().getPage());
                diskCursor.removeLastSearchPage();

                ICachedPage page = searchUp(ctx, diskCursor, isPageCached);
                int pageId = diskCursor.getLastSearchPage();

                searchDown(page, pageId, ctx, diskCursor, isPageCached);
            }
        }
    }

    private ICachedPage searchUp(BTreeOpContext ctx, DiskBTreeRangeSearchCursor cursor, MutableBoolean isPageCached)
            throws HyracksDataException {
        int index = cursor.numSearchPages() - 1;
        // no need to check root page
        for (; index >= 0; index--) {
            int pageId = cursor.getLastSearchPage();
            ICachedPage page =
                    bufferCache.pin(BufferedFileHandle.getDiskPageId(getFileId(), pageId), false, isPageCached);
            if (isPageCached.isTrue()) {
                cursor.incrementNumCachedPages();
            } else {
                cursor.incrementNumUncachedPages();
            }
            ctx.getInteriorFrame().setPage(page);
            if (index == 0 || fitInPage(ctx.getPred().getLowKey(), ctx.getPred().getLowKeyComparator(),
                    ctx.getInteriorFrame())) {
                // we've found the right page
                return page;
            } else {
                // unpin the current page
                bufferCache.unpin(page);
                cursor.removeLastSearchPage();
            }
        }

        // if no page is available (which is the case for single-level BTree)
        // we simply return the root page
        ICachedPage page =
                bufferCache.pin(BufferedFileHandle.getDiskPageId(getFileId(), rootPage), false, isPageCached);
        if (isPageCached.isTrue()) {
            cursor.incrementNumCachedPages();
        } else {
            cursor.incrementNumUncachedPages();
        }
        cursor.addSearchPage(rootPage);
        return page;
=======
        if (cursor instanceof DiskBTreePointSearchCursor) {
            DiskBTreePointSearchCursor pointCursor = (DiskBTreePointSearchCursor) cursor;
            int lastPageId = pointCursor.getLastPageId();
            if (lastPageId != BufferCache.INVALID_PAGEID) {
                // check whether the last leaf page contains this key
                ICachedPage lastPage =
                        bufferCache.pin(BufferedFileHandle.getDiskPageId(getFileId(), lastPageId), false);
                ctx.getLeafFrame().setPage(lastPage);
                if (fitInPage(ctx.getPred().getLowKey(), ctx.getPred().getLowKeyComparator(), ctx.getLeafFrame())) {
                    // use this page
                    ctx.getCursorInitialState().setPage(lastPage);
                    ctx.getCursorInitialState().setPageId(lastPageId);
                    pointCursor.open(ctx.getCursorInitialState(), searchPred);
                    return;
                } else {
                    // release the last page and clear the states of this cursor
                    // then retry the search from root to leaf
                    bufferCache.unpin(lastPage);
                    pointCursor.clearSearchState();
                }
            }
        }
        ICachedPage rootNode = bufferCache.pin(BufferedFileHandle.getDiskPageId(getFileId(), rootPage), false);
        searchDown(rootNode, rootPage, ctx, cursor);
>>>>>>> 93d3c91a
    }

    private boolean fitInPage(ITupleReference key, MultiComparator comparator, IBTreeFrame frame)
            throws HyracksDataException {
        // assume that search keys are sorted (non-decreasing)
        ITupleReference rightmostTuple = frame.getRightmostTuple();
        int cmp = comparator.compare(key, rightmostTuple);
        return cmp <= 0;
    }

<<<<<<< HEAD
    private void searchDown(ICachedPage page, int pageId, BTreeOpContext ctx, DiskBTreeRangeSearchCursor cursor,
            MutableBoolean isPageCached) throws HyracksDataException {
=======
    private void searchDown(ICachedPage page, int pageId, BTreeOpContext ctx, ITreeIndexCursor cursor)
            throws HyracksDataException {
>>>>>>> 93d3c91a
        ICachedPage currentPage = page;
        ctx.getInteriorFrame().setPage(currentPage);
        try {
            int childPageId = pageId;
            while (!ctx.getInteriorFrame().isLeaf()) {
                // walk down the tree until we find the leaf
                childPageId = ctx.getInteriorFrame().getChildPageId(ctx.getPred());
                bufferCache.unpin(currentPage);
<<<<<<< HEAD
                currentPage = bufferCache.pin(BufferedFileHandle.getDiskPageId(getFileId(), childPageId), false,
                        isPageCached);
                if (isPageCached.isTrue()) {
                    cursor.incrementNumCachedPages();
                } else {
                    cursor.incrementNumUncachedPages();
                }
=======
                pageId = childPageId;

                currentPage = bufferCache.pin(BufferedFileHandle.getDiskPageId(getFileId(), childPageId), false);
>>>>>>> 93d3c91a
                ctx.getInteriorFrame().setPage(currentPage);
            }

            ctx.getCursorInitialState().setSearchOperationCallback(ctx.getSearchCallback());
            ctx.getCursorInitialState().setOriginialKeyComparator(ctx.getCmp());
            ctx.getCursorInitialState().setPage(currentPage);
            ctx.getCursorInitialState().setPageId(childPageId);
            ctx.getLeafFrame().setPage(currentPage);
            cursor.open(ctx.getCursorInitialState(), ctx.getPred());
        } catch (HyracksDataException e) {
            if (!ctx.isExceptionHandled() && currentPage != null) {
                bufferCache.unpin(currentPage);
                ctx.setExceptionHandled(true);
            }
            throw e;
        } catch (Exception e) {
            if (currentPage != null) {
                bufferCache.unpin(currentPage);
            }
            HyracksDataException wrappedException = HyracksDataException.create(e);
            ctx.setExceptionHandled(true);
            throw wrappedException;
        }
    }

    @Override
    public BTreeAccessor createAccessor(IIndexAccessParameters iap) {
        return new DiskBTreeAccessor(this, iap);
    }

    public class DiskBTreeAccessor extends BTreeAccessor {

        public DiskBTreeAccessor(DiskBTree btree, IIndexAccessParameters iap) {
            super(btree, iap);
        }

        @Override
        public void insert(ITupleReference tuple) throws HyracksDataException {
            throw new UnsupportedOperationException("Insert is not supported by DiskBTree. ");
        }

        @Override
        public void update(ITupleReference tuple) throws HyracksDataException {
            throw new UnsupportedOperationException("Update is not supported by DiskBTree. ");
        }

        @Override
        public void delete(ITupleReference tuple) throws HyracksDataException {
            throw new UnsupportedOperationException("Delete is not supported by DiskBTree. ");
        }

        @Override
        public void upsert(ITupleReference tuple) throws HyracksDataException {
            throw new UnsupportedOperationException("Upsert is not supported by DiskBTree. ");
        }

        @Override
        public DiskBTreeRangeSearchCursor createSearchCursor(boolean exclusive) {
            IBTreeLeafFrame leafFrame = (IBTreeLeafFrame) btree.getLeafFrameFactory().createFrame();
            return new DiskBTreeRangeSearchCursor(leafFrame, exclusive, (IIndexCursorStats) iap.getParameters()
                    .getOrDefault(HyracksConstants.INDEX_CURSOR_STATS, NoOpIndexCursorStats.INSTANCE));
        }

        @Override
        public BTreeRangeSearchCursor createPointCursor(boolean exclusive, boolean stateful) {
            IBTreeLeafFrame leafFrame = (IBTreeLeafFrame) btree.getLeafFrameFactory().createFrame();
            return new DiskBTreePointSearchCursor(leafFrame, exclusive, stateful);
        }

        @Override
        public void search(IIndexCursor cursor, ISearchPredicate searchPred) throws HyracksDataException {
            ctx.setOperation(IndexOperation.SEARCH);
            ((DiskBTree) btree).search((ITreeIndexCursor) cursor, searchPred, ctx);
        }

        @Override
        public ITreeIndexCursor createDiskOrderScanCursor() {
            IBTreeLeafFrame leafFrame = (IBTreeLeafFrame) btree.getLeafFrameFactory().createFrame();
            return new DiskBTreeDiskScanCursor(leafFrame);
        }

        @Override
        public void diskOrderScan(ITreeIndexCursor cursor) throws HyracksDataException {
            ctx.setOperation(IndexOperation.DISKORDERSCAN);
            ((DiskBTree) btree).diskOrderScan(cursor, ctx);
        }
    }

    private class DiskBTreeDiskScanCursor extends TreeIndexDiskOrderScanCursor {

        public DiskBTreeDiskScanCursor(ITreeIndexFrame frame) {
            super(frame);
        }

        @Override
        protected void releasePage() throws HyracksDataException {
            if (page != null) {
                bufferCache.unpin(page);
                page = null;
            }
        }

        @Override
        protected ICachedPage acquireNextPage() throws HyracksDataException {
            ICachedPage nextPage = bufferCache.pin(BufferedFileHandle.getDiskPageId(fileId, currentPageId), false);
            return nextPage;
        }

    }

}<|MERGE_RESOLUTION|>--- conflicted
+++ resolved
@@ -88,90 +88,19 @@
         cursor.setBufferCache(bufferCache);
         cursor.setFileId(getFileId());
 
-<<<<<<< HEAD
-        DiskBTreeRangeSearchCursor diskCursor = (DiskBTreeRangeSearchCursor) cursor;
         MutableBoolean isPageCached = new MutableBoolean();
-        diskCursor.resetNumCachedUncachedPages();
-
-        if (diskCursor.numSearchPages() == 0) {
-            // we have to search from root to leaf
-            ICachedPage rootNode =
-                    bufferCache.pin(BufferedFileHandle.getDiskPageId(getFileId(), rootPage), false, isPageCached);
-            if (isPageCached.isTrue()) {
-                diskCursor.incrementNumCachedPages();
-            } else {
-                diskCursor.incrementNumUncachedPages();
-            }
-            diskCursor.addSearchPage(rootPage);
-            searchDown(rootNode, rootPage, ctx, diskCursor, isPageCached);
-        } else {
-            // we first check whether the leaf page matches because page may be shifted during cursor.hasNext
-            if (ctx.getLeafFrame().getPage() != diskCursor.getPage()) {
-                ctx.getLeafFrame().setPage(diskCursor.getPage());
-                ctx.getCursorInitialState().setPage(diskCursor.getPage());
-                ctx.getCursorInitialState().setPageId(diskCursor.getPageId());
-            }
-
-            if (fitInPage(ctx.getPred().getLowKey(), ctx.getPred().getLowKeyComparator(), ctx.getLeafFrame())) {
-                // the input still falls into the previous search leaf
-                diskCursor.open(ctx.getCursorInitialState(), searchPred);
-            } else {
-                // unpin the previous leaf page
-                bufferCache.unpin(ctx.getLeafFrame().getPage());
-                diskCursor.removeLastSearchPage();
-
-                ICachedPage page = searchUp(ctx, diskCursor, isPageCached);
-                int pageId = diskCursor.getLastSearchPage();
-
-                searchDown(page, pageId, ctx, diskCursor, isPageCached);
-            }
-        }
-    }
-
-    private ICachedPage searchUp(BTreeOpContext ctx, DiskBTreeRangeSearchCursor cursor, MutableBoolean isPageCached)
-            throws HyracksDataException {
-        int index = cursor.numSearchPages() - 1;
-        // no need to check root page
-        for (; index >= 0; index--) {
-            int pageId = cursor.getLastSearchPage();
-            ICachedPage page =
-                    bufferCache.pin(BufferedFileHandle.getDiskPageId(getFileId(), pageId), false, isPageCached);
-            if (isPageCached.isTrue()) {
-                cursor.incrementNumCachedPages();
-            } else {
-                cursor.incrementNumUncachedPages();
-            }
-            ctx.getInteriorFrame().setPage(page);
-            if (index == 0 || fitInPage(ctx.getPred().getLowKey(), ctx.getPred().getLowKeyComparator(),
-                    ctx.getInteriorFrame())) {
-                // we've found the right page
-                return page;
-            } else {
-                // unpin the current page
-                bufferCache.unpin(page);
-                cursor.removeLastSearchPage();
-            }
-        }
-
-        // if no page is available (which is the case for single-level BTree)
-        // we simply return the root page
-        ICachedPage page =
-                bufferCache.pin(BufferedFileHandle.getDiskPageId(getFileId(), rootPage), false, isPageCached);
-        if (isPageCached.isTrue()) {
-            cursor.incrementNumCachedPages();
-        } else {
-            cursor.incrementNumUncachedPages();
-        }
-        cursor.addSearchPage(rootPage);
-        return page;
-=======
         if (cursor instanceof DiskBTreePointSearchCursor) {
             DiskBTreePointSearchCursor pointCursor = (DiskBTreePointSearchCursor) cursor;
             int lastPageId = pointCursor.getLastPageId();
             if (lastPageId != BufferCache.INVALID_PAGEID) {
                 // check whether the last leaf page contains this key
                 ICachedPage lastPage =
-                        bufferCache.pin(BufferedFileHandle.getDiskPageId(getFileId(), lastPageId), false);
+                        bufferCache.pin(BufferedFileHandle.getDiskPageId(getFileId(), lastPageId), false, isPageCached);
+                if (isPageCached.isTrue()) {
+                    pointCursor.incrementNumCachedPages();
+                } else {
+                    pointCursor.incrementNumUncachedPages();
+                }
                 ctx.getLeafFrame().setPage(lastPage);
                 if (fitInPage(ctx.getPred().getLowKey(), ctx.getPred().getLowKeyComparator(), ctx.getLeafFrame())) {
                     // use this page
@@ -188,8 +117,7 @@
             }
         }
         ICachedPage rootNode = bufferCache.pin(BufferedFileHandle.getDiskPageId(getFileId(), rootPage), false);
-        searchDown(rootNode, rootPage, ctx, cursor);
->>>>>>> 93d3c91a
+        searchDown(rootNode, rootPage, ctx, cursor, isPageCached);
     }
 
     private boolean fitInPage(ITupleReference key, MultiComparator comparator, IBTreeFrame frame)
@@ -200,13 +128,8 @@
         return cmp <= 0;
     }
 
-<<<<<<< HEAD
-    private void searchDown(ICachedPage page, int pageId, BTreeOpContext ctx, DiskBTreeRangeSearchCursor cursor,
+    private void searchDown(ICachedPage page, int pageId, BTreeOpContext ctx, ITreeIndexCursor cursor,
             MutableBoolean isPageCached) throws HyracksDataException {
-=======
-    private void searchDown(ICachedPage page, int pageId, BTreeOpContext ctx, ITreeIndexCursor cursor)
-            throws HyracksDataException {
->>>>>>> 93d3c91a
         ICachedPage currentPage = page;
         ctx.getInteriorFrame().setPage(currentPage);
         try {
@@ -215,19 +138,15 @@
                 // walk down the tree until we find the leaf
                 childPageId = ctx.getInteriorFrame().getChildPageId(ctx.getPred());
                 bufferCache.unpin(currentPage);
-<<<<<<< HEAD
+                pageId = childPageId;
+
                 currentPage = bufferCache.pin(BufferedFileHandle.getDiskPageId(getFileId(), childPageId), false,
                         isPageCached);
                 if (isPageCached.isTrue()) {
-                    cursor.incrementNumCachedPages();
+                    ((DiskBTreeRangeSearchCursor) cursor).incrementNumCachedPages();
                 } else {
-                    cursor.incrementNumUncachedPages();
+                    ((DiskBTreeRangeSearchCursor) cursor).incrementNumUncachedPages();
                 }
-=======
-                pageId = childPageId;
-
-                currentPage = bufferCache.pin(BufferedFileHandle.getDiskPageId(getFileId(), childPageId), false);
->>>>>>> 93d3c91a
                 ctx.getInteriorFrame().setPage(currentPage);
             }
 
