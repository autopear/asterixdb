--- conflicted
+++ resolved
@@ -218,13 +218,8 @@
         IIPCI ciIPCI = new ClientInterfaceIPCI(this, jobIdFactory);
         clientIPC =
                 new IPCSystem(new InetSocketAddress(ccConfig.getClientListenAddress(), ccConfig.getClientListenPort()),
-<<<<<<< HEAD
                         networkSecurityManager.getSocketChannelFactory(), ciIPCI,
                         new JavaSerializationBasedPayloadSerializerDeserializer());
-        webServer = new WebServer(this, ccConfig.getConsoleListenPort());
-=======
-                        ciIPCI, new JavaSerializationBasedPayloadSerializerDeserializer());
->>>>>>> 79b24334
         clusterIPC.start();
         clientIPC.start();
         startWebServers();
