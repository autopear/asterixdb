/*
 * Licensed to the Apache Software Foundation (ASF) under one
 * or more contributor license agreements.  See the NOTICE file
 * distributed with this work for additional information
 * regarding copyright ownership.  The ASF licenses this file
 * to you under the Apache License, Version 2.0 (the
 * "License"); you may not use this file except in compliance
 * with the License.  You may obtain a copy of the License at
 *
 *   http://www.apache.org/licenses/LICENSE-2.0
 *
 * Unless required by applicable law or agreed to in writing,
 * software distributed under the License is distributed on an
 * "AS IS" BASIS, WITHOUT WARRANTIES OR CONDITIONS OF ANY
 * KIND, either express or implied.  See the License for the
 * specific language governing permissions and limitations
 * under the License.
 */
package org.apache.hyracks.http.server;

<<<<<<< HEAD
import java.io.IOException;
import java.net.InetSocketAddress;
=======
import java.nio.charset.Charset;
>>>>>>> ac5b498f
import java.util.ArrayList;
import java.util.LinkedHashMap;
import java.util.List;
import java.util.Map;

import org.apache.http.client.utils.URLEncodedUtils;
import org.apache.hyracks.http.api.IServletRequest;
import org.apache.hyracks.http.server.utils.HttpUtil;

import io.netty.channel.ChannelHandlerContext;
import io.netty.handler.codec.http.FullHttpRequest;
import io.netty.handler.codec.http.QueryStringDecoder;

public class FormUrlEncodedRequest extends BaseRequest implements IServletRequest {

<<<<<<< HEAD
    private final List<String> names;
    private final List<String> values;

    public static IServletRequest create(ChannelHandlerContext ctx, FullHttpRequest request) throws IOException {
        List<String> names = new ArrayList<>();
        List<String> values = new ArrayList<>();
        HttpPostRequestDecoder decoder = new HttpPostRequestDecoder(request);
        try {
            List<InterfaceHttpData> bodyHttpDatas = decoder.getBodyHttpDatas();
            for (InterfaceHttpData data : bodyHttpDatas) {
                if (data.getHttpDataType().equals(InterfaceHttpData.HttpDataType.Attribute)) {
                    Attribute attr = (MixedAttribute) data;
                    names.add(data.getName());
                    values.add(attr.getValue());
                }
            }
        } finally {
            decoder.destroy();
        }
        InetSocketAddress remoteAddress = (InetSocketAddress) ctx.channel().remoteAddress();
        return new FormUrlEncodedRequest(request, remoteAddress, new QueryStringDecoder(request.uri()).parameters(),
                names, values);
    }

    protected FormUrlEncodedRequest(FullHttpRequest request, InetSocketAddress remoteAddress,
            Map<String, List<String>> parameters, List<String> names, List<String> values) {
        super(request, remoteAddress, parameters);
        this.names = names;
        this.values = values;
    }

    @Override
    public String getParameter(CharSequence name) {
        for (int i = 0; i < names.size(); i++) {
            if (name.equals(names.get(i))) {
                return values.get(i);
            }
        }
        return HttpUtil.getParameter(parameters, name);
    }

    @Override
    public Set<String> getParameterNames() {
        HashSet<String> paramNames = new HashSet<>();
        paramNames.addAll(parameters.keySet());
        paramNames.addAll(names);
        return Collections.unmodifiableSet(paramNames);
    }

    @Override
    public Map<String, String> getParameters() {
        HashMap<String, String> paramMap = new HashMap<>();
        paramMap.putAll(super.getParameters());
        for (int i = 0; i < names.size(); i++) {
            paramMap.put(names.get(i), values.get(i));
        }

        return Collections.unmodifiableMap(paramMap);
=======
    public static IServletRequest create(FullHttpRequest request) {
        Charset charset = HttpUtil.getRequestCharset(request);
        Map<String, List<String>> parameters = new LinkedHashMap<>();
        URLEncodedUtils.parse(request.content().toString(charset), charset).forEach(
                pair -> parameters.computeIfAbsent(pair.getName(), a -> new ArrayList<>()).add(pair.getValue()));
        new QueryStringDecoder(request.uri()).parameters()
                .forEach((name, value) -> parameters.computeIfAbsent(name, a -> new ArrayList<>()).addAll(value));
        return new FormUrlEncodedRequest(request, parameters);
    }

    private FormUrlEncodedRequest(FullHttpRequest request, Map<String, List<String>> parameters) {
        super(request, parameters);
>>>>>>> ac5b498f
    }
}<|MERGE_RESOLUTION|>--- conflicted
+++ resolved
@@ -18,12 +18,8 @@
  */
 package org.apache.hyracks.http.server;
 
-<<<<<<< HEAD
-import java.io.IOException;
+import java.nio.charset.Charset;
 import java.net.InetSocketAddress;
-=======
-import java.nio.charset.Charset;
->>>>>>> ac5b498f
 import java.util.ArrayList;
 import java.util.LinkedHashMap;
 import java.util.List;
@@ -39,78 +35,19 @@
 
 public class FormUrlEncodedRequest extends BaseRequest implements IServletRequest {
 
-<<<<<<< HEAD
-    private final List<String> names;
-    private final List<String> values;
-
-    public static IServletRequest create(ChannelHandlerContext ctx, FullHttpRequest request) throws IOException {
-        List<String> names = new ArrayList<>();
-        List<String> values = new ArrayList<>();
-        HttpPostRequestDecoder decoder = new HttpPostRequestDecoder(request);
-        try {
-            List<InterfaceHttpData> bodyHttpDatas = decoder.getBodyHttpDatas();
-            for (InterfaceHttpData data : bodyHttpDatas) {
-                if (data.getHttpDataType().equals(InterfaceHttpData.HttpDataType.Attribute)) {
-                    Attribute attr = (MixedAttribute) data;
-                    names.add(data.getName());
-                    values.add(attr.getValue());
-                }
-            }
-        } finally {
-            decoder.destroy();
-        }
-        InetSocketAddress remoteAddress = (InetSocketAddress) ctx.channel().remoteAddress();
-        return new FormUrlEncodedRequest(request, remoteAddress, new QueryStringDecoder(request.uri()).parameters(),
-                names, values);
-    }
-
-    protected FormUrlEncodedRequest(FullHttpRequest request, InetSocketAddress remoteAddress,
-            Map<String, List<String>> parameters, List<String> names, List<String> values) {
-        super(request, remoteAddress, parameters);
-        this.names = names;
-        this.values = values;
-    }
-
-    @Override
-    public String getParameter(CharSequence name) {
-        for (int i = 0; i < names.size(); i++) {
-            if (name.equals(names.get(i))) {
-                return values.get(i);
-            }
-        }
-        return HttpUtil.getParameter(parameters, name);
-    }
-
-    @Override
-    public Set<String> getParameterNames() {
-        HashSet<String> paramNames = new HashSet<>();
-        paramNames.addAll(parameters.keySet());
-        paramNames.addAll(names);
-        return Collections.unmodifiableSet(paramNames);
-    }
-
-    @Override
-    public Map<String, String> getParameters() {
-        HashMap<String, String> paramMap = new HashMap<>();
-        paramMap.putAll(super.getParameters());
-        for (int i = 0; i < names.size(); i++) {
-            paramMap.put(names.get(i), values.get(i));
-        }
-
-        return Collections.unmodifiableMap(paramMap);
-=======
-    public static IServletRequest create(FullHttpRequest request) {
+    public static IServletRequest create(ChannelHandlerContext ctx, FullHttpRequest request) {
         Charset charset = HttpUtil.getRequestCharset(request);
         Map<String, List<String>> parameters = new LinkedHashMap<>();
         URLEncodedUtils.parse(request.content().toString(charset), charset).forEach(
                 pair -> parameters.computeIfAbsent(pair.getName(), a -> new ArrayList<>()).add(pair.getValue()));
         new QueryStringDecoder(request.uri()).parameters()
                 .forEach((name, value) -> parameters.computeIfAbsent(name, a -> new ArrayList<>()).addAll(value));
-        return new FormUrlEncodedRequest(request, parameters);
+        InetSocketAddress remoteAddress = (InetSocketAddress) ctx.channel().remoteAddress();
+        return new FormUrlEncodedRequest(request, remoteAddress, parameters);
     }
 
-    private FormUrlEncodedRequest(FullHttpRequest request, Map<String, List<String>> parameters) {
-        super(request, parameters);
->>>>>>> ac5b498f
+    private FormUrlEncodedRequest(FullHttpRequest request, InetSocketAddress remoteAddress,
+            Map<String, List<String>> parameters) {
+        super(request, remoteAddress, parameters);
     }
 }