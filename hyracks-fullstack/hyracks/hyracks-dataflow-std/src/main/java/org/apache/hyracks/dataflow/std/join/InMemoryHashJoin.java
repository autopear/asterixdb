/*
 * Licensed to the Apache Software Foundation (ASF) under one
 * or more contributor license agreements.  See the NOTICE file
 * distributed with this work for additional information
 * regarding copyright ownership.  The ASF licenses this file
 * to you under the Apache License, Version 2.0 (the
 * "License"); you may not use this file except in compliance
 * with the License.  You may obtain a copy of the License at
 *
 *   http://www.apache.org/licenses/LICENSE-2.0
 *
 * Unless required by applicable law or agreed to in writing,
 * software distributed under the License is distributed on an
 * "AS IS" BASIS, WITHOUT WARRANTIES OR CONDITIONS OF ANY
 * KIND, either express or implied.  See the License for the
 * specific language governing permissions and limitations
 * under the License.
 */
package org.apache.hyracks.dataflow.std.join;

import java.io.DataOutput;
import java.nio.ByteBuffer;
import java.util.ArrayList;
import java.util.List;
import java.util.logging.Logger;

import org.apache.hyracks.api.comm.IFrameTupleAccessor;
import org.apache.hyracks.api.comm.IFrameWriter;
import org.apache.hyracks.api.comm.VSizeFrame;
import org.apache.hyracks.api.context.IHyracksTaskContext;
import org.apache.hyracks.api.dataflow.value.IMissingWriter;
import org.apache.hyracks.api.dataflow.value.IPredicateEvaluator;
import org.apache.hyracks.api.dataflow.value.ITuplePartitionComputer;
import org.apache.hyracks.api.exceptions.HyracksDataException;
import org.apache.hyracks.dataflow.common.comm.io.ArrayTupleBuilder;
import org.apache.hyracks.dataflow.common.comm.io.FrameTupleAccessor;
import org.apache.hyracks.dataflow.common.comm.io.FrameTupleAppender;
import org.apache.hyracks.dataflow.common.comm.util.FrameUtils;
import org.apache.hyracks.dataflow.std.structures.ISerializableTable;
import org.apache.hyracks.dataflow.std.structures.TuplePointer;
import org.apache.hyracks.dataflow.std.util.FrameTuplePairComparator;

public class InMemoryHashJoin {

    private final IHyracksTaskContext ctx;
    private final List<ByteBuffer> buffers;
    private final FrameTupleAccessor accessorBuild;
    private final ITuplePartitionComputer tpcBuild;
    private IFrameTupleAccessor accessorProbe;
    private final ITuplePartitionComputer tpcProbe;
    private final FrameTupleAppender appender;
    private final FrameTuplePairComparator tpComparator;
    private final boolean isLeftOuter;
    private final ArrayTupleBuilder missingTupleBuild;
    private final ISerializableTable table;
    private final int tableSize;
    private final TuplePointer storedTuplePointer;
    private final boolean reverseOutputOrder; //Should we reverse the order of tuples, we are writing in output
    private final IPredicateEvaluator predEvaluator;

    private static final Logger LOGGER = Logger.getLogger(InMemoryHashJoin.class.getName());

    public InMemoryHashJoin(IHyracksTaskContext ctx, int tableSize, FrameTupleAccessor accessorProbe,
            ITuplePartitionComputer tpcProbe, FrameTupleAccessor accessorBuild, ITuplePartitionComputer tpcBuild,
            FrameTuplePairComparator comparator, boolean isLeftOuter, IMissingWriter[] missingWritersBuild,
            ISerializableTable table, IPredicateEvaluator predEval) throws HyracksDataException {
        this(ctx, tableSize, accessorProbe, tpcProbe, accessorBuild, tpcBuild, comparator, isLeftOuter,
                missingWritersBuild, table, predEval, false);
    }

    public InMemoryHashJoin(IHyracksTaskContext ctx, int tableSize, FrameTupleAccessor accessorProbe,
            ITuplePartitionComputer tpcProbe, FrameTupleAccessor accessorBuild, ITuplePartitionComputer tpcBuild,
            FrameTuplePairComparator comparator, boolean isLeftOuter, IMissingWriter[] missingWritersBuild,
            ISerializableTable table, IPredicateEvaluator predEval, boolean reverse) throws HyracksDataException {
        this.ctx = ctx;
        this.tableSize = tableSize;
        this.table = table;
        storedTuplePointer = new TuplePointer();
        buffers = new ArrayList<>();
        this.accessorBuild = accessorBuild;
        this.tpcBuild = tpcBuild;
        this.accessorProbe = accessorProbe;
        this.tpcProbe = tpcProbe;
        appender = new FrameTupleAppender(new VSizeFrame(ctx));
        tpComparator = comparator;
        predEvaluator = predEval;
        this.isLeftOuter = isLeftOuter;
        if (isLeftOuter) {
            int fieldCountOuter = accessorBuild.getFieldCount();
            missingTupleBuild = new ArrayTupleBuilder(fieldCountOuter);
            DataOutput out = missingTupleBuild.getDataOutput();
            for (int i = 0; i < fieldCountOuter; i++) {
                missingWritersBuild[i].writeMissing(out);
                missingTupleBuild.addFieldEndOffset();
            }
        } else {
            missingTupleBuild = null;
        }
        reverseOutputOrder = reverse;
        LOGGER.fine("InMemoryHashJoin has been created for a table size of " + tableSize + " for Thread ID "
                + Thread.currentThread().getId() + ".");
    }

    public void build(ByteBuffer buffer) throws HyracksDataException {
        buffers.add(buffer);
        int bIndex = buffers.size() - 1;
        accessorBuild.reset(buffer);
        int tCount = accessorBuild.getTupleCount();
        for (int i = 0; i < tCount; ++i) {
            int entry = tpcBuild.partition(accessorBuild, i, tableSize);
            storedTuplePointer.reset(bIndex, i);
            table.insert(entry, storedTuplePointer);
        }
    }

    void join(IFrameTupleAccessor accessorProbe, int tid, IFrameWriter writer) throws HyracksDataException {
        this.accessorProbe = accessorProbe;
        boolean matchFound = false;
        if (tableSize != 0) {
            int entry = tpcProbe.partition(accessorProbe, tid, tableSize);
            int offset = 0;
            do {
                table.getTuplePointer(entry, offset++, storedTuplePointer);
<<<<<<< HEAD
                if (storedTuplePointer.getFrameIndex() < 0)
                    break;
=======
                if (storedTuplePointer.getFrameIndex() < 0) {
                    break;
                }
>>>>>>> bce1888e
                int bIndex = storedTuplePointer.getFrameIndex();
                int tIndex = storedTuplePointer.getTupleIndex();
                accessorBuild.reset(buffers.get(bIndex));
                int c = tpComparator.compare(accessorProbe, tid, accessorBuild, tIndex);
                if (c == 0) {
                    boolean predEval = evaluatePredicate(tid, tIndex);
                    if (predEval) {
                        matchFound = true;
                        appendToResult(tid, tIndex, writer);
                    }
                }
            } while (true);
        }
        if (!matchFound && isLeftOuter) {
            FrameUtils.appendConcatToWriter(writer, appender, accessorProbe, tid,
                    missingTupleBuild.getFieldEndOffsets(), missingTupleBuild.getByteArray(), 0,
                    missingTupleBuild.getSize());
        }
    }

    public void join(ByteBuffer buffer, IFrameWriter writer) throws HyracksDataException {
        accessorProbe.reset(buffer);
        int tupleCount0 = accessorProbe.getTupleCount();
        for (int i = 0; i < tupleCount0; ++i) {
            join(accessorProbe, i, writer);
        }
    }

    public void closeJoin(IFrameWriter writer) throws HyracksDataException {
        appender.write(writer, true);
        int nFrames = buffers.size();
        buffers.clear();
        ctx.deallocateFrames(nFrames);
        LOGGER.fine("InMemoryHashJoin has finished using " + nFrames + " frames for Thread ID "
                + Thread.currentThread().getId() + ".");
    }

    private boolean evaluatePredicate(int tIx1, int tIx2) {
        if (reverseOutputOrder) { //Role Reversal Optimization is triggered
            return (predEvaluator == null) || predEvaluator.evaluate(accessorBuild, tIx2, accessorProbe, tIx1);
        } else {
            return (predEvaluator == null) || predEvaluator.evaluate(accessorProbe, tIx1, accessorBuild, tIx2);
        }
    }

    private void appendToResult(int probeSidetIx, int buildSidetIx, IFrameWriter writer) throws HyracksDataException {
        if (reverseOutputOrder) {
            FrameUtils.appendConcatToWriter(writer, appender, accessorBuild, buildSidetIx, accessorProbe, probeSidetIx);
        } else {
            FrameUtils.appendConcatToWriter(writer, appender, accessorProbe, probeSidetIx, accessorBuild, buildSidetIx);
        }
    }
}<|MERGE_RESOLUTION|>--- conflicted
+++ resolved
@@ -121,14 +121,9 @@
             int offset = 0;
             do {
                 table.getTuplePointer(entry, offset++, storedTuplePointer);
-<<<<<<< HEAD
-                if (storedTuplePointer.getFrameIndex() < 0)
-                    break;
-=======
                 if (storedTuplePointer.getFrameIndex() < 0) {
                     break;
                 }
->>>>>>> bce1888e
                 int bIndex = storedTuplePointer.getFrameIndex();
                 int tIndex = storedTuplePointer.getTupleIndex();
                 accessorBuild.reset(buffers.get(bIndex));
