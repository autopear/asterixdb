/*
 * Licensed to the Apache Software Foundation (ASF) under one
 * or more contributor license agreements.  See the NOTICE file
 * distributed with this work for additional information
 * regarding copyright ownership.  The ASF licenses this file
 * to you under the Apache License, Version 2.0 (the
 * "License"); you may not use this file except in compliance
 * with the License.  You may obtain a copy of the License at
 *
 *   http://www.apache.org/licenses/LICENSE-2.0
 *
 * Unless required by applicable law or agreed to in writing,
 * software distributed under the License is distributed on an
 * "AS IS" BASIS, WITHOUT WARRANTIES OR CONDITIONS OF ANY
 * KIND, either express or implied.  See the License for the
 * specific language governing permissions and limitations
 * under the License.
 */
package org.apache.hyracks.dataflow.std.misc;

import java.nio.ByteBuffer;

import org.apache.hyracks.api.comm.IFrameWriter;
import org.apache.hyracks.api.comm.VSizeFrame;
import org.apache.hyracks.api.context.IHyracksTaskContext;
import org.apache.hyracks.api.dataflow.ActivityId;
import org.apache.hyracks.api.dataflow.IActivityGraphBuilder;
import org.apache.hyracks.api.dataflow.IOperatorNodePushable;
import org.apache.hyracks.api.dataflow.TaskId;
import org.apache.hyracks.api.dataflow.value.IRecordDescriptorProvider;
import org.apache.hyracks.api.dataflow.value.RecordDescriptor;
import org.apache.hyracks.api.exceptions.HyracksDataException;
import org.apache.hyracks.api.job.IOperatorDescriptorRegistry;
import org.apache.hyracks.dataflow.common.comm.util.FrameUtils;
import org.apache.hyracks.dataflow.std.base.AbstractActivityNode;
import org.apache.hyracks.dataflow.std.base.AbstractOperatorDescriptor;
import org.apache.hyracks.dataflow.std.base.AbstractUnaryInputOperatorNodePushable;
import org.apache.hyracks.dataflow.std.base.AbstractUnaryOutputSourceOperatorNodePushable;

public class SplitOperatorDescriptor extends AbstractOperatorDescriptor {
    private static final long serialVersionUID = 1L;

    private final static int SPLITTER_MATERIALIZER_ACTIVITY_ID = 0;
    private final static int MATERIALIZE_READER_ACTIVITY_ID = 1;

    private final boolean[] outputMaterializationFlags;
    private final boolean requiresMaterialization;
    private final int numberOfNonMaterializedOutputs;
    private final int numberOfMaterializedOutputs;

    public SplitOperatorDescriptor(IOperatorDescriptorRegistry spec, RecordDescriptor rDesc, int outputArity) {
        this(spec, rDesc, outputArity, new boolean[outputArity]);
    }

    public SplitOperatorDescriptor(IOperatorDescriptorRegistry spec, RecordDescriptor rDesc, int outputArity,
            boolean[] outputMaterializationFlags) {
        super(spec, 1, outputArity);
        for (int i = 0; i < outputArity; i++) {
            recordDescriptors[i] = rDesc;
        }
        this.outputMaterializationFlags = outputMaterializationFlags;

        boolean reqMaterialization = false;
        int matOutputs = 0;
        int nonMatOutputs = 0;
        for (boolean flag : outputMaterializationFlags) {
            if (flag) {
                reqMaterialization = true;
                matOutputs++;
            } else {
                nonMatOutputs++;
            }
        }

        this.requiresMaterialization = reqMaterialization;
        this.numberOfMaterializedOutputs = matOutputs;
        this.numberOfNonMaterializedOutputs = nonMatOutputs;

    }

    @Override
    public void contributeActivities(IActivityGraphBuilder builder) {
        SplitterMaterializerActivityNode sma = new SplitterMaterializerActivityNode(
                new ActivityId(odId, SPLITTER_MATERIALIZER_ACTIVITY_ID));
        builder.addActivity(this, sma);
        builder.addSourceEdge(0, sma, 0);
        int pipelineOutputIndex = 0;
        int activityId = MATERIALIZE_READER_ACTIVITY_ID;
        for (int i = 0; i < outputArity; i++) {
            if (outputMaterializationFlags[i]) {
                MaterializeReaderActivityNode mra = new MaterializeReaderActivityNode(
                        new ActivityId(odId, activityId++));
                builder.addActivity(this, mra);
                builder.addBlockingEdge(sma, mra);
                builder.addTargetEdge(i, mra, 0);
            } else {
                builder.addTargetEdge(i, sma, pipelineOutputIndex++);
            }
        }
    }

    private final class SplitterMaterializerActivityNode extends AbstractActivityNode {
        private static final long serialVersionUID = 1L;

        public SplitterMaterializerActivityNode(ActivityId id) {
            super(id);
        }

        @Override
        public IOperatorNodePushable createPushRuntime(final IHyracksTaskContext ctx,
                IRecordDescriptorProvider recordDescProvider, final int partition, int nPartitions) {
            return new AbstractUnaryInputOperatorNodePushable() {
                private MaterializerTaskState state;
                private final IFrameWriter[] writers = new IFrameWriter[numberOfNonMaterializedOutputs];
                private final boolean[] isOpen = new boolean[numberOfNonMaterializedOutputs];

                @Override
                public void open() throws HyracksDataException {
                    if (requiresMaterialization) {
                        state = new MaterializerTaskState(ctx.getJobletContext().getJobId(),
                                new TaskId(getActivityId(), partition), numberOfMaterializedOutputs);
                        state.open(ctx);
                    }
                    for (int i = 0; i < numberOfNonMaterializedOutputs; i++) {
                        isOpen[i] = true;
                        writers[i].open();
                    }
                }

                @Override
                public void nextFrame(ByteBuffer bufferAccessor) throws HyracksDataException {
                    if (requiresMaterialization) {
                        state.appendFrame(bufferAccessor);
                        bufferAccessor.clear();
                    }
                    for (int i = 0; i < numberOfNonMaterializedOutputs; i++) {
                        FrameUtils.flushFrame(bufferAccessor, writers[i]);
                    }
                }

                @Override
<<<<<<< HEAD
                public void flush() throws HyracksDataException {
//                    for (int i = 0; i < numberOfNonMaterializedOutputs; i++) {
//                        writers[i].flush();
//                    }
                }

                @Override
=======
>>>>>>> bce1888e
                public void close() throws HyracksDataException {
                    HyracksDataException hde = null;
                    try {
                        if (requiresMaterialization) {
                            state.close();
                            ctx.setStateObject(state);
                        }
                    } finally {
                        for (int i = 0; i < numberOfNonMaterializedOutputs; i++) {
                            if (isOpen[i]) {
                                try {
                                    writers[i].close();
                                } catch (Throwable th) {
                                    if (hde == null) {
                                        hde = new HyracksDataException(th);
                                    } else {
                                        hde.addSuppressed(th);
                                    }
                                }
                            }
                        }
                    }
                    if (hde != null) {
                        throw hde;
                    }
                }

                @Override
                public void fail() throws HyracksDataException {
                    HyracksDataException hde = null;
                    for (int i = 0; i < numberOfNonMaterializedOutputs; i++) {
                        if (isOpen[i]) {
                            try {
                                writers[i].fail();
                            } catch (Throwable th) {
                                if (hde == null) {
                                    hde = new HyracksDataException(th);
                                } else {
                                    hde.addSuppressed(th);
                                }
                            }
                        }
                    }
                    if (hde != null) {
                        throw hde;
                    }
                }

                @Override
                public void setOutputFrameWriter(int index, IFrameWriter writer, RecordDescriptor recordDesc) {
                    writers[index] = writer;
                }
            };
        }
    }

    private final class MaterializeReaderActivityNode extends AbstractActivityNode {
        private static final long serialVersionUID = 1L;

        public MaterializeReaderActivityNode(ActivityId id) {
            super(id);
        }

        @Override
        public IOperatorNodePushable createPushRuntime(final IHyracksTaskContext ctx,
                final IRecordDescriptorProvider recordDescProvider, final int partition, int nPartitions)
                throws HyracksDataException {
            return new AbstractUnaryOutputSourceOperatorNodePushable() {

                @Override
                public void initialize() throws HyracksDataException {
                    MaterializerTaskState state = (MaterializerTaskState) ctx.getStateObject(
                            new TaskId(new ActivityId(getOperatorId(), SPLITTER_MATERIALIZER_ACTIVITY_ID), partition));
                    state.writeOut(writer, new VSizeFrame(ctx));
                }

            };
        }
    }
}<|MERGE_RESOLUTION|>--- conflicted
+++ resolved
@@ -139,16 +139,6 @@
                 }
 
                 @Override
-<<<<<<< HEAD
-                public void flush() throws HyracksDataException {
-//                    for (int i = 0; i < numberOfNonMaterializedOutputs; i++) {
-//                        writers[i].flush();
-//                    }
-                }
-
-                @Override
-=======
->>>>>>> bce1888e
                 public void close() throws HyracksDataException {
                     HyracksDataException hde = null;
                     try {
