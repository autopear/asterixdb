/*
 * Licensed to the Apache Software Foundation (ASF) under one
 * or more contributor license agreements.  See the NOTICE file
 * distributed with this work for additional information
 * regarding copyright ownership.  The ASF licenses this file
 * to you under the Apache License, Version 2.0 (the
 * "License"); you may not use this file except in compliance
 * with the License.  You may obtain a copy of the License at
 *
 *   http://www.apache.org/licenses/LICENSE-2.0
 *
 * Unless required by applicable law or agreed to in writing,
 * software distributed under the License is distributed on an
 * "AS IS" BASIS, WITHOUT WARRANTIES OR CONDITIONS OF ANY
 * KIND, either express or implied.  See the License for the
 * specific language governing permissions and limitations
 * under the License.
 */
package org.apache.hyracks.storage.am.lsm.rtree.impls;

import java.util.ArrayList;
import java.util.Collections;
import java.util.List;

import org.apache.hyracks.api.io.FileReference;
import org.apache.hyracks.storage.am.lsm.common.api.ILSMIOOperationCallback;
import org.apache.hyracks.storage.am.lsm.common.api.ILSMIndexAccessor;
import org.apache.hyracks.storage.am.lsm.common.impls.LSMComponentFileReferences;
import org.apache.hyracks.storage.am.lsm.common.impls.MergeOperation;
import org.apache.hyracks.storage.common.IIndexCursor;
import org.apache.hyracks.storage.common.IIndexCursorStats;

public class LSMRTreeMergeOperation extends MergeOperation {
    private List<FileReference> btreeMergeTargets;
    private List<FileReference> bloomFilterMergeTargets;

    public LSMRTreeMergeOperation(ILSMIndexAccessor accessor, IIndexCursor cursor, List<FileReference> targets,
            List<FileReference> btreeMergeTargets, List<FileReference> bloomFilterMergeTargets,
            ILSMIOOperationCallback callback, String indexIdentifier) {
        super(accessor, targets, callback, indexIdentifier, cursor);
        this.btreeMergeTargets = btreeMergeTargets;
        this.bloomFilterMergeTargets = bloomFilterMergeTargets;
    }

<<<<<<< HEAD
    public LSMRTreeMergeOperation(ILSMIndexAccessor accessor, IIndexCursor cursor, FileReference target,
            FileReference btreeMergeTarget, FileReference bloomFilterMergeTarget, ILSMIOOperationCallback callback,
            String indexIdentifier) {
        super(accessor, target, callback, indexIdentifier, cursor);
        this.btreeMergeTargets = Collections.singletonList(btreeMergeTarget);
        this.bloomFilterMergeTargets = Collections.singletonList(bloomFilterMergeTarget);
    }

    public List<FileReference> getBTreeTargets() {
        return btreeMergeTargets;
=======
    public LSMRTreeMergeOperation(ILSMIndexAccessor accessor, IIndexCursor cursor, IIndexCursorStats stats,
            FileReference target, FileReference btreeMergeTarget, FileReference bloomFilterMergeTarget,
            ILSMIOOperationCallback callback, String indexIdentifier) {
        super(accessor, target, callback, indexIdentifier, cursor, stats);
        this.btreeMergeTarget = btreeMergeTarget;
        this.bloomFilterMergeTarget = bloomFilterMergeTarget;
>>>>>>> fba02b9f
    }

    public FileReference getBTreeTarget() {
        return btreeMergeTargets.isEmpty() ? null : btreeMergeTargets.get(0);
    }

    public void setBTreeTargets(List<FileReference> targets) {
        btreeMergeTargets = targets;
    }

    public void setBTreeTarget(FileReference target) {
        btreeMergeTargets = Collections.singletonList(target);
    }

    public List<FileReference> getBloomFilterTargets() {
        return bloomFilterMergeTargets;
    }

    public FileReference getBloomFilterTarget() {
        return bloomFilterMergeTargets.isEmpty() ? null : bloomFilterMergeTargets.get(0);
    }

    public void setBloomFilterTargets(List<FileReference> targets) {
        bloomFilterMergeTargets = targets;
    }

    public void setBloomFilterTarget(FileReference target) {
        bloomFilterMergeTargets = Collections.singletonList(target);
    }

    @Override
    public List<LSMComponentFileReferences> getComponentsFiles() {
        List<LSMComponentFileReferences> refs = new ArrayList<>();
        for (int i = 0; i < targets.size(); i++) {
            refs.add(new LSMComponentFileReferences(targets.get(i), btreeMergeTargets.get(i),
                    bloomFilterMergeTargets.get(i)));
        }
        return refs;
    }

    @Override
    public LSMComponentFileReferences getComponentFiles() {
        return new LSMComponentFileReferences(targets.get(0), btreeMergeTargets.get(0), bloomFilterMergeTargets.get(0));
    }

}<|MERGE_RESOLUTION|>--- conflicted
+++ resolved
@@ -34,33 +34,24 @@
     private List<FileReference> btreeMergeTargets;
     private List<FileReference> bloomFilterMergeTargets;
 
-    public LSMRTreeMergeOperation(ILSMIndexAccessor accessor, IIndexCursor cursor, List<FileReference> targets,
-            List<FileReference> btreeMergeTargets, List<FileReference> bloomFilterMergeTargets,
-            ILSMIOOperationCallback callback, String indexIdentifier) {
-        super(accessor, targets, callback, indexIdentifier, cursor);
+    public LSMRTreeMergeOperation(ILSMIndexAccessor accessor, IIndexCursor cursor, IIndexCursorStats stats,
+            List<FileReference> targets, List<FileReference> btreeMergeTargets,
+            List<FileReference> bloomFilterMergeTargets, ILSMIOOperationCallback callback, String indexIdentifier) {
+        super(accessor, targets, callback, indexIdentifier, cursor, stats);
         this.btreeMergeTargets = btreeMergeTargets;
         this.bloomFilterMergeTargets = bloomFilterMergeTargets;
     }
 
-<<<<<<< HEAD
-    public LSMRTreeMergeOperation(ILSMIndexAccessor accessor, IIndexCursor cursor, FileReference target,
-            FileReference btreeMergeTarget, FileReference bloomFilterMergeTarget, ILSMIOOperationCallback callback,
-            String indexIdentifier) {
-        super(accessor, target, callback, indexIdentifier, cursor);
+    public LSMRTreeMergeOperation(ILSMIndexAccessor accessor, IIndexCursor cursor, IIndexCursorStats stats,
+            FileReference target, FileReference btreeMergeTarget, FileReference bloomFilterMergeTarget,
+            ILSMIOOperationCallback callback, String indexIdentifier) {
+        super(accessor, target, callback, indexIdentifier, cursor, stats);
         this.btreeMergeTargets = Collections.singletonList(btreeMergeTarget);
         this.bloomFilterMergeTargets = Collections.singletonList(bloomFilterMergeTarget);
     }
 
     public List<FileReference> getBTreeTargets() {
         return btreeMergeTargets;
-=======
-    public LSMRTreeMergeOperation(ILSMIndexAccessor accessor, IIndexCursor cursor, IIndexCursorStats stats,
-            FileReference target, FileReference btreeMergeTarget, FileReference bloomFilterMergeTarget,
-            ILSMIOOperationCallback callback, String indexIdentifier) {
-        super(accessor, target, callback, indexIdentifier, cursor, stats);
-        this.btreeMergeTarget = btreeMergeTarget;
-        this.bloomFilterMergeTarget = bloomFilterMergeTarget;
->>>>>>> fba02b9f
     }
 
     public FileReference getBTreeTarget() {
