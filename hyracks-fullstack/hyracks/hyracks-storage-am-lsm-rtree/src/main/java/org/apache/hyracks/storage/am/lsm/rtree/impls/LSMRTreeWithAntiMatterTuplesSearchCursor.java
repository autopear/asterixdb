/*
 * Licensed to the Apache Software Foundation (ASF) under one
 * or more contributor license agreements.  See the NOTICE file
 * distributed with this work for additional information
 * regarding copyright ownership.  The ASF licenses this file
 * to you under the Apache License, Version 2.0 (the
 * "License"); you may not use this file except in compliance
 * with the License.  You may obtain a copy of the License at
 *
 *   http://www.apache.org/licenses/LICENSE-2.0
 *
 * Unless required by applicable law or agreed to in writing,
 * software distributed under the License is distributed on an
 * "AS IS" BASIS, WITHOUT WARRANTIES OR CONDITIONS OF ANY
 * KIND, either express or implied.  See the License for the
 * specific language governing permissions and limitations
 * under the License.
 */

package org.apache.hyracks.storage.am.lsm.rtree.impls;

import java.util.ArrayList;
import java.util.List;

import org.apache.hyracks.api.exceptions.HyracksDataException;
import org.apache.hyracks.dataflow.common.data.accessors.ITupleReference;
import org.apache.hyracks.storage.am.btree.impls.BTree;
import org.apache.hyracks.storage.am.btree.impls.BTreeRangeSearchCursor;
import org.apache.hyracks.storage.am.btree.impls.RangePredicate;
import org.apache.hyracks.storage.am.common.api.ITreeIndexAccessor;
import org.apache.hyracks.storage.am.common.api.ITreeIndexCursor;
import org.apache.hyracks.storage.am.common.impls.NoOpIndexAccessParameters;
import org.apache.hyracks.storage.am.lsm.common.api.ILSMComponent;
import org.apache.hyracks.storage.am.lsm.common.api.ILSMComponent.LSMComponentType;
import org.apache.hyracks.storage.am.lsm.common.api.ILSMComponentFilter;
import org.apache.hyracks.storage.am.lsm.common.api.ILSMDiskComponent;
import org.apache.hyracks.storage.am.lsm.common.api.ILSMIndexOperationContext;
import org.apache.hyracks.storage.am.lsm.common.impls.LSMHarness;
import org.apache.hyracks.storage.am.lsm.common.impls.LSMIndexSearchCursor;
import org.apache.hyracks.storage.am.rtree.impls.RTree;
import org.apache.hyracks.storage.am.rtree.impls.RTreeSearchCursor;
import org.apache.hyracks.storage.am.rtree.impls.SearchPredicate;
import org.apache.hyracks.storage.common.ICursorInitialState;
import org.apache.hyracks.storage.common.IIndexCursorStats;
import org.apache.hyracks.storage.common.ISearchOperationCallback;
import org.apache.hyracks.storage.common.ISearchPredicate;
import org.apache.hyracks.storage.common.MultiComparator;
import org.apache.hyracks.storage.common.NoOpIndexCursorStats;
import org.apache.hyracks.storage.common.util.IndexCursorUtils;

public class LSMRTreeWithAntiMatterTuplesSearchCursor extends LSMIndexSearchCursor {

    private ITreeIndexAccessor[] mutableRTreeAccessors;
    private ITreeIndexAccessor[] btreeAccessors;
    private RTreeSearchCursor[] mutableRTreeCursors;
    private ITreeIndexCursor[] btreeCursors;
    private RangePredicate btreeRangePredicate;
    private boolean foundNext;
    private ITupleReference frameTuple;
    private int[] comparatorFields;
    private MultiComparator btreeCmp;
    private int currentCursor;
    private SearchPredicate rtreeSearchPredicate;
    private int numMemoryComponents;
    private boolean open;
    protected ISearchOperationCallback searchCallback;
    private boolean resultOfsearchCallBackProceed = false;

    private long startTime;
    private String allComponents;
    private String availComponents;
    private boolean isSearch;
    private String searchKey;
    private long[] memTimes;
    private long lastMemStart;

    public LSMRTreeWithAntiMatterTuplesSearchCursor(ILSMIndexOperationContext opCtx) {
        this(opCtx, false, NoOpIndexCursorStats.INSTANCE);
    }

    public LSMRTreeWithAntiMatterTuplesSearchCursor(ILSMIndexOperationContext opCtx, boolean returnDeletedTuples,
            IIndexCursorStats stats) {
        super(opCtx, returnDeletedTuples, stats);
        currentCursor = 0;
    }

    @Override
    public void doOpen(ICursorInitialState initialState, ISearchPredicate searchPred) throws HyracksDataException {
        isSearch = (searchPred != null && searchPred.getLowKey() != null);

        LSMRTreeCursorInitialState lsmInitialState = (LSMRTreeCursorInitialState) initialState;
        cmp = lsmInitialState.getHilbertCmp();
        btreeCmp = lsmInitialState.getBTreeCmp();
        lsmHarness = lsmInitialState.getLSMHarness();
        comparatorFields = lsmInitialState.getComparatorFields();
        operationalComponents = lsmInitialState.getOperationalComponents();
        rtreeSearchPredicate = (SearchPredicate) searchPred;
        searchCallback = lsmInitialState.getSearchOperationCallback();

        if (isSearch) {
            AbstractLSMRTree lsmRTree = (AbstractLSMRTree) (operationalComponents.get(0).getLsmIndex());
            double[] key = lsmRTree.getMBRFromTuple(searchPred.getLowKey());
            searchKey = "[" + key[0];
            for (int i = 1; i < key.length; i++) {
                searchKey += "," + key[i];
            }
            searchKey += "]";

            List<ILSMComponent> cs = new ArrayList<>();
            for (ILSMComponent c : operationalComponents) {
                if (c.getType() == LSMComponentType.MEMORY) {
                    cs.add(c);
                }
            }
            cs.addAll(operationalComponents.get(0).getLsmIndex().getDiskComponents());
            allComponents = LSMHarness.getComponentSizes(cs);
            availComponents = "";
            for (int i = 0; i < operationalComponents.size(); i++) {
                String s;
                ILSMComponent c = operationalComponents.get(i);
                if (c.getType() == LSMComponentType.MEMORY) {
                    s = "Mem";
                } else {
                    ILSMDiskComponent d = (ILSMDiskComponent) c;
                    s = d.getLevel() + "_" + d.getLevelSequence();
                }
                if (i == 0) {
                    availComponents = s;
                } else {
                    availComponents += ";" + s;
                }
            }
            startTime = System.nanoTime();
        }

        numMemoryComponents = 0;
        int numImmutableComponents = 0;
        for (ILSMComponent component : operationalComponents) {
            if (component.getType() == LSMComponentType.MEMORY) {
                numMemoryComponents++;
            } else {
                numImmutableComponents++;
            }
        }
        if (numMemoryComponents > 0) {
            btreeRangePredicate = new RangePredicate(null, null, true, true, btreeCmp, btreeCmp);
        }

        mutableRTreeCursors = new RTreeSearchCursor[numMemoryComponents];
        mutableRTreeAccessors = new ITreeIndexAccessor[numMemoryComponents];
        btreeCursors = new BTreeRangeSearchCursor[numMemoryComponents];
        btreeAccessors = new ITreeIndexAccessor[numMemoryComponents];
        memTimes = new long[numMemoryComponents];
        for (int i = 0; i < numMemoryComponents; i++) {
            ILSMComponent component = operationalComponents.get(i);
            RTree rtree = ((LSMRTreeMemoryComponent) component).getIndex();
            BTree btree = ((LSMRTreeMemoryComponent) component).getBuddyIndex();
            btreeAccessors[i] = btree.createAccessor(NoOpIndexAccessParameters.INSTANCE);
            mutableRTreeAccessors[i] = rtree.createAccessor(NoOpIndexAccessParameters.INSTANCE);
<<<<<<< HEAD
            memTimes[i] = 0L;
=======
            btreeCursors[i] = (ITreeIndexCursor) btreeAccessors[i].createSearchCursor(false);
            mutableRTreeCursors[i] = (RTreeSearchCursor) mutableRTreeAccessors[i].createSearchCursor(false);
>>>>>>> fba02b9f
        }

        rangeCursors = new RTreeSearchCursor[numImmutableComponents];
        diskNames = new String[numImmutableComponents];
        diskTimes = new long[numImmutableComponents];
        ITreeIndexAccessor[] immutableRTreeAccessors = new ITreeIndexAccessor[numImmutableComponents];
        int j = 0;
        try {
            for (int i = numMemoryComponents; i < operationalComponents.size(); i++) {
<<<<<<< HEAD
                ILSMDiskComponent component = (ILSMDiskComponent) operationalComponents.get(i);
                rangeCursors[j] = new RTreeSearchCursor(
                        (IRTreeInteriorFrame) lsmInitialState.getRTreeInteriorFrameFactory().createFrame(),
                        (IRTreeLeafFrame) lsmInitialState.getRTreeLeafFrameFactory().createFrame());
=======
                ILSMComponent component = operationalComponents.get(i);

>>>>>>> fba02b9f
                RTree rtree = ((LSMRTreeWithAntimatterDiskComponent) component).getIndex();
                immutableRTreeAccessors[j] = rtree.createAccessor(iap);
                rangeCursors[j] = immutableRTreeAccessors[j].createSearchCursor(false);
                immutableRTreeAccessors[j].search(rangeCursors[j], searchPred);
                diskNames[j] = component.getLevel() + "_" + component.getLevelSequence();
                diskTimes[j] = 0L;
                j++;
            }
            searchNextCursor();
            setPriorityQueueComparator();
            initPriorityQueue();
        } catch (Throwable th) { // NOSONAR: Must catch all failures
            IndexCursorUtils.close(rangeCursors, th);
            IndexCursorUtils.close(mutableRTreeCursors, th);
            throw HyracksDataException.create(th);
        }
        open = true;
    }

    private void searchNextCursor() throws HyracksDataException {
        lastMemStart = System.nanoTime();
        if (currentCursor < numMemoryComponents) {
            mutableRTreeCursors[currentCursor].close();
            mutableRTreeAccessors[currentCursor].search(mutableRTreeCursors[currentCursor], rtreeSearchPredicate);
        }
    }

    @Override
    public boolean doHasNext() throws HyracksDataException {
        if (numMemoryComponents > 0) {
            if (foundNext) {
                return true;
            }

            while (currentCursor < numMemoryComponents) {
                while (mutableRTreeCursors[currentCursor].hasNext()) {
                    mutableRTreeCursors[currentCursor].next();
                    ITupleReference currentTuple = mutableRTreeCursors[currentCursor].getTuple();
                    // TODO: at this time, we only add proceed() part.
                    // reconcile() and complete() can be added later after considering the semantics.

                    // Call proceed() to do necessary operations before returning this tuple.
                    resultOfsearchCallBackProceed = searchCallback.proceed(currentTuple);
                    // if (searchMemBTrees(currentTuple, currentCursor)) {
                    // anti-matter tuple is NOT found
                    foundNext = true;
                    frameTuple = currentTuple;
                    memTimes[currentCursor] += (System.nanoTime() - lastMemStart);
                    return true;
                    // }
                }
                mutableRTreeCursors[currentCursor].close();
                memTimes[currentCursor] += (System.nanoTime() - lastMemStart);
                currentCursor++;
                searchNextCursor();
            }
            while (super.doHasNext()) {
                super.doNext();
                ITupleReference diskRTreeTuple = super.doGetTuple();
                // TODO: at this time, we only add proceed().
                // reconcile() and complete() can be added later after considering the semantics.

                // Call proceed() to do necessary operations before returning this tuple.
                resultOfsearchCallBackProceed = true;
                // if (searchMemBTrees(diskRTreeTuple, numMemoryComponents)) {
                // anti-matter tuple is NOT found
                foundNext = true;
                frameTuple = diskRTreeTuple;
                return true;
                // }
            }
        } else {
            if (super.doHasNext()) {
                super.doNext();
                ITupleReference diskRTreeTuple = super.doGetTuple();
                // TODO: at this time, we only add proceed() part.
                // reconcile() and complete() can be added later after considering the semantics.
                // Call proceed() to do necessary operations before returning this tuple.
                // Since in-memory components don't exist, we can skip searching in-memory B-Trees.
                resultOfsearchCallBackProceed = searchCallback.proceed(diskRTreeTuple);
                foundNext = true;
                frameTuple = diskRTreeTuple;
                return true;
            }
        }

        return false;
    }

    @Override
    public ITupleReference getFilterMinTuple() {
        ILSMComponentFilter filter = operationalComponents.get(
                currentCursor < numMemoryComponents ? currentCursor : outputElement.getCursorIndex() + currentCursor)
                .getLSMComponentFilter();
        return filter == null ? null : filter.getMinTuple();
    }

    @Override
    public ITupleReference getFilterMaxTuple() {
        ILSMComponentFilter filter = operationalComponents.get(
                currentCursor < numMemoryComponents ? currentCursor : outputElement.getCursorIndex() + currentCursor)
                .getLSMComponentFilter();
        return filter == null ? null : filter.getMaxTuple();
    }

    @Override
    public void doNext() throws HyracksDataException {
        foundNext = false;
    }

    @Override
    public ITupleReference doGetTuple() {
        return frameTuple;
    }

    @Override
    public void doClose() throws HyracksDataException {
        if (isSearch) {
            long duration = System.nanoTime() - startTime;

            String timesStr = "[]";
            if (numMemoryComponents == 0) {
                if (diskTimes.length > 0) {
                    timesStr = "[" + diskNames[0] + ":" + diskTimes[0];
                    for (int i = 1; i < diskTimes.length; i++) {
                        timesStr += ";" + diskNames[i] + ":" + diskTimes[i];
                    }
                    timesStr += "]";
                }
            } else {
                timesStr = "[Mem:" + memTimes[0];
                for (int i = 1; i < memTimes.length; i++) {
                    timesStr += ";Mem:" + memTimes[i];
                }
                for (int i = 0; i < diskTimes.length; i++) {
                    timesStr += ";" + diskNames[i] + ":" + diskTimes[i];
                }
                timesStr += "]";
            }

            String[] paths =
                    operationalComponents.get(0).getLsmIndex().getIndexIdentifier().replace("\\", "/").split("/");
            if (paths[paths.length - 1].compareTo("rtreeidx") == 0) {
                LSMHarness.writeLog("[SEARCH]\tthread=" + Thread.currentThread().getId() + "\tkey=" + searchKey
                        + "\ttime=" + duration + "\tall=" + allComponents + "\tavail=" + availComponents + "\ttimes="
                        + timesStr);
            }
        }

        if (!open) {
            return;
        }
        currentCursor = 0;
        foundNext = false;
        if (numMemoryComponents > 0) {
            for (int i = 0; i < numMemoryComponents; i++) {
                mutableRTreeCursors[i].close();
                btreeCursors[i].close();
            }
        }
        super.doClose();
    }

    @Override
    public void doDestroy() throws HyracksDataException {
        if (!open) {
            return;
        }
        if (numMemoryComponents > 0) {
            for (int i = 0; i < numMemoryComponents; i++) {
                mutableRTreeCursors[i].destroy();
                btreeCursors[i].destroy();
            }
        }
        currentCursor = 0;
        open = false;
        super.doDestroy();
    }

    @Override
    protected int compare(MultiComparator cmp, ITupleReference tupleA, ITupleReference tupleB)
            throws HyracksDataException {
        return cmp.selectiveFieldCompare(tupleA, tupleB, comparatorFields);
    }

    public int compare(ITupleReference tupleA, ITupleReference tupleB) throws HyracksDataException {
        return compare(cmp, tupleA, tupleB);
    }

    private boolean searchMemBTrees(ITupleReference tuple, int lastBTreeToSearch) throws HyracksDataException {
        for (int i = 0; i < lastBTreeToSearch; i++) {
            btreeCursors[i].close();
            btreeRangePredicate.setHighKey(tuple, true);
            btreeRangePredicate.setLowKey(tuple, true);
            btreeAccessors[i].search(btreeCursors[i], btreeRangePredicate);
            try {
                if (btreeCursors[i].hasNext()) {
                    return false;
                }
            } finally {
                btreeCursors[i].close();
            }
        }
        return true;
    }

    @Override
    protected void setPriorityQueueComparator() {
        if (pqCmp == null || cmp != pqCmp.getMultiComparator()) {
            pqCmp = new PriorityQueueHilbertComparator(cmp, comparatorFields);
        }
    }

    public class PriorityQueueHilbertComparator extends PriorityQueueComparator {

        private final int[] comparatorFields;

        public PriorityQueueHilbertComparator(MultiComparator cmp, int[] comparatorFields) {
            super(cmp);
            this.comparatorFields = comparatorFields;
        }

        @Override
        public int compare(PriorityQueueElement elementA, PriorityQueueElement elementB) {
            int result;
            try {
                result = cmp.selectiveFieldCompare(elementA.getTuple(), elementB.getTuple(), comparatorFields);
                if (result != 0) {
                    return result;
                }
            } catch (HyracksDataException e) {
                throw new IllegalArgumentException(e);
            }

            if (elementA.getCursorIndex() > elementB.getCursorIndex()) {
                return 1;
            } else {
                return -1;
            }
        }
    }

    @Override
    public boolean getSearchOperationCallbackProceedResult() {
        return resultOfsearchCallBackProceed;
    }
}<|MERGE_RESOLUTION|>--- conflicted
+++ resolved
@@ -157,12 +157,9 @@
             BTree btree = ((LSMRTreeMemoryComponent) component).getBuddyIndex();
             btreeAccessors[i] = btree.createAccessor(NoOpIndexAccessParameters.INSTANCE);
             mutableRTreeAccessors[i] = rtree.createAccessor(NoOpIndexAccessParameters.INSTANCE);
-<<<<<<< HEAD
-            memTimes[i] = 0L;
-=======
             btreeCursors[i] = (ITreeIndexCursor) btreeAccessors[i].createSearchCursor(false);
             mutableRTreeCursors[i] = (RTreeSearchCursor) mutableRTreeAccessors[i].createSearchCursor(false);
->>>>>>> fba02b9f
+            memTimes[i] = 0L;
         }
 
         rangeCursors = new RTreeSearchCursor[numImmutableComponents];
@@ -172,15 +169,7 @@
         int j = 0;
         try {
             for (int i = numMemoryComponents; i < operationalComponents.size(); i++) {
-<<<<<<< HEAD
                 ILSMDiskComponent component = (ILSMDiskComponent) operationalComponents.get(i);
-                rangeCursors[j] = new RTreeSearchCursor(
-                        (IRTreeInteriorFrame) lsmInitialState.getRTreeInteriorFrameFactory().createFrame(),
-                        (IRTreeLeafFrame) lsmInitialState.getRTreeLeafFrameFactory().createFrame());
-=======
-                ILSMComponent component = operationalComponents.get(i);
-
->>>>>>> fba02b9f
                 RTree rtree = ((LSMRTreeWithAntimatterDiskComponent) component).getIndex();
                 immutableRTreeAccessors[j] = rtree.createAccessor(iap);
                 rangeCursors[j] = immutableRTreeAccessors[j].createSearchCursor(false);
