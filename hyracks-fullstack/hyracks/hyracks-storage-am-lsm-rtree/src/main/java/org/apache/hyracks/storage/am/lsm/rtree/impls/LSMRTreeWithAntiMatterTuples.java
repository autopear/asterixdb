--- conflicted
+++ resolved
@@ -264,16 +264,11 @@
         // Bulk load the tuples from all on-disk RTrees into the new RTree.
         ILSMDiskComponent component = createDiskComponent(componentFactory, mergeOp.getTarget(), null, null, true);
 
-<<<<<<< HEAD
-        ILSMDiskComponentBulkLoader componentBulkLoader =
-                component.createBulkLoader(mergeOp, 1.0f, false, 0L, false, false, false);
+        ILSMDiskComponentBulkLoader componentBulkLoader = component.createBulkLoader(mergeOp, 1.0f, false, 0L, false,
+                false, false, pageWriteCallbackFactory.createPageWriteCallback());
         double[] minMBR = null;
         double[] maxMBR = null;
         long totalTuples = 0L;
-=======
-        ILSMDiskComponentBulkLoader componentBulkLoader = component.createBulkLoader(operation, 1.0f, false, 0L, false,
-                false, false, pageWriteCallbackFactory.createPageWriteCallback());
->>>>>>> fba02b9f
         try {
             while (cursor.hasNext()) {
                 cursor.next();
