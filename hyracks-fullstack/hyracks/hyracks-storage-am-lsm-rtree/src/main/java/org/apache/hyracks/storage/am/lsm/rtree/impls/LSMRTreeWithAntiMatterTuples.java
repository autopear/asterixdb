/*
 * Licensed to the Apache Software Foundation (ASF) under one
 * or more contributor license agreements.  See the NOTICE file
 * distributed with this work for additional information
 * regarding copyright ownership.  The ASF licenses this file
 * to you under the Apache License, Version 2.0 (the
 * "License"); you may not use this file except in compliance
 * with the License.  You may obtain a copy of the License at
 *
 *   http://www.apache.org/licenses/LICENSE-2.0
 *
 * Unless required by applicable law or agreed to in writing,
 * software distributed under the License is distributed on an
 * "AS IS" BASIS, WITHOUT WARRANTIES OR CONDITIONS OF ANY
 * KIND, either express or implied.  See the License for the
 * specific language governing permissions and limitations
 * under the License.
 */

package org.apache.hyracks.storage.am.lsm.rtree.impls;

import java.util.ArrayList;
import java.util.HashMap;
import java.util.List;

import org.apache.hyracks.api.dataflow.value.IBinaryComparatorFactory;
import org.apache.hyracks.api.dataflow.value.ILinearizeComparatorFactory;
import org.apache.hyracks.api.exceptions.HyracksDataException;
import org.apache.hyracks.api.io.FileReference;
import org.apache.hyracks.api.io.IIOManager;
import org.apache.hyracks.dataflow.common.data.accessors.ITupleReference;
import org.apache.hyracks.dataflow.common.utils.TupleUtils;
import org.apache.hyracks.storage.am.btree.impls.BTree.BTreeAccessor;
import org.apache.hyracks.storage.am.btree.impls.BTreeRangeSearchCursor;
import org.apache.hyracks.storage.am.btree.impls.RangePredicate;
import org.apache.hyracks.storage.am.common.api.ITreeIndexFrameFactory;
import org.apache.hyracks.storage.am.common.api.ITreeIndexTupleReference;
import org.apache.hyracks.storage.am.common.impls.NoOpIndexAccessParameters;
import org.apache.hyracks.storage.am.common.impls.NoOpOperationCallback;
<<<<<<< HEAD
import org.apache.hyracks.storage.am.lsm.common.api.*;
import org.apache.hyracks.storage.am.lsm.common.api.ILSMIOOperation.LSMIOOperationType;
import org.apache.hyracks.storage.am.lsm.common.impls.*;
=======
import org.apache.hyracks.storage.am.lsm.common.api.IComponentFilterHelper;
import org.apache.hyracks.storage.am.lsm.common.api.ILSMComponent;
import org.apache.hyracks.storage.am.lsm.common.api.ILSMComponentFilterFrameFactory;
import org.apache.hyracks.storage.am.lsm.common.api.ILSMDiskComponent;
import org.apache.hyracks.storage.am.lsm.common.api.ILSMDiskComponentBulkLoader;
import org.apache.hyracks.storage.am.lsm.common.api.ILSMDiskComponentFactory;
import org.apache.hyracks.storage.am.lsm.common.api.ILSMIOOperation;
import org.apache.hyracks.storage.am.lsm.common.api.ILSMIOOperationCallback;
import org.apache.hyracks.storage.am.lsm.common.api.ILSMIOOperationCallbackFactory;
import org.apache.hyracks.storage.am.lsm.common.api.ILSMIOOperationScheduler;
import org.apache.hyracks.storage.am.lsm.common.api.ILSMIndexAccessor;
import org.apache.hyracks.storage.am.lsm.common.api.ILSMIndexFileManager;
import org.apache.hyracks.storage.am.lsm.common.api.ILSMIndexOperationContext;
import org.apache.hyracks.storage.am.lsm.common.api.ILSMMergePolicy;
import org.apache.hyracks.storage.am.lsm.common.api.ILSMOperationTracker;
import org.apache.hyracks.storage.am.lsm.common.api.IVirtualBufferCache;
import org.apache.hyracks.storage.am.lsm.common.impls.AbstractLSMIndexOperationContext;
import org.apache.hyracks.storage.am.lsm.common.impls.LSMComponentFileReferences;
import org.apache.hyracks.storage.am.lsm.common.impls.LSMComponentFilterManager;
import org.apache.hyracks.storage.am.lsm.common.impls.LSMIndexSearchCursor;
import org.apache.hyracks.storage.am.lsm.common.impls.LSMTreeIndexAccessor;
>>>>>>> c410e832
import org.apache.hyracks.storage.am.lsm.common.impls.LSMTreeIndexAccessor.ICursorFactory;
import org.apache.hyracks.storage.am.rtree.frames.RTreeFrameFactory;
import org.apache.hyracks.storage.am.rtree.frames.RTreeNSMFrame;
import org.apache.hyracks.storage.am.rtree.impls.DoublePrimitiveValueProviderFactory;
import org.apache.hyracks.storage.am.rtree.impls.RTree.RTreeAccessor;
import org.apache.hyracks.storage.am.rtree.impls.RTreeSearchCursor;
import org.apache.hyracks.storage.am.rtree.impls.SearchPredicate;
import org.apache.hyracks.storage.common.IIndexAccessParameters;
import org.apache.hyracks.storage.common.IIndexCursor;
import org.apache.hyracks.storage.common.ISearchPredicate;
import org.apache.hyracks.storage.common.buffercache.IBufferCache;

public class LSMRTreeWithAntiMatterTuples extends AbstractLSMRTree {
    private static final ICursorFactory cursorFactory = opCtx -> new LSMRTreeWithAntiMatterTuplesSearchCursor(opCtx);

    public LSMRTreeWithAntiMatterTuples(IIOManager ioManager, List<IVirtualBufferCache> virtualBufferCaches,
            RTreeFrameFactory rtreeInteriorFrameFactory, RTreeFrameFactory rtreeLeafFrameFactory,
            ITreeIndexFrameFactory btreeInteriorFrameFactory, ITreeIndexFrameFactory btreeLeafFrameFactory,
            IBufferCache diskBufferCache, ILSMIndexFileManager fileManager, ILSMDiskComponentFactory componentFactory,
            ILSMDiskComponentFactory bulkLoadComponentFactory, IComponentFilterHelper filterHelper,
            ILSMComponentFilterFrameFactory filterFrameFactory, LSMComponentFilterManager filterManager, int fieldCount,
            IBinaryComparatorFactory[] rtreeCmpFactories, IBinaryComparatorFactory[] btreeComparatorFactories,
            ILinearizeComparatorFactory linearizer, int[] comparatorFields, IBinaryComparatorFactory[] linearizerArray,
            ILSMMergePolicy mergePolicy, ILSMOperationTracker opTracker, ILSMIOOperationScheduler ioScheduler,
            ILSMIOOperationCallbackFactory ioOpCallbackFactory, int[] rtreeFields, int[] filterFields, boolean durable,
            boolean isPointMBR) throws HyracksDataException {
        super(ioManager, virtualBufferCaches, rtreeInteriorFrameFactory, rtreeLeafFrameFactory,
                btreeInteriorFrameFactory, btreeLeafFrameFactory, diskBufferCache, fileManager, componentFactory,
                bulkLoadComponentFactory, fieldCount, rtreeCmpFactories, btreeComparatorFactories, linearizer,
                comparatorFields, linearizerArray, 0, mergePolicy, opTracker, ioScheduler, ioOpCallbackFactory,
                filterHelper, filterFrameFactory, filterManager, rtreeFields, filterFields, durable, isPointMBR);
    }

    @Override
    public ILSMDiskComponent doFlush(ILSMIOOperation operation) throws HyracksDataException {
        LSMRTreeFlushOperation flushOp = (LSMRTreeFlushOperation) operation;
        // Renaming order is critical because we use assume ordering when we
        // read the file names when we open the tree.
        // The RTree should be renamed before the BTree.
        LSMRTreeMemoryComponent flushingComponent = (LSMRTreeMemoryComponent) flushOp.getFlushingComponent();
        SearchPredicate rtreeNullPredicate = new SearchPredicate(null, null);
        ILSMDiskComponent component = null;
        ILSMDiskComponentBulkLoader componentBulkLoader = null;
        TreeTupleSorter rTreeTupleSorter = null;
        TreeTupleSorter bTreeTupleSorter = null;
        boolean isEmpty = true;
        boolean abort = true;
        try {
            RTreeAccessor memRTreeAccessor =
                    flushingComponent.getIndex().createAccessor(NoOpIndexAccessParameters.INSTANCE);

            try {
                RTreeSearchCursor rtreeScanCursor = memRTreeAccessor.createSearchCursor(false);
                try {
                    memRTreeAccessor.search(rtreeScanCursor, rtreeNullPredicate);
                    component = createDiskComponent(componentFactory, flushOp.getTarget(), null, null, true);
                    componentBulkLoader = component.createBulkLoader(operation, 1.0f, false, 0L, false, false, false);
                    // Since the LSM-RTree is used as a secondary assumption, the
                    // primary key will be the last comparator in the BTree comparators
                    rTreeTupleSorter = new TreeTupleSorter(flushingComponent.getIndex().getFileId(), linearizerArray,
                            rtreeLeafFrameFactory.createFrame(), rtreeLeafFrameFactory.createFrame(),
                            flushingComponent.getIndex().getBufferCache(), comparatorFields);
                    try {
                        isEmpty = scanAndSort(rtreeScanCursor, rTreeTupleSorter);
                    } finally {
                        rtreeScanCursor.close();
                    }
                } finally {
                    rtreeScanCursor.destroy();
                }
            } finally {
                memRTreeAccessor.destroy();
            }
            if (!isEmpty) {
                rTreeTupleSorter.sort();
            }
            // scan the memory BTree
            RangePredicate btreeNullPredicate = new RangePredicate(null, null, true, true, null, null);
            BTreeAccessor memBTreeAccessor =
                    flushingComponent.getBuddyIndex().createAccessor(NoOpIndexAccessParameters.INSTANCE);
            try {
                bTreeTupleSorter = new TreeTupleSorter(flushingComponent.getBuddyIndex().getFileId(), linearizerArray,
                        btreeLeafFrameFactory.createFrame(), btreeLeafFrameFactory.createFrame(),
                        flushingComponent.getBuddyIndex().getBufferCache(), comparatorFields);
                BTreeRangeSearchCursor btreeScanCursor = memBTreeAccessor.createSearchCursor(false);
                try {
                    isEmpty = true;
                    memBTreeAccessor.search(btreeScanCursor, btreeNullPredicate);
                    try {
                        isEmpty = scanAndSort(btreeScanCursor, bTreeTupleSorter);
                    } finally {
                        btreeScanCursor.close();
                    }
                } finally {
                    btreeScanCursor.destroy();
                }
            } finally {
                memBTreeAccessor.destroy();
            }
            if (!isEmpty) {
                bTreeTupleSorter.sort();
            }
            LSMRTreeWithAntiMatterTuplesFlushCursor cursor = new LSMRTreeWithAntiMatterTuplesFlushCursor(
                    rTreeTupleSorter, bTreeTupleSorter, comparatorFields, linearizerArray);
            int flushsize= 0;
            try {
                cursor.open(null, null);
                try {
                    while (cursor.hasNext()) {
                        cursor.next();
                        ITupleReference frameTuple = cursor.getTuple();
                        componentBulkLoader.add(frameTuple);
                        flushsize++;
                    }
                } finally {
                    cursor.close();
                }
            } finally {
                cursor.destroy();
            }

            System.out.print("Flushsize: "+ flushsize);
            if (component.getLSMComponentFilter() != null) {
                List<ITupleReference> filterTuples = new ArrayList<>();
                filterTuples.add(flushingComponent.getLSMComponentFilter().getMinTuple());
                filterTuples.add(flushingComponent.getLSMComponentFilter().getMaxTuple());
                getFilterManager().updateFilter(component.getLSMComponentFilter(), filterTuples,
                        NoOpOperationCallback.INSTANCE);
                getFilterManager().writeFilter(component.getLSMComponentFilter(), component.getMetadataHolder());
            }
            flushingComponent.getMetadata().copy(component.getMetadata());
            abort = false;
            componentBulkLoader.end();
            //Update MBR after the flushes
            Rectangle newComponentMBR = new Rectangle(((AbstractLSMDiskComponent)component).GetMBR());
            ((AbstractLSMDiskComponent)component).setRangeOrMBR(newComponentMBR);

        } catch (Exception e) {
            e.printStackTrace();
        } finally {
            try {
                if (rTreeTupleSorter != null) {
                    rTreeTupleSorter.destroy();
                }
            } finally {
                try {
                    if (bTreeTupleSorter != null) {
                        bTreeTupleSorter.destroy();
                    }
                } finally {
                    if (abort && componentBulkLoader != null) {
                        componentBulkLoader.abort();
                    }
                }
            }
        }

        return component;
    }

    private boolean scanAndSort(RTreeSearchCursor scanCursor, TreeTupleSorter tupleSorter) throws HyracksDataException {
        boolean isEmpty = true;
        while (scanCursor.hasNext()) {
            isEmpty = false;
            scanCursor.next();
            tupleSorter.insertTupleEntry(scanCursor.getPageId(), scanCursor.getTupleOffset());
        }
        return isEmpty;
    }

    private boolean scanAndSort(BTreeRangeSearchCursor scanCursor, TreeTupleSorter tupleSorter)
            throws HyracksDataException {
        boolean isEmpty = true;
        while (scanCursor.hasNext()) {
            isEmpty = false;
            scanCursor.next();
            tupleSorter.insertTupleEntry(scanCursor.getPageId(), scanCursor.getTupleOffset());
        }
        return isEmpty;
    }

    @Override
    public ILSMDiskComponent doMerge(ILSMIOOperation operation) throws HyracksDataException {
        MergeOperation mergeOp = (MergeOperation) operation;
        IIndexCursor cursor = mergeOp.getCursor();
        ISearchPredicate rtreeSearchPred = new SearchPredicate(null, null);
        ILSMIndexOperationContext opCtx = ((LSMIndexSearchCursor) cursor).getOpCtx();

        //opCtx.getPartitionPolicy();
        search(opCtx, cursor, rtreeSearchPred);

        // Bulk load the tuples from all on-disk RTrees into the new RTree.
        ILSMDiskComponent component = createDiskComponent(componentFactory, mergeOp.getTarget(), null, null, true);
        //component.setLevel(0);
        ILSMDiskComponentBulkLoader componentBulkLoader =
                component.createBulkLoader(operation, 1.0f, false, 0L, false, false, false);
        try {
            while (cursor.hasNext()) {
                cursor.next();
                ITupleReference frameTuple = cursor.getTuple();
                componentBulkLoader.add(frameTuple);
            }
        } finally {
            cursor.close();
        }
        if (component.getLSMComponentFilter() != null) {
            List<ITupleReference> filterTuples = new ArrayList<>();
            for (int i = 0; i < mergeOp.getMergingComponents().size(); ++i) {
                filterTuples.add(mergeOp.getMergingComponents().get(i).getLSMComponentFilter().getMinTuple());
                filterTuples.add(mergeOp.getMergingComponents().get(i).getLSMComponentFilter().getMaxTuple());
            }
            getFilterManager().updateFilter(component.getLSMComponentFilter(), filterTuples,
                    NoOpOperationCallback.INSTANCE);
            getFilterManager().writeFilter(component.getLSMComponentFilter(), component.getMetadataHolder());
        }

        componentBulkLoader.end();

        return component;
    }

    @Override protected
    Rectangle getPointsFromTuple(ITupleReference frameTuple)
    {
        RTreeNSMFrame rtreeframe = (RTreeNSMFrame)rtreeLeafFrameFactory.createFrame();
        List<Double> points  = rtreeframe.getPointsFromTuple(frameTuple);
        if(points.size() ==4)
            return new Rectangle(points);
        else
            return null;
    }
    @Override protected List<ILSMDiskComponent> doLeveledMerge(ILSMIOOperation operation) throws HyracksDataException {
        MergeOperation mergeOp = (MergeOperation) operation;
        IIndexCursor cursor = mergeOp.getCursor();
        ISearchPredicate rtreeSearchPred = new SearchPredicate(null, null);
        ILSMIndexOperationContext opCtx = ((LSMIndexSearchCursor) cursor).getOpCtx();
        long expectedsize =0, mergesize = 0;
//        for (ILSMComponent nextLC : mergeOp.getAccessor().getOpContext().getComponentsToBeMerged()) {
//            expectedsize+=((ILSMDiskComponent)(nextLC)).getComponentSize();
//
//        }

        //HashMap<Point, ITupleReference> mergingTuples = new HashMap<>();
        ArrayList<PointWithTuple> mergingTuples = new ArrayList<>();
        //opCtx.getPartitionPolicy();
        search(opCtx, cursor, rtreeSearchPred);
        RTreeNSMFrame rtreeframe = (RTreeNSMFrame)rtreeLeafFrameFactory.createFrame();
        int reduce = 0, pointscounted =0, duplicate =0;
        try {

            while (cursor.hasNext()) {
                cursor.next();
                ITupleReference frameTuple = cursor.getTuple();
                List<Double> points  = rtreeframe.getPointsFromTuple((ITreeIndexTupleReference) frameTuple);
                if(points.size() >=2) {
                    Point point;
                    point =new Point(points.get(0), points.get(1));
//                    if(mergingTuples.containsKey(point)){
//                        duplicate++;
//                        System.out.println(points.get(0) + ", " + points.get(1));
//                    }
                    if(points.get(1).getClass()!=Double.class)
                    {
                        System.out.println(points.get(0) + ", " + points.get(1));
                    }

                    mergingTuples.add(new PointWithTuple(point, frameTuple));
                    //pointscounted++;

                }
                else
                {
                    reduce++;
                }
                    //TupleUtils.deserializeTuple(frameTuple, rtreeframe.getKeyValueProviders());
            }
        }
        catch(Exception e)
        {
             e.printStackTrace();
        }
        finally {
            cursor.close();
        }

//        if(reduce>0)
//            System.out.println("Miss: "+ reduce);
//        System.out.println("Hit: "+ pointscounted);
//        System.out.println("Size of Array: "+ mergingTuples.size());
//        if(mergingTuples.size()!=pointscounted)
//            System.out.println("mismatch");
        int numberOfPartitions = mergeOp.getMergingComponents().size();
        List<List<ITupleReference>> sortedTuples;
        //List<Rectangle> mbrsOfNewComponents = new ArrayList<>();
        int numberofTuples = mergingTuples.size();
        sortedTuples = mergeOp.getAccessor().getOpContext().getPartitionPolicy().mergeByPartition(mergingTuples, numberOfPartitions);

        // Bulk load the tuples from all on-disk RTrees into the new RTree.
        List<ILSMDiskComponent> components = new ArrayList<>();
        int iterator = 0;
        //int numberOfTuplesPerComponent = sortedTuples.size()/numberOfPartitions;
        int newTuples = 0 ;
        for(int j=0; j < numberOfPartitions; j++)
        {
            ILSMDiskComponent component = createDiskComponent(componentFactory, mergeOp.getLeveledMergeTargets().get(j), null, null, true);
            Long tsL = mergeOp.getLeveledMergeTargets().get(j).getTimeStamp();
            ILSMComponentId componentId = new LSMComponentId(tsL, tsL);

            try {
                ((AbstractLSMDiskComponent)component).SetId(componentId);
            } catch (Exception e) {
                e.printStackTrace();
            }
            component.setLevel(mergeOp.getAccessor().getOpContext().getComponentPickedToBeMergedFromPrevLevel().get(0).getLevel() + 1);
            //ILSMComponentId id  = new LSMComponentId();
            ILSMDiskComponentBulkLoader componentBulkLoader =
                    component.createBulkLoader(LSMIOOperationType.MERGE, 1.0f, false, 0L, false, false, false);
            //newTuples+=sortedTuples.get(j).size();
            for(iterator = 0 ; iterator < sortedTuples.get(j).size(); iterator++ )
            {
                newTuples++;
                componentBulkLoader.add(sortedTuples.get(j).get(iterator));
            }

            //System.out.println("Size of new component: "+ newTuples);
            newTuples=0;


            if (component.getLSMComponentFilter() != null) {
                List<ITupleReference> filterTuples = new ArrayList<>();
                for (int i = 0; i < mergeOp.getMergingComponents().size(); ++i) {
                    filterTuples.add(mergeOp.getMergingComponents().get(i).getLSMComponentFilter().getMinTuple());
                    filterTuples.add(mergeOp.getMergingComponents().get(i).getLSMComponentFilter().getMaxTuple());
                }
                getFilterManager().updateFilter(component.getLSMComponentFilter(), filterTuples,
                        NoOpOperationCallback.INSTANCE);
                getFilterManager().writeFilter(component.getLSMComponentFilter(), component.getMetadataHolder());
            }
            componentBulkLoader.end();

            try {
                Rectangle newComponentMBR = new Rectangle(((AbstractLSMDiskComponent)component).GetMBR());
                rangesOflevelsAsMBRorLine.get(component.getLevel()).adjustMBR(newComponentMBR);
                ((AbstractLSMDiskComponent)component).setRangeOrMBR(newComponentMBR);
            } catch (Exception e) {
                e.printStackTrace();
            }

            components.add(component);
            mergesize+=component.getComponentSize();

        }
//        if(newTuples!=mergingTuples.size())
//            System.out.println("Size of new components: "+ newTuples);
        //component.setLevel(0);
        //if(mergesize!=expectedsize)
          //  System.out.println("Expected: "+ expectedsize + "Found: "+ mergesize);
        return components;
    }

    @Override
    public ILSMIndexAccessor createAccessor(IIndexAccessParameters iap) {
        LSMRTreeOpContext opCtx = createOpContext(iap);
        return new LSMTreeIndexAccessor(getHarness(), opCtx, cursorFactory);
    }

    @Override
    protected ILSMIOOperation createFlushOperation(AbstractLSMIndexOperationContext opCtx,
            LSMComponentFileReferences componentFileRefs, ILSMIOOperationCallback callback)
            throws HyracksDataException {
        ILSMIndexAccessor accessor = new LSMTreeIndexAccessor(getHarness(), opCtx, cursorFactory);
        return new LSMRTreeFlushOperation(accessor, componentFileRefs.getInsertIndexFileReference(), null, null,
                callback, getIndexIdentifier());
    }

    @Override
    protected ILSMIOOperation createMergeOperation(AbstractLSMIndexOperationContext opCtx,
            LSMComponentFileReferences mergeFileRefs, ILSMIOOperationCallback callback) throws HyracksDataException {
        boolean returnDeletedTuples = false;
        List<ILSMComponent> mergingComponents = opCtx.getComponentHolder();
        if (mergingComponents.get(mergingComponents.size() - 1) != diskComponents.get(diskComponents.size() - 1)) {
            returnDeletedTuples = true;
        }
        LSMRTreeWithAntiMatterTuplesSearchCursor cursor =
                new LSMRTreeWithAntiMatterTuplesSearchCursor(opCtx, returnDeletedTuples);
        ILSMIndexAccessor accessor = new LSMTreeIndexAccessor(getHarness(), opCtx, cursorFactory);
        return new LSMRTreeMergeOperation(accessor, cursor, mergeFileRefs.getInsertIndexFileReference(), null, null,
                callback, getIndexIdentifier());
    }

    @Override protected ILSMIOOperation createLeveledMergeOperation(AbstractLSMIndexOperationContext opCtx,
            LSMComponentFileReferences[] mergeFileRefs, ILSMIOOperationCallback callback) throws HyracksDataException {
        boolean returnDeletedTuples = false;
        List<ILSMComponent> mergingComponents = opCtx.getComponentHolder();
//        if (mergingComponents.get(mergingComponents.size() - 1) != diskComponents.get(diskComponents.size() - 1)) {
//            returnDeletedTuples = true;
//        }
        LSMRTreeWithAntiMatterTuplesSearchCursor cursor =
                new LSMRTreeWithAntiMatterTuplesSearchCursor(opCtx, returnDeletedTuples);
        ILSMIndexAccessor accessor = new LSMTreeIndexAccessor(getHarness(), opCtx, cursorFactory);
        List<FileReference> indexfilerefs = new ArrayList<>();
        for(int i =0; i<mergeFileRefs.length; i++)
        {
            indexfilerefs.add(mergeFileRefs[i].getInsertIndexFileReference());
        }

        return new LSMRTreeMergeOperation(accessor, cursor, indexfilerefs, null, null,
                callback, fileManager.getBaseDir().getAbsolutePath());
        //return new LSMRTreeMergeOperation(accessor, cursor, mergeFileRefs.getInsertIndexFileReference(), null, null,
          //      callback, fileManager.getBaseDir().getAbsolutePath());


    }
}<|MERGE_RESOLUTION|>--- conflicted
+++ resolved
@@ -20,16 +20,14 @@
 package org.apache.hyracks.storage.am.lsm.rtree.impls;
 
 import java.util.ArrayList;
-import java.util.HashMap;
 import java.util.List;
 
 import org.apache.hyracks.api.dataflow.value.IBinaryComparatorFactory;
 import org.apache.hyracks.api.dataflow.value.ILinearizeComparatorFactory;
 import org.apache.hyracks.api.exceptions.HyracksDataException;
+import org.apache.hyracks.api.io.IIOManager;
 import org.apache.hyracks.api.io.FileReference;
-import org.apache.hyracks.api.io.IIOManager;
 import org.apache.hyracks.dataflow.common.data.accessors.ITupleReference;
-import org.apache.hyracks.dataflow.common.utils.TupleUtils;
 import org.apache.hyracks.storage.am.btree.impls.BTree.BTreeAccessor;
 import org.apache.hyracks.storage.am.btree.impls.BTreeRangeSearchCursor;
 import org.apache.hyracks.storage.am.btree.impls.RangePredicate;
@@ -37,11 +35,7 @@
 import org.apache.hyracks.storage.am.common.api.ITreeIndexTupleReference;
 import org.apache.hyracks.storage.am.common.impls.NoOpIndexAccessParameters;
 import org.apache.hyracks.storage.am.common.impls.NoOpOperationCallback;
-<<<<<<< HEAD
-import org.apache.hyracks.storage.am.lsm.common.api.*;
-import org.apache.hyracks.storage.am.lsm.common.api.ILSMIOOperation.LSMIOOperationType;
-import org.apache.hyracks.storage.am.lsm.common.impls.*;
-=======
+import org.apache.hyracks.storage.am.lsm.common.api.ILSMIOOperation;
 import org.apache.hyracks.storage.am.lsm.common.api.IComponentFilterHelper;
 import org.apache.hyracks.storage.am.lsm.common.api.ILSMComponent;
 import org.apache.hyracks.storage.am.lsm.common.api.ILSMComponentFilterFrameFactory;
@@ -58,16 +52,19 @@
 import org.apache.hyracks.storage.am.lsm.common.api.ILSMMergePolicy;
 import org.apache.hyracks.storage.am.lsm.common.api.ILSMOperationTracker;
 import org.apache.hyracks.storage.am.lsm.common.api.IVirtualBufferCache;
+import org.apache.hyracks.storage.am.lsm.common.api.ILSMComponentId;
 import org.apache.hyracks.storage.am.lsm.common.impls.AbstractLSMIndexOperationContext;
 import org.apache.hyracks.storage.am.lsm.common.impls.LSMComponentFileReferences;
 import org.apache.hyracks.storage.am.lsm.common.impls.LSMComponentFilterManager;
+import org.apache.hyracks.storage.am.lsm.common.impls.AbstractLSMDiskComponent;
 import org.apache.hyracks.storage.am.lsm.common.impls.LSMIndexSearchCursor;
+import org.apache.hyracks.storage.am.lsm.common.impls.LSMComponentId;
 import org.apache.hyracks.storage.am.lsm.common.impls.LSMTreeIndexAccessor;
->>>>>>> c410e832
+import org.apache.hyracks.storage.am.lsm.common.impls.Point;
+import org.apache.hyracks.storage.am.lsm.common.impls.Rectangle;
 import org.apache.hyracks.storage.am.lsm.common.impls.LSMTreeIndexAccessor.ICursorFactory;
+import org.apache.hyracks.storage.am.lsm.common.impls.MergeOperation;
 import org.apache.hyracks.storage.am.rtree.frames.RTreeFrameFactory;
-import org.apache.hyracks.storage.am.rtree.frames.RTreeNSMFrame;
-import org.apache.hyracks.storage.am.rtree.impls.DoublePrimitiveValueProviderFactory;
 import org.apache.hyracks.storage.am.rtree.impls.RTree.RTreeAccessor;
 import org.apache.hyracks.storage.am.rtree.impls.RTreeSearchCursor;
 import org.apache.hyracks.storage.am.rtree.impls.SearchPredicate;
@@ -75,6 +72,8 @@
 import org.apache.hyracks.storage.common.IIndexCursor;
 import org.apache.hyracks.storage.common.ISearchPredicate;
 import org.apache.hyracks.storage.common.buffercache.IBufferCache;
+import org.apache.hyracks.storage.am.rtree.frames.RTreeNSMFrame;
+import org.apache.hyracks.storage.am.lsm.common.impls.PointWithTuple;
 
 public class LSMRTreeWithAntiMatterTuples extends AbstractLSMRTree {
     private static final ICursorFactory cursorFactory = opCtx -> new LSMRTreeWithAntiMatterTuplesSearchCursor(opCtx);
@@ -168,7 +167,6 @@
             }
             LSMRTreeWithAntiMatterTuplesFlushCursor cursor = new LSMRTreeWithAntiMatterTuplesFlushCursor(
                     rTreeTupleSorter, bTreeTupleSorter, comparatorFields, linearizerArray);
-            int flushsize= 0;
             try {
                 cursor.open(null, null);
                 try {
@@ -176,7 +174,6 @@
                         cursor.next();
                         ITupleReference frameTuple = cursor.getTuple();
                         componentBulkLoader.add(frameTuple);
-                        flushsize++;
                     }
                 } finally {
                     cursor.close();
@@ -184,8 +181,6 @@
             } finally {
                 cursor.destroy();
             }
-
-            System.out.print("Flushsize: "+ flushsize);
             if (component.getLSMComponentFilter() != null) {
                 List<ITupleReference> filterTuples = new ArrayList<>();
                 filterTuples.add(flushingComponent.getLSMComponentFilter().getMinTuple());
@@ -197,12 +192,6 @@
             flushingComponent.getMetadata().copy(component.getMetadata());
             abort = false;
             componentBulkLoader.end();
-            //Update MBR after the flushes
-            Rectangle newComponentMBR = new Rectangle(((AbstractLSMDiskComponent)component).GetMBR());
-            ((AbstractLSMDiskComponent)component).setRangeOrMBR(newComponentMBR);
-
-        } catch (Exception e) {
-            e.printStackTrace();
         } finally {
             try {
                 if (rTreeTupleSorter != null) {
@@ -220,7 +209,6 @@
                 }
             }
         }
-
         return component;
     }
 
@@ -251,13 +239,11 @@
         IIndexCursor cursor = mergeOp.getCursor();
         ISearchPredicate rtreeSearchPred = new SearchPredicate(null, null);
         ILSMIndexOperationContext opCtx = ((LSMIndexSearchCursor) cursor).getOpCtx();
-
-        //opCtx.getPartitionPolicy();
         search(opCtx, cursor, rtreeSearchPred);
 
         // Bulk load the tuples from all on-disk RTrees into the new RTree.
         ILSMDiskComponent component = createDiskComponent(componentFactory, mergeOp.getTarget(), null, null, true);
-        //component.setLevel(0);
+
         ILSMDiskComponentBulkLoader componentBulkLoader =
                 component.createBulkLoader(operation, 1.0f, false, 0L, false, false, false);
         try {
@@ -285,112 +271,99 @@
         return component;
     }
 
-    @Override protected
-    Rectangle getPointsFromTuple(ITupleReference frameTuple)
-    {
-        RTreeNSMFrame rtreeframe = (RTreeNSMFrame)rtreeLeafFrameFactory.createFrame();
-        List<Double> points  = rtreeframe.getPointsFromTuple(frameTuple);
-        if(points.size() ==4)
-            return new Rectangle(points);
-        else
-            return null;
-    }
-    @Override protected List<ILSMDiskComponent> doLeveledMerge(ILSMIOOperation operation) throws HyracksDataException {
+    @Override
+    public List<ILSMDiskComponent> doLeveledMerge(ILSMIOOperation operation) throws HyracksDataException {
         MergeOperation mergeOp = (MergeOperation) operation;
         IIndexCursor cursor = mergeOp.getCursor();
         ISearchPredicate rtreeSearchPred = new SearchPredicate(null, null);
         ILSMIndexOperationContext opCtx = ((LSMIndexSearchCursor) cursor).getOpCtx();
-        long expectedsize =0, mergesize = 0;
-//        for (ILSMComponent nextLC : mergeOp.getAccessor().getOpContext().getComponentsToBeMerged()) {
-//            expectedsize+=((ILSMDiskComponent)(nextLC)).getComponentSize();
-//
-//        }
+        long expectedsize = 0, mergesize = 0;
+        //        for (ILSMComponent nextLC : mergeOp.getAccessor().getOpContext().getComponentsToBeMerged()) {
+        //            expectedsize+=((ILSMDiskComponent)(nextLC)).getComponentSize();
+        //
+        //        }
 
         //HashMap<Point, ITupleReference> mergingTuples = new HashMap<>();
         ArrayList<PointWithTuple> mergingTuples = new ArrayList<>();
         //opCtx.getPartitionPolicy();
         search(opCtx, cursor, rtreeSearchPred);
-        RTreeNSMFrame rtreeframe = (RTreeNSMFrame)rtreeLeafFrameFactory.createFrame();
-        int reduce = 0, pointscounted =0, duplicate =0;
+        RTreeNSMFrame rtreeframe = (RTreeNSMFrame) rtreeLeafFrameFactory.createFrame();
+        int reduce = 0, pointscounted = 0, duplicate = 0;
         try {
 
             while (cursor.hasNext()) {
                 cursor.next();
                 ITupleReference frameTuple = cursor.getTuple();
-                List<Double> points  = rtreeframe.getPointsFromTuple((ITreeIndexTupleReference) frameTuple);
-                if(points.size() >=2) {
+                List<Double> points = rtreeframe.getPointsFromTuple((ITreeIndexTupleReference) frameTuple);
+                if (points.size() >= 2) {
                     Point point;
-                    point =new Point(points.get(0), points.get(1));
-//                    if(mergingTuples.containsKey(point)){
-//                        duplicate++;
-//                        System.out.println(points.get(0) + ", " + points.get(1));
-//                    }
-                    if(points.get(1).getClass()!=Double.class)
-                    {
+                    point = new Point(points.get(0), points.get(1));
+                    //                    if(mergingTuples.containsKey(point)){
+                    //                        duplicate++;
+                    //                        System.out.println(points.get(0) + ", " + points.get(1));
+                    //                    }
+                    if (points.get(1).getClass() != Double.class) {
                         System.out.println(points.get(0) + ", " + points.get(1));
                     }
 
                     mergingTuples.add(new PointWithTuple(point, frameTuple));
                     //pointscounted++;
 
-                }
-                else
-                {
+                } else {
                     reduce++;
                 }
-                    //TupleUtils.deserializeTuple(frameTuple, rtreeframe.getKeyValueProviders());
-            }
-        }
-        catch(Exception e)
-        {
-             e.printStackTrace();
-        }
-        finally {
+                //TupleUtils.deserializeTuple(frameTuple, rtreeframe.getKeyValueProviders());
+            }
+        } catch (Exception e) {
+            e.printStackTrace();
+        } finally {
             cursor.close();
         }
 
-//        if(reduce>0)
-//            System.out.println("Miss: "+ reduce);
-//        System.out.println("Hit: "+ pointscounted);
-//        System.out.println("Size of Array: "+ mergingTuples.size());
-//        if(mergingTuples.size()!=pointscounted)
-//            System.out.println("mismatch");
+        //        if(reduce>0)
+        //            System.out.println("Miss: "+ reduce);
+        //        System.out.println("Hit: "+ pointscounted);
+        //        System.out.println("Size of Array: "+ mergingTuples.size());
+        //        if(mergingTuples.size()!=pointscounted)
+        //            System.out.println("mismatch");
         int numberOfPartitions = mergeOp.getMergingComponents().size();
         List<List<ITupleReference>> sortedTuples;
         //List<Rectangle> mbrsOfNewComponents = new ArrayList<>();
         int numberofTuples = mergingTuples.size();
-        sortedTuples = mergeOp.getAccessor().getOpContext().getPartitionPolicy().mergeByPartition(mergingTuples, numberOfPartitions);
+        sortedTuples = ((AbstractLSMIndexOperationContext) mergeOp.getAccessor().getOpContext()).getPartitionPolicy()
+                .mergeByPartition(mergingTuples, numberOfPartitions);
 
         // Bulk load the tuples from all on-disk RTrees into the new RTree.
         List<ILSMDiskComponent> components = new ArrayList<>();
         int iterator = 0;
         //int numberOfTuplesPerComponent = sortedTuples.size()/numberOfPartitions;
-        int newTuples = 0 ;
-        for(int j=0; j < numberOfPartitions; j++)
-        {
-            ILSMDiskComponent component = createDiskComponent(componentFactory, mergeOp.getLeveledMergeTargets().get(j), null, null, true);
+        int newTuples = 0;
+        for (int j = 0; j < numberOfPartitions; j++) {
+            ILSMDiskComponent component =
+                    createDiskComponent(componentFactory, mergeOp.getLeveledMergeTargets().get(j), null, null, true);
             Long tsL = mergeOp.getLeveledMergeTargets().get(j).getTimeStamp();
             ILSMComponentId componentId = new LSMComponentId(tsL, tsL);
 
             try {
-                ((AbstractLSMDiskComponent)component).SetId(componentId);
+                ((AbstractLSMDiskComponent) component).SetId(componentId);
             } catch (Exception e) {
                 e.printStackTrace();
             }
-            component.setLevel(mergeOp.getAccessor().getOpContext().getComponentPickedToBeMergedFromPrevLevel().get(0).getLevel() + 1);
+            component.setLevel(
+                    mergeOp.getAccessor().getOpContext().getComponentPickedToBeMergedFromPrevLevel().get(0).getLevel()
+                            + 1);
             //ILSMComponentId id  = new LSMComponentId();
+
             ILSMDiskComponentBulkLoader componentBulkLoader =
-                    component.createBulkLoader(LSMIOOperationType.MERGE, 1.0f, false, 0L, false, false, false);
+                    component.createBulkLoader(operation, 1.0f, false, 0L, false, false, false);
             //newTuples+=sortedTuples.get(j).size();
-            for(iterator = 0 ; iterator < sortedTuples.get(j).size(); iterator++ )
-            {
+            for (iterator = 0; iterator < sortedTuples.get(j).size(); iterator++) {
                 newTuples++;
                 componentBulkLoader.add(sortedTuples.get(j).get(iterator));
             }
 
             //System.out.println("Size of new component: "+ newTuples);
-            newTuples=0;
-
+            newTuples = 0;
 
             if (component.getLSMComponentFilter() != null) {
                 List<ITupleReference> filterTuples = new ArrayList<>();
@@ -405,22 +378,22 @@
             componentBulkLoader.end();
 
             try {
-                Rectangle newComponentMBR = new Rectangle(((AbstractLSMDiskComponent)component).GetMBR());
+                Rectangle newComponentMBR = new Rectangle(((AbstractLSMDiskComponent) component).GetMBR());
                 rangesOflevelsAsMBRorLine.get(component.getLevel()).adjustMBR(newComponentMBR);
-                ((AbstractLSMDiskComponent)component).setRangeOrMBR(newComponentMBR);
+                ((AbstractLSMDiskComponent) component).setRangeOrMBR(newComponentMBR);
             } catch (Exception e) {
                 e.printStackTrace();
             }
 
             components.add(component);
-            mergesize+=component.getComponentSize();
-
-        }
-//        if(newTuples!=mergingTuples.size())
-//            System.out.println("Size of new components: "+ newTuples);
+            mergesize += component.getComponentSize();
+
+        }
+        //        if(newTuples!=mergingTuples.size())
+        //            System.out.println("Size of new components: "+ newTuples);
         //component.setLevel(0);
         //if(mergesize!=expectedsize)
-          //  System.out.println("Expected: "+ expectedsize + "Found: "+ mergesize);
+        //  System.out.println("Expected: "+ expectedsize + "Found: "+ mergesize);
         return components;
     }
 
@@ -454,27 +427,33 @@
                 callback, getIndexIdentifier());
     }
 
-    @Override protected ILSMIOOperation createLeveledMergeOperation(AbstractLSMIndexOperationContext opCtx,
+    @Override
+    protected ILSMIOOperation createLeveledMergeOperation(AbstractLSMIndexOperationContext opCtx,
             LSMComponentFileReferences[] mergeFileRefs, ILSMIOOperationCallback callback) throws HyracksDataException {
         boolean returnDeletedTuples = false;
         List<ILSMComponent> mergingComponents = opCtx.getComponentHolder();
-//        if (mergingComponents.get(mergingComponents.size() - 1) != diskComponents.get(diskComponents.size() - 1)) {
-//            returnDeletedTuples = true;
-//        }
+        //        if (mergingComponents.get(mergingComponents.size() - 1) != diskComponents.get(diskComponents.size() - 1)) {
+        //            returnDeletedTuples = true;
+        //        }
         LSMRTreeWithAntiMatterTuplesSearchCursor cursor =
                 new LSMRTreeWithAntiMatterTuplesSearchCursor(opCtx, returnDeletedTuples);
         ILSMIndexAccessor accessor = new LSMTreeIndexAccessor(getHarness(), opCtx, cursorFactory);
         List<FileReference> indexfilerefs = new ArrayList<>();
-        for(int i =0; i<mergeFileRefs.length; i++)
-        {
+        for (int i = 0; i < mergeFileRefs.length; i++) {
             indexfilerefs.add(mergeFileRefs[i].getInsertIndexFileReference());
         }
 
-        return new LSMRTreeMergeOperation(accessor, cursor, indexfilerefs, null, null,
-                callback, fileManager.getBaseDir().getAbsolutePath());
-        //return new LSMRTreeMergeOperation(accessor, cursor, mergeFileRefs.getInsertIndexFileReference(), null, null,
-          //      callback, fileManager.getBaseDir().getAbsolutePath());
-
-
+        return new LSMRTreeMergeOperation(accessor, cursor, indexfilerefs, null, null, callback,
+                fileManager.getBaseDir().getAbsolutePath());
+    }
+
+    @Override
+    protected Rectangle getPointsFromTuple(ITupleReference frameTuple) {
+        RTreeNSMFrame rtreeframe = (RTreeNSMFrame) rtreeLeafFrameFactory.createFrame();
+        List<Double> points = rtreeframe.getPointsFromTuple(frameTuple);
+        if (points.size() == 4)
+            return new Rectangle(points);
+        else
+            return null;
     }
 }