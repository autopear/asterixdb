<!--
 ! Licensed to the Apache Software Foundation (ASF) under one
 ! or more contributor license agreements.  See the NOTICE file
 ! distributed with this work for additional information
 ! regarding copyright ownership.  The ASF licenses this file
 ! to you under the Apache License, Version 2.0 (the
 ! "License"); you may not use this file except in compliance
 ! with the License.  You may obtain a copy of the License at
 !
 !   http://www.apache.org/licenses/LICENSE-2.0
 !
 ! Unless required by applicable law or agreed to in writing,
 ! software distributed under the License is distributed on an
 ! "AS IS" BASIS, WITHOUT WARRANTIES OR CONDITIONS OF ANY
 ! KIND, either express or implied.  See the License for the
 ! specific language governing permissions and limitations
 ! under the License.
 !-->

<project xmlns="http://maven.apache.org/POM/4.0.0" xmlns:xsi="http://www.w3.org/2001/XMLSchema-instance" xsi:schemaLocation="http://maven.apache.org/POM/4.0.0 http://maven.apache.org/maven-v4_0_0.xsd">
  <modelVersion>4.0.0</modelVersion>
  <artifactId>hyracks-net</artifactId>
  <name>hyracks-net</name>
  <parent>
    <groupId>org.apache.hyracks</groupId>
    <artifactId>hyracks</artifactId>
    <version>0.3.5-SNAPSHOT</version>
  </parent>

  <licenses>
    <license>
      <name>Apache License, Version 2.0</name>
      <url>http://www.apache.org/licenses/LICENSE-2.0.txt</url>
      <distribution>repo</distribution>
      <comments>A business-friendly OSS license</comments>
    </license>
  </licenses>

  <properties>
    <root.dir>${basedir}/../..</root.dir>
  </properties>

  <dependencies>
    <dependency>
      <groupId>org.apache.hyracks</groupId>
      <artifactId>hyracks-api</artifactId>
      <version>${project.version}</version>
    </dependency>
    <dependency>
      <groupId>junit</groupId>
      <artifactId>junit</artifactId>
      <scope>test</scope>
    </dependency>
    <dependency>
      <groupId>org.apache.logging.log4j</groupId>
      <artifactId>log4j-api</artifactId>
    </dependency>
    <dependency>
      <groupId>org.apache.hyracks</groupId>
      <artifactId>hyracks-util</artifactId>
      <version>${project.version}</version>
    </dependency>
    <dependency>
<<<<<<< HEAD
      <groupId>com.fasterxml.jackson.core</groupId>
      <artifactId>jackson-databind</artifactId>
=======
      <groupId>org.mockito</groupId>
      <artifactId>mockito-all</artifactId>
      <version>2.0.2-beta</version>
      <scope>test</scope>
>>>>>>> 9a61bd2c
    </dependency>
  </dependencies>
</project><|MERGE_RESOLUTION|>--- conflicted
+++ resolved
@@ -61,15 +61,14 @@
       <version>${project.version}</version>
     </dependency>
     <dependency>
-<<<<<<< HEAD
       <groupId>com.fasterxml.jackson.core</groupId>
       <artifactId>jackson-databind</artifactId>
-=======
+    </dependency>
+    <dependency>
       <groupId>org.mockito</groupId>
       <artifactId>mockito-all</artifactId>
       <version>2.0.2-beta</version>
       <scope>test</scope>
->>>>>>> 9a61bd2c
     </dependency>
   </dependencies>
 </project>