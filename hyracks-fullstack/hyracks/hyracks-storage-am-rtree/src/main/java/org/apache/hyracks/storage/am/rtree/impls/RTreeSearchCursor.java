--- conflicted
+++ resolved
@@ -67,12 +67,8 @@
     public RTreeSearchCursor(IRTreeInteriorFrame interiorFrame, IRTreeLeafFrame leafFrame, IIndexCursorStats stats) {
         this.interiorFrame = interiorFrame;
         this.leafFrame = leafFrame;
-<<<<<<< HEAD
         this.frameTuple = null;
-=======
-        this.frameTuple = leafFrame.createTupleReference();
         this.stats = stats;
->>>>>>> fba02b9f
     }
 
     @Override
