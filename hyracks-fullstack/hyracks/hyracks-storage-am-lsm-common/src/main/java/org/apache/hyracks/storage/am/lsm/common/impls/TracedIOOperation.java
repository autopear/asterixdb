--- conflicted
+++ resolved
@@ -101,7 +101,8 @@
         }
     }
 
-    @Override public List<FileReference> getLeveledMergeTargets() {
+    @Override
+    public List<FileReference> getLeveledMergeTargets() {
         return ioOp.getLeveledMergeTargets();
     }
 
@@ -119,14 +120,11 @@
     public LSMComponentFileReferences getComponentFiles() {
         return ioOp.getComponentFiles();
     }
-<<<<<<< HEAD
 
-    @Override public List<LSMComponentFileReferences> getLeveledMergeComponentFiles() {
+    @Override
+    public List<LSMComponentFileReferences> getLeveledMergeComponentFiles() {
         return null;
     }
-}
-=======
->>>>>>> c410e832
 
     @Override
     public Throwable getFailure() {
@@ -159,6 +157,16 @@
     }
 
     @Override
+    public List<ILSMDiskComponent> getNewComponents() {
+        return ioOp.getNewComponents();
+    }
+
+    @Override
+    public void setNewComponents(List<ILSMDiskComponent> components) {
+        ioOp.setNewComponents(components);
+    }
+
+    @Override
     public void complete() {
         ioOp.complete();
     }
