/*
 * Licensed to the Apache Software Foundation (ASF) under one
 * or more contributor license agreements.  See the NOTICE file
 * distributed with this work for additional information
 * regarding copyright ownership.  The ASF licenses this file
 * to you under the Apache License, Version 2.0 (the
 * "License"); you may not use this file except in compliance
 * with the License.  You may obtain a copy of the License at
 *
 *   http://www.apache.org/licenses/LICENSE-2.0
 *
 * Unless required by applicable law or agreed to in writing,
 * software distributed under the License is distributed on an
 * "AS IS" BASIS, WITHOUT WARRANTIES OR CONDITIONS OF ANY
 * KIND, either express or implied.  See the License for the
 * specific language governing permissions and limitations
 * under the License.
 */
package org.apache.hyracks.storage.am.lsm.common.api;

<<<<<<< HEAD
import java.util.List;
=======
import java.util.Map;
>>>>>>> c410e832
import java.util.concurrent.Callable;

import org.apache.hyracks.api.exceptions.HyracksDataException;
import org.apache.hyracks.api.io.FileReference;
import org.apache.hyracks.api.io.IODeviceHandle;
import org.apache.hyracks.storage.am.lsm.common.api.ILSMIOOperation.LSMIOOperationStatus;
import org.apache.hyracks.storage.am.lsm.common.impls.LSMComponentFileReferences;
import org.apache.hyracks.storage.common.buffercache.IPageWriteFailureCallback;

public interface ILSMIOOperation extends Callable<LSMIOOperationStatus>, IPageWriteFailureCallback {

    /**
     * Represents the io operation type
     */
    enum LSMIOOperationType {
        FLUSH,
        MERGE,
        LOAD,
        NOOP
    }

    /**
     * Represents the status of the IO operation
     */
    enum LSMIOOperationStatus {
        /**
         * Operation successful
         */
        SUCCESS,
        /**
         * Operation failed
         */
        FAILURE
    }

    /**
     * @return the device on which the operation is running
     */
    IODeviceHandle getDevice();

    /**
     * @return the operation callback
     */
    ILSMIOOperationCallback getCallback();

    /**
     * @return the index id
     */
    String getIndexIdentifier();

    /**
     * @return the operation type
     */
    LSMIOOperationType getIOOpertionType();

    @Override
    LSMIOOperationStatus call() throws HyracksDataException;

    /**
     * @return The target of the io operation
     */
    FileReference getTarget();
    /**
     * @return The targets of the leveled io operation
     */
    List<FileReference> getLeveledMergeTargets();

    /**
     * @return the accessor of the operation
     */
    ILSMIndexAccessor getAccessor();

    /**
     * @return the component files produced by this operation
     */
    LSMComponentFileReferences getComponentFiles();

    /**
<<<<<<< HEAD
     * @return all the component files produced by this operation
     */
    List<LSMComponentFileReferences> getLeveledMergeComponentFiles();
=======
     * @return the failure in the io operation if any, null otherwise
     */
    @Override
    Throwable getFailure();

    /**
     * @return set the failure in the io operation
     */
    void setFailure(Throwable failure);

    /**
     * @return the status of the IO operation
     */
    LSMIOOperationStatus getStatus();

    /**
     * Set the status of the IO operation
     *
     * @param status
     */
    void setStatus(LSMIOOperationStatus status);

    /**
     * @return the new component produced by this operation if any, null otherwise
     */
    ILSMDiskComponent getNewComponent();

    /**
     * Set the new component produced by this operation
     *
     * @param component
     */
    void setNewComponent(ILSMDiskComponent component);

    /**
     * Destroy the operation after the scheduler is done with it
     */
    void complete();

    /**
     * Wait for the operation to complete
     *
     * @throws InterruptedException
     */
    void sync() throws InterruptedException;

    /**
     * Add a listener for operation complete event
     *
     * @param listener
     */
    void addCompleteListener(IoOperationCompleteListener listener);

    /**
     * Get parameters passed when calling this IO operation
     */
    Map<String, Object> getParameters();
>>>>>>> c410e832
}<|MERGE_RESOLUTION|>--- conflicted
+++ resolved
@@ -18,11 +18,8 @@
  */
 package org.apache.hyracks.storage.am.lsm.common.api;
 
-<<<<<<< HEAD
 import java.util.List;
-=======
 import java.util.Map;
->>>>>>> c410e832
 import java.util.concurrent.Callable;
 
 import org.apache.hyracks.api.exceptions.HyracksDataException;
@@ -85,6 +82,7 @@
      * @return The target of the io operation
      */
     FileReference getTarget();
+
     /**
      * @return The targets of the leveled io operation
      */
@@ -101,11 +99,11 @@
     LSMComponentFileReferences getComponentFiles();
 
     /**
-<<<<<<< HEAD
      * @return all the component files produced by this operation
      */
     List<LSMComponentFileReferences> getLeveledMergeComponentFiles();
-=======
+
+    /**
      * @return the failure in the io operation if any, null otherwise
      */
     @Override
@@ -141,6 +139,18 @@
     void setNewComponent(ILSMDiskComponent component);
 
     /**
+     * @return the new components produced by this operation if any, null otherwise
+     */
+    List<ILSMDiskComponent> getNewComponents();
+
+    /**
+     * Set the new components produced by this operation
+     *
+     * @param component
+     */
+    void setNewComponents(List<ILSMDiskComponent> components);
+
+    /**
      * Destroy the operation after the scheduler is done with it
      */
     void complete();
@@ -163,5 +173,4 @@
      * Get parameters passed when calling this IO operation
      */
     Map<String, Object> getParameters();
->>>>>>> c410e832
 }