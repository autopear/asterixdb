/*
 * Licensed to the Apache Software Foundation (ASF) under one
 * or more contributor license agreements.  See the NOTICE file
 * distributed with this work for additional information
 * regarding copyright ownership.  The ASF licenses this file
 * to you under the Apache License, Version 2.0 (the
 * "License"); you may not use this file except in compliance
 * with the License.  You may obtain a copy of the License at
 *
 *   http://www.apache.org/licenses/LICENSE-2.0
 *
 * Unless required by applicable law or agreed to in writing,
 * software distributed under the License is distributed on an
 * "AS IS" BASIS, WITHOUT WARRANTIES OR CONDITIONS OF ANY
 * KIND, either express or implied.  See the License for the
 * specific language governing permissions and limitations
 * under the License.
 */
package org.apache.hyracks.storage.am.lsm.common.api;

import java.util.List;
import java.util.Map;

import org.apache.hyracks.storage.am.common.api.IExtendedModificationOperationCallback;
import org.apache.hyracks.storage.am.common.api.IIndexOperationContext;
import org.apache.hyracks.storage.am.common.tuples.PermutingTupleReference;
import org.apache.hyracks.storage.common.ISearchOperationCallback;
import org.apache.hyracks.storage.common.ISearchPredicate;
import org.apache.hyracks.storage.common.MultiComparator;

public interface ILSMIndexOperationContext extends IIndexOperationContext {
    List<ILSMComponent> getComponentHolder();

    List<ILSMDiskComponent> getComponentsToBeMerged();

    List<ILSMDiskComponent> getComponentPickedToBeMergedFromPrevLevel();

    ISearchOperationCallback getSearchOperationCallback();

    IExtendedModificationOperationCallback getModificationCallback();

    void setCurrentMutableComponentId(int currentMutableComponentId);

    void setSearchPredicate(ISearchPredicate searchPredicate);

    ISearchPredicate getSearchPredicate();

    List<ILSMDiskComponent> getComponentsToBeReplicated();

    /**
     * @return true if this operation entered the components. Otherwise false.
     */
    boolean isAccessingComponents();

    void setAccessingComponents(boolean accessingComponents);

    PermutingTupleReference getIndexTuple();

    PermutingTupleReference getFilterTuple();

    MultiComparator getFilterCmp();

    /**
     * @return the {@link ILSMIndex} of the component
     */
    ILSMIndex getIndex();

    /**
     * Performance tracing method. Logs the accumulated counters for number of tuples
     *
     * @param tupleCount
     *            the number of tuples represented by the counters
     */
    void logPerformanceCounters(int tupleCount);

    /**
     * Increment the time taken for entering and exiting components
     *
     * @param increment
     *            the time increment in nanoseconds
     */
    void incrementEnterExitTime(long increment);

    /**
     * @return true if performance tracing is enabled, false otherwise
     */
    boolean isTracingEnabled();

    boolean isFilterSkipped();

    void setFilterSkip(boolean skip);

    boolean isRecovery();

    void setRecovery(boolean recovery);

    /**
     * @return the IO operation associated with this context
     */
    ILSMIOOperation getIoOperation();

    /**
     * Set the IO operation associated with this context
     *
     * @param ioOperation
     */
    void setIoOperation(ILSMIOOperation ioOperation);

    /**
     * Set a map in the context to pass pairs of keys and values
     *
     * @param map
     */
    void setParameters(Map<String, Object> map);

    /**
     * @return the key value map of the context
     */
<<<<<<< HEAD
    void setNewComponent(ILSMDiskComponent component);

    /**
     * @return the new component produced by this operation if any, null otherwise
     */
    List<ILSMDiskComponent> getNewDiskComponentsForNextLevel();

    /**
     * Set the new component produced by this operation
     *
     * @param components
     */
    void setNewDiskComponentsForNextLevel(List<ILSMDiskComponent> components);

    void setPartitionPolicy(IComponentPartitionPolicy partitionPolicy);
    IComponentPartitionPolicy getPartitionPolicy();

=======
    Map<String, Object> getParameters();
>>>>>>> c410e832
}<|MERGE_RESOLUTION|>--- conflicted
+++ resolved
@@ -116,25 +116,5 @@
     /**
      * @return the key value map of the context
      */
-<<<<<<< HEAD
-    void setNewComponent(ILSMDiskComponent component);
-
-    /**
-     * @return the new component produced by this operation if any, null otherwise
-     */
-    List<ILSMDiskComponent> getNewDiskComponentsForNextLevel();
-
-    /**
-     * Set the new component produced by this operation
-     *
-     * @param components
-     */
-    void setNewDiskComponentsForNextLevel(List<ILSMDiskComponent> components);
-
-    void setPartitionPolicy(IComponentPartitionPolicy partitionPolicy);
-    IComponentPartitionPolicy getPartitionPolicy();
-
-=======
     Map<String, Object> getParameters();
->>>>>>> c410e832
 }