--- conflicted
+++ resolved
@@ -23,13 +23,9 @@
 import java.lang.Math;
 import java.nio.file.Paths;
 import java.util.ArrayList;
-<<<<<<< HEAD
 import java.util.Arrays;
 import java.util.Collections;
 import java.util.Comparator;
-=======
-import java.util.Collections;
->>>>>>> fba02b9f
 import java.util.HashMap;
 import java.util.HashSet;
 import java.util.LinkedList;
@@ -1086,7 +1082,6 @@
                 .of(IndexComponentFileReference.of(Paths.get(fileName).getFileName().toString()).getSequenceEnd());
     }
 
-<<<<<<< HEAD
     public LSMComponentFileReferences getNextMergeFileReferencesAtLevel(long level, long start)
             throws HyracksDataException {
         long maxId = getMaxLevelId(level);
@@ -1240,10 +1235,8 @@
         }
         return sb.toString();
     }
-=======
+
     public ILSMPageWriteCallbackFactory getPageWriteCallbackFactory() {
         return pageWriteCallbackFactory;
     }
-
->>>>>>> fba02b9f
 }