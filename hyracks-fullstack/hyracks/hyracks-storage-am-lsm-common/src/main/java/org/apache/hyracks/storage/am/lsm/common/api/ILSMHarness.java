/*
 * Licensed to the Apache Software Foundation (ASF) under one
 * or more contributor license agreements.  See the NOTICE file
 * distributed with this work for additional information
 * regarding copyright ownership.  The ASF licenses this file
 * to you under the Apache License, Version 2.0 (the
 * "License"); you may not use this file except in compliance
 * with the License.  You may obtain a copy of the License at
 *
 *   http://www.apache.org/licenses/LICENSE-2.0
 *
 * Unless required by applicable law or agreed to in writing,
 * software distributed under the License is distributed on an
 * "AS IS" BASIS, WITHOUT WARRANTIES OR CONDITIONS OF ANY
 * KIND, either express or implied.  See the License for the
 * specific language governing permissions and limitations
 * under the License.
 */
package org.apache.hyracks.storage.am.lsm.common.api;

import java.util.List;
import java.util.function.Predicate;

import org.apache.hyracks.api.exceptions.HyracksDataException;
import org.apache.hyracks.data.std.api.IValueReference;
import org.apache.hyracks.dataflow.common.comm.io.FrameTupleAccessor;
import org.apache.hyracks.dataflow.common.data.accessors.FrameTupleReference;
import org.apache.hyracks.dataflow.common.data.accessors.ITupleReference;
import org.apache.hyracks.storage.common.IIndexCursor;
import org.apache.hyracks.storage.common.ISearchPredicate;

public interface ILSMHarness {

    /**
     * Force modification even if memory component is full
     *
     * @param ctx
     *            the operation context
     * @param tuple
     *            the operation tuple
     * @throws HyracksDataException
     * @throws IndexException
     */
    void forceModify(ILSMIndexOperationContext ctx, ITupleReference tuple) throws HyracksDataException;

    /**
     * Modify the index if the memory component is not full, wait for a new memory component if the current one is full
     *
     * @param ctx
     *            the operation context
     * @param tryOperation
     *            true if IO operation
     * @param tuple
     *            the operation tuple
     * @return
     * @throws HyracksDataException
     * @throws IndexException
     */
    boolean modify(ILSMIndexOperationContext ctx, boolean tryOperation, ITupleReference tuple)
            throws HyracksDataException;

    /**
     * Search the index
     *
     * @param ctx
     *            the search operation context
     * @param cursor
     *            the index cursor
     * @param pred
     *            the search predicate
     * @throws HyracksDataException
     * @throws IndexException
     */
    void search(ILSMIndexOperationContext ctx, IIndexCursor cursor, ISearchPredicate pred) throws HyracksDataException;

    /**
     * End the search
     *
     * @param ctx
     * @throws HyracksDataException
     */
    void endSearch(ILSMIndexOperationContext ctx) throws HyracksDataException;

    /**
     * Scan all disk components of the index
     *
     * @param ctx
     *            the search operation context
     * @param cursor
     *            the index cursor
     * @throws HyracksDataException
     */
    void scanDiskComponents(ILSMIndexOperationContext ctx, IIndexCursor cursor) throws HyracksDataException;

    /**
     * End the scan
     *
     * @param ctx
     * @throws HyracksDataException
     */
    void endScanDiskComponents(ILSMIndexOperationContext ctx) throws HyracksDataException;

    /**
     * Schedule a merge
     *
     * @param ctx
     * @param callback
     * @throws HyracksDataException
     * @throws IndexException
     */
<<<<<<< HEAD
    void scheduleMerge(ILSMIndexOperationContext ctx, ILSMIOOperationCallback callback) throws HyracksDataException;
=======
    ILSMIOOperation scheduleMerge(ILSMIndexOperationContext ctx) throws HyracksDataException;

>>>>>>> c410e832
    /**
     * Schedule a merge
     *
     * @param ctx
     * @param callback
     * @throws HyracksDataException
     * @throws IndexException
     */
<<<<<<< HEAD
    void scheduleLeveledMerge(ILSMIndexOperationContext ctx, ILSMIOOperationCallback callback) throws HyracksDataException;
    /**
     * Schedule full merge
     *
     * @param ctx
     * @param callback
     * @throws HyracksDataException
     */
    void scheduleFullMerge(ILSMIndexOperationContext ctx, ILSMIOOperationCallback callback) throws HyracksDataException;
=======
    ILSMIOOperation scheduleFullMerge(ILSMIndexOperationContext ctx) throws HyracksDataException;
>>>>>>> c410e832

    /**
     * Perform a merge operation
     *
     * @param operation
     * @throws HyracksDataException
     * @throws IndexException
     */
    void merge(ILSMIOOperation operation) throws HyracksDataException;

    /**
     * Schedule a flush
     *
     * @param ctx
     * @param callback
     * @throws HyracksDataException
     */
    ILSMIOOperation scheduleFlush(ILSMIndexOperationContext ctx) throws HyracksDataException;

    /**
     * Perform a flush
     *
     * @param operation
     * @throws HyracksDataException
     * @throws IndexException
     */
    void flush(ILSMIOOperation operation) throws HyracksDataException;

    /**
     * Add bulk loaded component
     *
     * @param ioOperation
     *            the io operation that added the new component
     * @throws HyracksDataException
     * @throws IndexException
     */
    void addBulkLoadedComponent(ILSMIOOperation ioOperation) throws HyracksDataException;

    /**
     * Get index operation tracker
     */
    ILSMOperationTracker getOperationTracker();

    /**
     * Schedule replication
     *
     * @param ctx
     *            the operation context
     * @param diskComponents
     *            the disk component to be replicated
     * @param opType
     *            The operation type
     * @throws HyracksDataException
     */
    void scheduleReplication(ILSMIndexOperationContext ctx, List<ILSMDiskComponent> diskComponents,
            LSMOperationType opType) throws HyracksDataException;

    /**
     * End a replication operation
     *
     * @param ctx
     *            the operation context
     * @throws HyracksDataException
     */
    void endReplication(ILSMIndexOperationContext ctx) throws HyracksDataException;

    /**
     * Update the metadata of the memory component of the index. Waiting for a new memory component if
     * the current memory component is full
     *
     * @param ctx
     *            the operation context
     * @param key
     *            the meta key
     * @param value
     *            the meta value
     * @throws HyracksDataException
     */
    void updateMeta(ILSMIndexOperationContext ctx, IValueReference key, IValueReference value)
            throws HyracksDataException;

    /**
     * Force updating the metadata of the memory component of the index even if memory component is full
     *
     * @param ctx
     *            the operation context
     * @param key
     *            the meta key
     * @param value
     *            the meta value
     * @throws HyracksDataException
     */
    void forceUpdateMeta(ILSMIndexOperationContext ctx, IValueReference key, IValueReference value)
            throws HyracksDataException;

    /**
     * Update the filter with the value in the passed tuple
     *
     * @param ctx
     * @throws HyracksDataException
     */
    void updateFilter(ILSMIndexOperationContext ctx, ITupleReference tuple) throws HyracksDataException;

    /**
     * Perform batch operation on all tuples in the passed frame tuple accessor
     *
     * @param ctx
     *            the operation ctx
     * @param accessor
     *            the frame tuple accessor
     * @param tuple
     *            the mutable tuple used to pass the tuple to the processor
     * @param processor
     *            the tuple processor
     * @param frameOpCallback
     *            the callback at the end of the frame
     * @throws HyracksDataException
     */
    void batchOperate(ILSMIndexOperationContext ctx, FrameTupleAccessor accessor, FrameTupleReference tuple,
            IFrameTupleProcessor processor, IFrameOperationCallback frameOpCallback) throws HyracksDataException;

    /**
     * Rollback components that match the passed predicate
     *
     * @param ctx
     * @param predicate
     * @throws HyracksDataException
     */
    void deleteComponents(ILSMIndexOperationContext ctx, Predicate<ILSMComponent> predicate)
            throws HyracksDataException;

    /**
     * Replace the memory components in this operation context with their corresponding disk
     * components if possible
     *
     * @param ctx
     *            the operation context
     * @param startIndex
     *            the index of the first component to switch
     * @throws HyracksDataException
     */
    void replaceMemoryComponentsWithDiskComponents(ILSMIndexOperationContext ctx, int startIndex)
            throws HyracksDataException;

    ILSMMergePolicy getMergePolicy();
}<|MERGE_RESOLUTION|>--- conflicted
+++ resolved
@@ -108,12 +108,8 @@
      * @throws HyracksDataException
      * @throws IndexException
      */
-<<<<<<< HEAD
-    void scheduleMerge(ILSMIndexOperationContext ctx, ILSMIOOperationCallback callback) throws HyracksDataException;
-=======
     ILSMIOOperation scheduleMerge(ILSMIndexOperationContext ctx) throws HyracksDataException;
 
->>>>>>> c410e832
     /**
      * Schedule a merge
      *
@@ -122,8 +118,8 @@
      * @throws HyracksDataException
      * @throws IndexException
      */
-<<<<<<< HEAD
-    void scheduleLeveledMerge(ILSMIndexOperationContext ctx, ILSMIOOperationCallback callback) throws HyracksDataException;
+    ILSMIOOperation scheduleLeveledMerge(ILSMIndexOperationContext ctx) throws HyracksDataException;
+
     /**
      * Schedule full merge
      *
@@ -131,10 +127,7 @@
      * @param callback
      * @throws HyracksDataException
      */
-    void scheduleFullMerge(ILSMIndexOperationContext ctx, ILSMIOOperationCallback callback) throws HyracksDataException;
-=======
     ILSMIOOperation scheduleFullMerge(ILSMIndexOperationContext ctx) throws HyracksDataException;
->>>>>>> c410e832
 
     /**
      * Perform a merge operation
