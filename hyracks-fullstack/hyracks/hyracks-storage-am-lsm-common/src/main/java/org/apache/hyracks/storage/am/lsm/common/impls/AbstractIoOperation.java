/*
 * Licensed to the Apache Software Foundation (ASF) under one
 * or more contributor license agreements.  See the NOTICE file
 * distributed with this work for additional information
 * regarding copyright ownership.  The ASF licenses this file
 * to you under the Apache License, Version 2.0 (the
 * "License"); you may not use this file except in compliance
 * with the License.  You may obtain a copy of the License at
 *
 *   http://www.apache.org/licenses/LICENSE-2.0
 *
 * Unless required by applicable law or agreed to in writing,
 * software distributed under the License is distributed on an
 * "AS IS" BASIS, WITHOUT WARRANTIES OR CONDITIONS OF ANY
 * KIND, either express or implied.  See the License for the
 * specific language governing permissions and limitations
 * under the License.
 */
package org.apache.hyracks.storage.am.lsm.common.impls;

import java.util.LinkedList;
import java.util.List;
import java.util.Map;

import org.apache.hyracks.api.io.FileReference;
import org.apache.hyracks.api.io.IODeviceHandle;
import org.apache.hyracks.api.util.ExceptionUtils;
import org.apache.hyracks.storage.am.lsm.common.api.ILSMDiskComponent;
import org.apache.hyracks.storage.am.lsm.common.api.ILSMIOOperation;
import org.apache.hyracks.storage.am.lsm.common.api.ILSMIOOperationCallback;
import org.apache.hyracks.storage.am.lsm.common.api.ILSMIndexAccessor;
import org.apache.hyracks.storage.am.lsm.common.api.IoOperationCompleteListener;
import org.apache.hyracks.storage.common.buffercache.ICachedPage;

import java.util.List;

public abstract class AbstractIoOperation implements ILSMIOOperation {

    protected final ILSMIndexAccessor accessor;
    protected final FileReference target;
    protected final ILSMIOOperationCallback callback;
    protected final String indexIdentifier;
<<<<<<< HEAD
    protected final List<FileReference> leveledMergeTargets;
=======
    private volatile Throwable failure;
    private LSMIOOperationStatus status = LSMIOOperationStatus.SUCCESS;
    private ILSMDiskComponent newComponent;
    private boolean completed = false;
    private List<IoOperationCompleteListener> completeListeners;
>>>>>>> c410e832

    public AbstractIoOperation(ILSMIndexAccessor accessor, FileReference target, ILSMIOOperationCallback callback,
            String indexIdentifier) {
        this.accessor = accessor;
        this.target = target;
        this.callback = callback;
        this.indexIdentifier = indexIdentifier;
        this.leveledMergeTargets = null;
    }

    public AbstractIoOperation(ILSMIndexAccessor accessor, List<FileReference> leveledMergeTargets, ILSMIOOperationCallback callback,
            String indexIdentifier) {
        this.accessor = accessor;
        this.target = null;
        this.callback = callback;
        this.indexIdentifier = indexIdentifier;
        this.leveledMergeTargets = leveledMergeTargets;
    }

    @Override
    public IODeviceHandle getDevice() {
        return target.getDeviceHandle();
    }

    @Override
    public ILSMIOOperationCallback getCallback() {
        return callback;
    }

    @Override
    public FileReference getTarget() {
        return target;
    }

    @Override public List<FileReference> getLeveledMergeTargets() {
        return leveledMergeTargets;
    }

    @Override
    public ILSMIndexAccessor getAccessor() {
        return accessor;
    }

    @Override public List<LSMComponentFileReferences> getLeveledMergeComponentFiles() {
        return null;
    }

    @Override
    public String getIndexIdentifier() {
        return indexIdentifier;
    }

    @Override
    public Throwable getFailure() {
        return failure;
    }

    @Override
    public void setFailure(Throwable failure) {
        status = LSMIOOperationStatus.FAILURE;
        this.failure = ExceptionUtils.suppress(this.failure, failure);
    }

    @Override
    public LSMIOOperationStatus getStatus() {
        return status;
    }

    @Override
    public void setStatus(LSMIOOperationStatus status) {
        this.status = status;
    }

    @Override
    public ILSMDiskComponent getNewComponent() {
        return newComponent;
    }

    @Override
    public void setNewComponent(ILSMDiskComponent component) {
        this.newComponent = component;
    }

    @Override
    public synchronized void complete() {
        if (completed) {
            throw new IllegalStateException("Multiple destroy calls");
        }
        callback.completed(this);
        completed = true;
        if (completeListeners != null) {
            for (IoOperationCompleteListener listener : completeListeners) {
                listener.completed(this);
            }
            completeListeners = null;
        }
        notifyAll();
    }

    @Override
    public synchronized void sync() throws InterruptedException {
        while (!completed) {
            wait();
        }
    }

    @Override
    public Map<String, Object> getParameters() {
        return accessor.getOpContext().getParameters();
    }

    @Override
    public synchronized void addCompleteListener(IoOperationCompleteListener listener) {
        if (completed) {
            listener.completed(this);
        } else {
            if (completeListeners == null) {
                completeListeners = new LinkedList<>();
            }
            completeListeners.add(listener);
        }
    }

    @Override
    public void writeFailed(ICachedPage page, Throwable failure) {
        setFailure(failure);
    }

    @Override
    public boolean hasFailed() {
        return status == LSMIOOperationStatus.FAILURE;
    }
}<|MERGE_RESOLUTION|>--- conflicted
+++ resolved
@@ -40,15 +40,13 @@
     protected final FileReference target;
     protected final ILSMIOOperationCallback callback;
     protected final String indexIdentifier;
-<<<<<<< HEAD
     protected final List<FileReference> leveledMergeTargets;
-=======
     private volatile Throwable failure;
     private LSMIOOperationStatus status = LSMIOOperationStatus.SUCCESS;
     private ILSMDiskComponent newComponent;
+    private List<ILSMDiskComponent> newComponents;
     private boolean completed = false;
     private List<IoOperationCompleteListener> completeListeners;
->>>>>>> c410e832
 
     public AbstractIoOperation(ILSMIndexAccessor accessor, FileReference target, ILSMIOOperationCallback callback,
             String indexIdentifier) {
@@ -59,8 +57,8 @@
         this.leveledMergeTargets = null;
     }
 
-    public AbstractIoOperation(ILSMIndexAccessor accessor, List<FileReference> leveledMergeTargets, ILSMIOOperationCallback callback,
-            String indexIdentifier) {
+    public AbstractIoOperation(ILSMIndexAccessor accessor, List<FileReference> leveledMergeTargets,
+            ILSMIOOperationCallback callback, String indexIdentifier) {
         this.accessor = accessor;
         this.target = null;
         this.callback = callback;
@@ -83,7 +81,8 @@
         return target;
     }
 
-    @Override public List<FileReference> getLeveledMergeTargets() {
+    @Override
+    public List<FileReference> getLeveledMergeTargets() {
         return leveledMergeTargets;
     }
 
@@ -92,7 +91,8 @@
         return accessor;
     }
 
-    @Override public List<LSMComponentFileReferences> getLeveledMergeComponentFiles() {
+    @Override
+    public List<LSMComponentFileReferences> getLeveledMergeComponentFiles() {
         return null;
     }
 
@@ -130,6 +130,16 @@
     @Override
     public void setNewComponent(ILSMDiskComponent component) {
         this.newComponent = component;
+    }
+
+    @Override
+    public List<ILSMDiskComponent> getNewComponents() {
+        return newComponents;
+    }
+
+    @Override
+    public void setNewComponents(List<ILSMDiskComponent> components) {
+        this.newComponents = components;
     }
 
     @Override
