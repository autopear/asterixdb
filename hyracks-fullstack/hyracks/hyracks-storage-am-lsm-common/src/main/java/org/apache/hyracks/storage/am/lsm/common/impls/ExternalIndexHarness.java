/*
 * Licensed to the Apache Software Foundation (ASF) under one
 * or more contributor license agreements.  See the NOTICE file
 * distributed with this work for additional information
 * regarding copyright ownership.  The ASF licenses this file
 * to you under the Apache License, Version 2.0 (the
 * "License"); you may not use this file except in compliance
 * with the License.  You may obtain a copy of the License at
 *
 *   http://www.apache.org/licenses/LICENSE-2.0
 *
 * Unless required by applicable law or agreed to in writing,
 * software distributed under the License is distributed on an
 * "AS IS" BASIS, WITHOUT WARRANTIES OR CONDITIONS OF ANY
 * KIND, either express or implied.  See the License for the
 * specific language governing permissions and limitations
 * under the License.
 */
package org.apache.hyracks.storage.am.lsm.common.impls;

import java.util.List;

import org.apache.hyracks.api.exceptions.ErrorCode;
import org.apache.hyracks.api.exceptions.HyracksDataException;
import org.apache.hyracks.api.replication.IReplicationJob.ReplicationOperation;
import org.apache.hyracks.dataflow.common.data.accessors.ITupleReference;
import org.apache.hyracks.storage.am.common.ophelpers.IndexOperation;
import org.apache.hyracks.storage.am.lsm.common.api.ILSMComponent;
import org.apache.hyracks.storage.am.lsm.common.api.ILSMDiskComponent;
import org.apache.hyracks.storage.am.lsm.common.api.ILSMIOOperation;
import org.apache.hyracks.storage.am.lsm.common.api.ILSMIOOperationScheduler;
import org.apache.hyracks.storage.am.lsm.common.api.ILSMIndex;
import org.apache.hyracks.storage.am.lsm.common.api.ILSMIndexOperationContext;
import org.apache.hyracks.storage.am.lsm.common.api.ILSMMergePolicy;
import org.apache.hyracks.storage.am.lsm.common.api.ILSMOperationTracker;
import org.apache.hyracks.storage.am.lsm.common.api.ITwoPCIndex;
import org.apache.hyracks.storage.am.lsm.common.api.LSMOperationType;
import org.apache.hyracks.storage.common.IIndexCursor;
import org.apache.hyracks.storage.common.ISearchPredicate;
import org.apache.hyracks.util.trace.ITracer;

public class ExternalIndexHarness extends LSMHarness {
    public ExternalIndexHarness(ILSMIndex lsmIndex, ILSMIOOperationScheduler ioScheduler, ILSMMergePolicy mergePolicy,
            ILSMOperationTracker opTracker, boolean replicationEnabled) {
        super(lsmIndex, ioScheduler, mergePolicy, opTracker, replicationEnabled, ITracer.NONE);
    }

    @Override
    protected boolean getAndEnterComponents(ILSMIndexOperationContext ctx, LSMOperationType opType,
            boolean isTryOperation) throws HyracksDataException {
        validateOperationEnterComponentsState(ctx);
        synchronized (opTracker) {
            while (true) {
                lsmIndex.getOperationalComponents(ctx);
                // Before entering the components, prune those corner cases that indeed should not proceed.
                switch (opType) {
                    case MERGE:
                        if (ctx.getComponentHolder().size() < 2) {
                            // There is only a single component. There is nothing to merge.
                            return false;
                        }
                    default:
                        break;
                }
                if (enterComponents(ctx, opType)) {
                    return true;
                } else if (isTryOperation) {
                    return false;
                }
            }
        }
    }

    @Override
    protected boolean enterComponents(ILSMIndexOperationContext ctx, LSMOperationType opType)
            throws HyracksDataException {
        validateOperationEnterComponentsState(ctx);
        List<ILSMComponent> components = ctx.getComponentHolder();
        int numEntered = 0;
        boolean entranceSuccessful = false;
        try {
            for (ILSMComponent c : components) {
                if (!c.threadEnter(opType, false)) {
                    break;
                }
                numEntered++;
            }
            entranceSuccessful = numEntered == components.size();
        } finally {
            if (!entranceSuccessful) {
                for (ILSMComponent c : components) {
                    if (numEntered == 0) {
                        break;
                    }
                    c.threadExit(opType, true, false);
                    numEntered--;
                }
                return false;
            }
            ctx.setAccessingComponents(true);
        }
        opTracker.beforeOperation(lsmIndex, opType, ctx.getSearchOperationCallback(), ctx.getModificationCallback());
        return true;
    }

    private void exitComponents(ILSMIndexOperationContext ctx, LSMOperationType opType, ILSMDiskComponent newComponent,
            boolean failedOperation) throws HyracksDataException {
        /**
         * FLUSH and MERGE operations should always exit the components
         * to notify waiting threads.
         */
        if (!ctx.isAccessingComponents() && opType != LSMOperationType.FLUSH && opType != LSMOperationType.MERGE) {
            return;
        }
        synchronized (opTracker) {
            try {
                // First check if there is any action that is needed to be taken based on the state of each component.
                for (ILSMComponent c : ctx.getComponentHolder()) {
                    c.threadExit(opType, failedOperation, false);
                    switch (c.getState()) {
                        case INACTIVE:
                            if (replicationEnabled) {
                                componentsToBeReplicated.clear();
                                componentsToBeReplicated.add((ILSMDiskComponent) c);
                                lsmIndex.scheduleReplication(null, componentsToBeReplicated,
                                        ReplicationOperation.DELETE, opType);
                            }
                            ((ILSMDiskComponent) c).deactivateAndDestroy();
                            break;
                        default:
                            break;
                    }
                }
                ctx.setAccessingComponents(false);
                // Then, perform any action that is needed to be taken based on the operation type.
                switch (opType) {
                    case MERGE:
                        // newComponent is null if the merge op. was not performed.
                        if (newComponent != null) {
                            beforeSubsumeMergedComponents(newComponent, ctx.getComponentHolder());
                            lsmIndex.subsumeMergedComponents(newComponent, ctx.getComponentHolder());
                            if (replicationEnabled) {
                                componentsToBeReplicated.clear();
                                componentsToBeReplicated.add(newComponent);
                                triggerReplication(componentsToBeReplicated, opType);
                            }
                            mergePolicy.diskComponentAdded(lsmIndex, fullMergeIsRequested.get());
                        }
                        break;
                    default:
                        break;
                }
            } finally {
                opTracker.afterOperation(lsmIndex, opType, ctx.getSearchOperationCallback(),
                        ctx.getModificationCallback());
            }
        }
    }

    @Override
    public void forceModify(ILSMIndexOperationContext ctx, ITupleReference tuple) throws HyracksDataException {
        throw HyracksDataException.create(ErrorCode.MODIFY_NOT_SUPPORTED_IN_EXTERNAL_INDEX);
    }

    @Override
    public boolean modify(ILSMIndexOperationContext ctx, boolean tryOperation, ITupleReference tuple)
            throws HyracksDataException {
        throw HyracksDataException.create(ErrorCode.MODIFY_NOT_SUPPORTED_IN_EXTERNAL_INDEX);
    }

    @Override
    public void search(ILSMIndexOperationContext ctx, IIndexCursor cursor, ISearchPredicate pred)
            throws HyracksDataException {
        LSMOperationType opType = LSMOperationType.SEARCH;
        getAndEnterComponents(ctx, opType, false);
        try {
            lsmIndex.search(ctx, cursor, pred);
        } catch (Exception e) {
            exitComponents(ctx, opType, null, true);
            throw e;
        }
    }

    @Override
    public void endSearch(ILSMIndexOperationContext ctx) throws HyracksDataException {
        if (ctx.getOperation() == IndexOperation.SEARCH) {
            try {
                exitComponents(ctx, LSMOperationType.SEARCH, null, false);
            } catch (Exception e) {
                throw HyracksDataException.create(e);
            }
        }
    }

    @SuppressWarnings("squid:S1181")
    @Override
<<<<<<< HEAD
    public void scheduleMerge(ILSMIndexOperationContext ctx, ILSMIOOperationCallback callback)
            throws HyracksDataException {
        if (!getAndEnterComponents(ctx, LSMOperationType.MERGE, true)) {
            ctx.setIoOperationType(LSMIOOperationType.MERGE);
            callback.afterFinalize(ctx);
            return;
        }
        lsmIndex.scheduleMerge(ctx, callback);
    }

    @Override public void scheduleLeveledMerge(ILSMIndexOperationContext ctx, ILSMIOOperationCallback callback)
            throws HyracksDataException {
        if (!getAndEnterComponents(ctx, LSMOperationType.MERGE, true)) {
            ctx.setIoOperationType(LSMIOOperationType.MERGE);
            callback.afterFinalize(ctx);
            return;
        }
        lsmIndex.scheduleMerge(ctx, callback);
    }

    @Override
    public void scheduleFullMerge(ILSMIndexOperationContext ctx, ILSMIOOperationCallback callback)
            throws HyracksDataException {
        fullMergeIsRequested.set(true);
        if (!getAndEnterComponents(ctx, LSMOperationType.MERGE, true)) {
            // If the merge cannot be scheduled because there is already an ongoing merge on subset/all of the components, then
            // whenever the current merge has finished, it will schedule the full merge again.
            ctx.setIoOperationType(LSMIOOperationType.MERGE);
            callback.afterFinalize(ctx);
            return;
        }
        fullMergeIsRequested.set(false);
        lsmIndex.scheduleMerge(ctx, callback);
    }

    @Override
    public void merge(ILSMIndexOperationContext ctx, ILSMIOOperation operation) throws HyracksDataException {
        if (LOGGER.isInfoEnabled()) {
            LOGGER.info("Started a merge operation for index: " + lsmIndex + " ...");
        }

        ILSMDiskComponent newComponent = null;
=======
    public void addBulkLoadedComponent(ILSMIOOperation ioOperation) throws HyracksDataException {
        ILSMDiskComponent c = ioOperation.getNewComponent();
>>>>>>> c410e832
        try {
            c.markAsValid(lsmIndex.isDurable(), ioOperation);
        } catch (Throwable th) {
            ioOperation.setFailure(th);
        }
        if (ioOperation.hasFailed()) {
            throw HyracksDataException.create(ioOperation.getFailure());
        }
        synchronized (opTracker) {
            lsmIndex.addDiskComponent(c);
            if (replicationEnabled) {
                componentsToBeReplicated.clear();
                componentsToBeReplicated.add(c);
                triggerReplication(componentsToBeReplicated, LSMOperationType.LOAD);
            }
            // Enter the component
            enterComponent(c);
            mergePolicy.diskComponentAdded(lsmIndex, false);
        }
    }

    // Three differences from  addBulkLoadedComponent
    // 1. this needs synchronization since others might be accessing the index (specifically merge operations that might change the lists of components)
    // 2. the actions taken by the index itself are different
    // 3. the component has already been marked valid by the bulk update operation
    public void addTransactionComponents(ILSMDiskComponent newComponent) throws HyracksDataException {
        ITwoPCIndex index = (ITwoPCIndex) lsmIndex;
        synchronized (opTracker) {
            List<ILSMDiskComponent> newerList;
            List<ILSMDiskComponent> olderList;
            if (index.getCurrentVersion() == 0) {
                newerList = index.getFirstComponentList();
                olderList = index.getSecondComponentList();
            } else {
                newerList = index.getSecondComponentList();
                olderList = index.getFirstComponentList();
            }
            // Exit components in old version of the index so they are ready to be
            // deleted if they are not needed anymore
            for (ILSMDiskComponent c : olderList) {
                exitComponent(c);
            }
            // Enter components in the newer list
            for (ILSMDiskComponent c : newerList) {
                enterComponent(c);
            }
            if (newComponent != null) {
                // Enter new component
                enterComponent(newComponent);
            }
            index.commitTransactionDiskComponent(newComponent);
            mergePolicy.diskComponentAdded(lsmIndex, fullMergeIsRequested.get());
        }
    }

    @Override
    public ILSMIOOperation scheduleFlush(ILSMIndexOperationContext ctx) throws HyracksDataException {
        return NoOpIoOperation.INSTANCE;
    }

    @Override
    public void flush(ILSMIOOperation operation) throws HyracksDataException {
        throw new UnsupportedOperationException();
    }

    @Override
    public ILSMOperationTracker getOperationTracker() {
        return opTracker;
    }

    public void beforeSubsumeMergedComponents(ILSMComponent newComponent, List<ILSMComponent> mergedComponents)
            throws HyracksDataException {
        ITwoPCIndex index = (ITwoPCIndex) lsmIndex;
        // check if merge will affect the first list
        if (index.getFirstComponentList().containsAll(mergedComponents)) {
            // exit un-needed components
            for (ILSMComponent c : mergedComponents) {
                exitComponent((ILSMDiskComponent) c);
            }
            // enter new component
            enterComponent(newComponent);
        }
        // check if merge will affect the second list
        if (index.getSecondComponentList().containsAll(mergedComponents)) {
            // exit un-needed components
            for (ILSMComponent c : mergedComponents) {
                exitComponent((ILSMDiskComponent) c);
            }
            // enter new component
            enterComponent(newComponent);
        }
    }

    // The two methods: enterComponent and exitComponent are used to control
    // when components are to be deleted from disk
    private void enterComponent(ILSMComponent diskComponent) throws HyracksDataException {
        diskComponent.threadEnter(LSMOperationType.SEARCH, false);
    }

    private void exitComponent(ILSMDiskComponent diskComponent) throws HyracksDataException {
        diskComponent.threadExit(LSMOperationType.SEARCH, false, false);
        if (diskComponent.getState() == ILSMComponent.ComponentState.INACTIVE) {
            if (replicationEnabled) {
                componentsToBeReplicated.clear();
                componentsToBeReplicated.add(diskComponent);
                lsmIndex.scheduleReplication(null, componentsToBeReplicated, ReplicationOperation.DELETE, null);
            }
            diskComponent.deactivateAndDestroy();
        }
    }

    public void indexFirstTimeActivated() throws HyracksDataException {
        ITwoPCIndex index = (ITwoPCIndex) lsmIndex;
        // Enter disk components <-- To avoid deleting them when they are
        // still needed-->
        for (ILSMComponent c : index.getFirstComponentList()) {
            enterComponent(c);
        }
        for (ILSMComponent c : index.getSecondComponentList()) {
            enterComponent(c);
        }
    }

    public void indexClear() throws HyracksDataException {
        ITwoPCIndex index = (ITwoPCIndex) lsmIndex;
        for (ILSMDiskComponent c : index.getFirstComponentList()) {
            exitComponent(c);
        }
        for (ILSMDiskComponent c : index.getSecondComponentList()) {
            exitComponent(c);
        }
    }

}<|MERGE_RESOLUTION|>--- conflicted
+++ resolved
@@ -194,53 +194,8 @@
 
     @SuppressWarnings("squid:S1181")
     @Override
-<<<<<<< HEAD
-    public void scheduleMerge(ILSMIndexOperationContext ctx, ILSMIOOperationCallback callback)
-            throws HyracksDataException {
-        if (!getAndEnterComponents(ctx, LSMOperationType.MERGE, true)) {
-            ctx.setIoOperationType(LSMIOOperationType.MERGE);
-            callback.afterFinalize(ctx);
-            return;
-        }
-        lsmIndex.scheduleMerge(ctx, callback);
-    }
-
-    @Override public void scheduleLeveledMerge(ILSMIndexOperationContext ctx, ILSMIOOperationCallback callback)
-            throws HyracksDataException {
-        if (!getAndEnterComponents(ctx, LSMOperationType.MERGE, true)) {
-            ctx.setIoOperationType(LSMIOOperationType.MERGE);
-            callback.afterFinalize(ctx);
-            return;
-        }
-        lsmIndex.scheduleMerge(ctx, callback);
-    }
-
-    @Override
-    public void scheduleFullMerge(ILSMIndexOperationContext ctx, ILSMIOOperationCallback callback)
-            throws HyracksDataException {
-        fullMergeIsRequested.set(true);
-        if (!getAndEnterComponents(ctx, LSMOperationType.MERGE, true)) {
-            // If the merge cannot be scheduled because there is already an ongoing merge on subset/all of the components, then
-            // whenever the current merge has finished, it will schedule the full merge again.
-            ctx.setIoOperationType(LSMIOOperationType.MERGE);
-            callback.afterFinalize(ctx);
-            return;
-        }
-        fullMergeIsRequested.set(false);
-        lsmIndex.scheduleMerge(ctx, callback);
-    }
-
-    @Override
-    public void merge(ILSMIndexOperationContext ctx, ILSMIOOperation operation) throws HyracksDataException {
-        if (LOGGER.isInfoEnabled()) {
-            LOGGER.info("Started a merge operation for index: " + lsmIndex + " ...");
-        }
-
-        ILSMDiskComponent newComponent = null;
-=======
     public void addBulkLoadedComponent(ILSMIOOperation ioOperation) throws HyracksDataException {
         ILSMDiskComponent c = ioOperation.getNewComponent();
->>>>>>> c410e832
         try {
             c.markAsValid(lsmIndex.isDurable(), ioOperation);
         } catch (Throwable th) {
