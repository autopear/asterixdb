/*
 * Licensed to the Apache Software Foundation (ASF) under one
 * or more contributor license agreements.  See the NOTICE file
 * distributed with this work for additional information
 * regarding copyright ownership.  The ASF licenses this file
 * to you under the Apache License, Version 2.0 (the
 * "License"); you may not use this file except in compliance
 * with the License.  You may obtain a copy of the License at
 *
 *   http://www.apache.org/licenses/LICENSE-2.0
 *
 * Unless required by applicable law or agreed to in writing,
 * software distributed under the License is distributed on an
 * "AS IS" BASIS, WITHOUT WARRANTIES OR CONDITIONS OF ANY
 * KIND, either express or implied.  See the License for the
 * specific language governing permissions and limitations
 * under the License.
 */

package org.apache.hyracks.storage.am.lsm.common.impls;

import java.util.List;
import java.util.function.Predicate;

import org.apache.hyracks.api.exceptions.HyracksDataException;
import org.apache.hyracks.data.std.api.IValueReference;
import org.apache.hyracks.dataflow.common.comm.io.FrameTupleAccessor;
import org.apache.hyracks.dataflow.common.data.accessors.FrameTupleReference;
import org.apache.hyracks.dataflow.common.data.accessors.ITupleReference;
import org.apache.hyracks.storage.am.common.ophelpers.IndexOperation;
<<<<<<< HEAD
import org.apache.hyracks.storage.am.lsm.common.api.*;
=======
import org.apache.hyracks.storage.am.lsm.common.api.IFrameOperationCallback;
import org.apache.hyracks.storage.am.lsm.common.api.IFrameTupleProcessor;
import org.apache.hyracks.storage.am.lsm.common.api.ILSMComponent;
import org.apache.hyracks.storage.am.lsm.common.api.ILSMDiskComponent;
import org.apache.hyracks.storage.am.lsm.common.api.ILSMHarness;
import org.apache.hyracks.storage.am.lsm.common.api.ILSMIOOperation;
import org.apache.hyracks.storage.am.lsm.common.api.ILSMIndexAccessor;
import org.apache.hyracks.storage.am.lsm.common.api.ILSMIndexOperationContext;
import org.apache.hyracks.storage.am.lsm.common.api.LSMOperationType;
>>>>>>> c410e832
import org.apache.hyracks.storage.common.IIndexCursor;
import org.apache.hyracks.storage.common.ISearchPredicate;

public class LSMTreeIndexAccessor implements ILSMIndexAccessor {
    @FunctionalInterface
    public interface ICursorFactory {
        IIndexCursor create(ILSMIndexOperationContext ctx);
    }

    protected final ILSMHarness lsmHarness;
    protected final ILSMIndexOperationContext ctx;
    protected final ICursorFactory cursorFactory;
    private boolean destroyed = false;

    public LSMTreeIndexAccessor(ILSMHarness lsmHarness, ILSMIndexOperationContext ctx, ICursorFactory cursorFactory) {
        this.lsmHarness = lsmHarness;
        this.ctx = ctx;
        this.cursorFactory = cursorFactory;
    }

    public ILSMIndexOperationContext getCtx() {
        return ctx;
    }

    @Override
    public void insert(ITupleReference tuple) throws HyracksDataException {
        ctx.setOperation(IndexOperation.INSERT);
        lsmHarness.modify(ctx, false, tuple);
    }

    @Override
    public void update(ITupleReference tuple) throws HyracksDataException {
        // Update is the same as insert.
        ctx.setOperation(IndexOperation.UPDATE);
        lsmHarness.modify(ctx, false, tuple);
    }

    @Override
    public void delete(ITupleReference tuple) throws HyracksDataException {
        ctx.setOperation(IndexOperation.DELETE);
        lsmHarness.modify(ctx, false, tuple);
    }

    @Override
    public void upsert(ITupleReference tuple) throws HyracksDataException {
        ctx.setOperation(IndexOperation.UPSERT);
        lsmHarness.modify(ctx, false, tuple);
    }

    @Override
    public boolean tryInsert(ITupleReference tuple) throws HyracksDataException {
        ctx.setOperation(IndexOperation.INSERT);
        return lsmHarness.modify(ctx, true, tuple);
    }

    @Override
    public boolean tryDelete(ITupleReference tuple) throws HyracksDataException {
        ctx.setOperation(IndexOperation.DELETE);
        return lsmHarness.modify(ctx, true, tuple);
    }

    @Override
    public boolean tryUpdate(ITupleReference tuple) throws HyracksDataException {
        // Update is the same as insert.
        ctx.setOperation(IndexOperation.UPDATE);
        return lsmHarness.modify(ctx, true, tuple);
    }

    @Override
    public boolean tryUpsert(ITupleReference tuple) throws HyracksDataException {
        ctx.setOperation(IndexOperation.UPSERT);
        return lsmHarness.modify(ctx, true, tuple);
    }

    @Override
    public void search(IIndexCursor cursor, ISearchPredicate searchPred) throws HyracksDataException {
        ctx.setOperation(IndexOperation.SEARCH);
        lsmHarness.search(ctx, cursor, searchPred);
    }

    @Override
    public void flush(ILSMIOOperation operation) throws HyracksDataException {
        lsmHarness.flush(operation);
    }

    @Override
    public void merge(ILSMIOOperation operation) throws HyracksDataException {
        lsmHarness.merge(operation);
    }

    @Override
    public void physicalDelete(ITupleReference tuple) throws HyracksDataException {
        ctx.setOperation(IndexOperation.PHYSICALDELETE);
        lsmHarness.modify(ctx, false, tuple);
    }

    @Override
    public ILSMIOOperation scheduleFlush() throws HyracksDataException {
        ctx.setOperation(IndexOperation.FLUSH);
        return lsmHarness.scheduleFlush(ctx);
    }

    @Override
    public ILSMIOOperation scheduleMerge(List<ILSMDiskComponent> components) throws HyracksDataException {
        ctx.setOperation(IndexOperation.MERGE);
        ctx.getComponentsToBeMerged().clear();
        ctx.getComponentsToBeMerged().addAll(components);
        return lsmHarness.scheduleMerge(ctx);
    }

    @Override public void scheduleLeveledMerge(ILSMIOOperationCallback callback,
            List<ILSMDiskComponent> overlappingComponentsFromNextLevel,
            List<ILSMDiskComponent> componentsPickedToMergeFromPrevLevel, IComponentPartitionPolicy partitionPolicy) throws HyracksDataException {
        ctx.setOperation(IndexOperation.MERGE);
        ctx.getComponentsToBeMerged().clear();
        if(overlappingComponentsFromNextLevel!=null)
            ctx.getComponentsToBeMerged().addAll(overlappingComponentsFromNextLevel);
        ctx.getComponentPickedToBeMergedFromPrevLevel().clear();

        ctx.getComponentPickedToBeMergedFromPrevLevel().addAll(componentsPickedToMergeFromPrevLevel);
        ctx.setPartitionPolicy(partitionPolicy);
        lsmHarness.scheduleLeveledMerge(ctx, callback);
    }


    @Override
    public void scheduleReplication(List<ILSMDiskComponent> lsmComponents, LSMOperationType opType)
            throws HyracksDataException {
        ctx.setOperation(IndexOperation.REPLICATE);
        ctx.getComponentsToBeReplicated().clear();
        ctx.getComponentsToBeReplicated().addAll(lsmComponents);
        lsmHarness.scheduleReplication(ctx, lsmComponents, opType);
    }

    @Override
    public ILSMIOOperation scheduleFullMerge() throws HyracksDataException {
        ctx.setOperation(IndexOperation.FULL_MERGE);
        return lsmHarness.scheduleFullMerge(ctx);
    }

    @Override
    public void forcePhysicalDelete(ITupleReference tuple) throws HyracksDataException {
        ctx.setOperation(IndexOperation.PHYSICALDELETE);
        lsmHarness.forceModify(ctx, tuple);
    }

    @Override
    public void forceInsert(ITupleReference tuple) throws HyracksDataException {
        ctx.setOperation(IndexOperation.INSERT);
        lsmHarness.forceModify(ctx, tuple);
    }

    @Override
    public void forceUpsert(ITupleReference tuple) throws HyracksDataException {
        ctx.setOperation(IndexOperation.UPSERT);
        lsmHarness.forceModify(ctx, tuple);
    }

    @Override
    public void forceDelete(ITupleReference tuple) throws HyracksDataException {
        ctx.setOperation(IndexOperation.DELETE);
        lsmHarness.forceModify(ctx, tuple);
    }

    @Override
    public void updateMeta(IValueReference key, IValueReference value) throws HyracksDataException {
        ctx.setOperation(IndexOperation.UPSERT);
        lsmHarness.updateMeta(ctx, key, value);
    }

    @Override
    public void forceUpdateMeta(IValueReference key, IValueReference value) throws HyracksDataException {
        ctx.setOperation(IndexOperation.UPSERT);
        lsmHarness.forceUpdateMeta(ctx, key, value);
    }

    @Override
    public IIndexCursor createSearchCursor(boolean exclusive) {
        return cursorFactory.create(ctx);
    }

    @Override
    public void updateFilter(ITupleReference tuple) throws HyracksDataException {
        ctx.setOperation(IndexOperation.UPSERT);
        lsmHarness.updateFilter(ctx, tuple);
    }

    public void batchOperate(FrameTupleAccessor accessor, FrameTupleReference tuple, IFrameTupleProcessor processor,
            IFrameOperationCallback frameOpCallback) throws HyracksDataException {
        lsmHarness.batchOperate(ctx, accessor, tuple, processor, frameOpCallback);
    }

    @Override
    public void scanDiskComponents(IIndexCursor cursor) throws HyracksDataException {
        ctx.setOperation(IndexOperation.DISK_COMPONENT_SCAN);
        lsmHarness.scanDiskComponents(ctx, cursor);
    }

    @Override
    public String toString() {
        return getClass().getSimpleName() + ':' + lsmHarness.toString();
    }

    @Override
    public void deleteComponents(Predicate<ILSMComponent> predicate) throws HyracksDataException {
        lsmHarness.deleteComponents(ctx, predicate);
    }

    @Override
    public ILSMIndexOperationContext getOpContext() {
        return ctx;
    }

    @Override
    public void destroy() throws HyracksDataException {
        if (destroyed) {
            return;
        }
        destroyed = true;
        ctx.destroy();
    }
}<|MERGE_RESOLUTION|>--- conflicted
+++ resolved
@@ -28,9 +28,6 @@
 import org.apache.hyracks.dataflow.common.data.accessors.FrameTupleReference;
 import org.apache.hyracks.dataflow.common.data.accessors.ITupleReference;
 import org.apache.hyracks.storage.am.common.ophelpers.IndexOperation;
-<<<<<<< HEAD
-import org.apache.hyracks.storage.am.lsm.common.api.*;
-=======
 import org.apache.hyracks.storage.am.lsm.common.api.IFrameOperationCallback;
 import org.apache.hyracks.storage.am.lsm.common.api.IFrameTupleProcessor;
 import org.apache.hyracks.storage.am.lsm.common.api.ILSMComponent;
@@ -39,8 +36,8 @@
 import org.apache.hyracks.storage.am.lsm.common.api.ILSMIOOperation;
 import org.apache.hyracks.storage.am.lsm.common.api.ILSMIndexAccessor;
 import org.apache.hyracks.storage.am.lsm.common.api.ILSMIndexOperationContext;
+import org.apache.hyracks.storage.am.lsm.common.api.IComponentPartitionPolicy;
 import org.apache.hyracks.storage.am.lsm.common.api.LSMOperationType;
->>>>>>> c410e832
 import org.apache.hyracks.storage.common.IIndexCursor;
 import org.apache.hyracks.storage.common.ISearchPredicate;
 
@@ -151,20 +148,19 @@
         return lsmHarness.scheduleMerge(ctx);
     }
 
-    @Override public void scheduleLeveledMerge(ILSMIOOperationCallback callback,
-            List<ILSMDiskComponent> overlappingComponentsFromNextLevel,
-            List<ILSMDiskComponent> componentsPickedToMergeFromPrevLevel, IComponentPartitionPolicy partitionPolicy) throws HyracksDataException {
+    @Override
+    public ILSMIOOperation scheduleLeveledMerge(List<ILSMDiskComponent> overlappingComponentsFromNextLevel,
+            List<ILSMDiskComponent> componentsPickedToMergeFromPrevLevel, IComponentPartitionPolicy partitionPolicy)
+            throws HyracksDataException {
         ctx.setOperation(IndexOperation.MERGE);
         ctx.getComponentsToBeMerged().clear();
-        if(overlappingComponentsFromNextLevel!=null)
+        if (overlappingComponentsFromNextLevel != null)
             ctx.getComponentsToBeMerged().addAll(overlappingComponentsFromNextLevel);
         ctx.getComponentPickedToBeMergedFromPrevLevel().clear();
-
         ctx.getComponentPickedToBeMergedFromPrevLevel().addAll(componentsPickedToMergeFromPrevLevel);
-        ctx.setPartitionPolicy(partitionPolicy);
-        lsmHarness.scheduleLeveledMerge(ctx, callback);
-    }
-
+        ((AbstractLSMIndexOperationContext) ctx).setPartitionPolicy(partitionPolicy);
+        return lsmHarness.scheduleLeveledMerge(ctx);
+    }
 
     @Override
     public void scheduleReplication(List<ILSMDiskComponent> lsmComponents, LSMOperationType opType)
