--- conflicted
+++ resolved
@@ -29,9 +29,11 @@
 import org.apache.hyracks.storage.am.bloomfilter.impls.BloomFilter;
 import org.apache.hyracks.storage.am.btree.impls.BTree;
 import org.apache.hyracks.storage.am.btree.impls.BTree.BTreeAccessor;
-import org.apache.hyracks.storage.am.btree.impls.BTreeRangeSearchCursor;
+import org.apache.hyracks.storage.am.btree.impls.DiskBTreePointSearchCursor;
+import org.apache.hyracks.storage.am.btree.impls.DiskBTreeRangeSearchCursor;
 import org.apache.hyracks.storage.am.btree.impls.RangePredicate;
 import org.apache.hyracks.storage.am.common.api.ILSMIndexCursor;
+import org.apache.hyracks.storage.am.common.api.ITreeIndexCursor;
 import org.apache.hyracks.storage.am.common.impls.NoOpIndexAccessParameters;
 import org.apache.hyracks.storage.am.lsm.common.api.ILSMComponent;
 import org.apache.hyracks.storage.am.lsm.common.api.ILSMComponent.LSMComponentType;
@@ -48,21 +50,12 @@
 
 public class LSMBTreePointSearchCursor extends EnforcedIndexCursor implements ILSMIndexCursor {
 
-<<<<<<< HEAD
-    private BTreeRangeSearchCursor[] btreeCursors;
-    private final ILSMIndexOperationContext opCtx;
-    private ISearchOperationCallback searchCallback;
-    private RangePredicate predicate;
-    private boolean includeMutableComponent;
-    private int numBTrees;
-=======
     protected ITreeIndexCursor[] btreeCursors;
     protected final ILSMIndexOperationContext opCtx;
     protected ISearchOperationCallback searchCallback;
     protected RangePredicate predicate;
     protected boolean includeMutableComponent;
     protected int numBTrees;
->>>>>>> 93d3c91a
     private BTreeAccessor[] btreeAccessors;
     protected BloomFilter[] bloomFilters;
     protected ILSMHarness lsmHarness;
@@ -98,19 +91,9 @@
         hashComputed = false;
         boolean reconciled = false;
         for (int i = 0; i < numBTrees; ++i) {
-<<<<<<< HEAD
             long stime = System.nanoTime();
-            if (bloomFilters[i] != null && !bloomFilters[i].contains(predicate.getLowKey(), hashes)) {
-                if (timeStr.isEmpty()) {
-                    timeStr = i + ":BF:" + (System.nanoTime() - stime) + ":" + btreeCursors[i].getNumTotalPages() + ":"
-                            + btreeCursors[i].getNumCachedPages() + ":" + btreeCursors[i].getNumUncachedPages();
-                } else {
-                    timeStr += ";" + i + ":BF:" + (System.nanoTime() - stime) + ":" + btreeCursors[i].getNumTotalPages()
-                            + ":" + btreeCursors[i].getNumCachedPages() + ":" + btreeCursors[i].getNumUncachedPages();
-                }
-=======
-            if (!isSearchCandidate(i)) {
->>>>>>> 93d3c91a
+            DiskBTreePointSearchCursor btreeCursor = ((DiskBTreePointSearchCursor) btreeCursors[i]);
+            if (!isSearchCandidate(i, stime)) {
                 continue;
             }
             btreeAccessors[i].search(btreeCursors[i], predicate);
@@ -129,13 +112,12 @@
                         }
                         btreeCursors[i].close();
                         if (timeStr.isEmpty()) {
-                            timeStr = i + ":RF:" + (System.nanoTime() - stime) + ":"
-                                    + btreeCursors[i].getNumTotalPages() + ":" + btreeCursors[i].getNumCachedPages()
-                                    + ":" + btreeCursors[i].getNumUncachedPages();
+                            timeStr = i + ":RF:" + (System.nanoTime() - stime) + ":" + btreeCursor.getNumTotalPages()
+                                    + ":" + btreeCursor.getNumCachedPages() + ":" + btreeCursor.getNumUncachedPages();
                         } else {
                             timeStr += ";" + i + ":RF:" + (System.nanoTime() - stime) + ":"
-                                    + btreeCursors[i].getNumTotalPages() + ":" + btreeCursors[i].getNumCachedPages()
-                                    + ":" + btreeCursors[i].getNumUncachedPages();
+                                    + btreeCursor.getNumTotalPages() + ":" + btreeCursor.getNumCachedPages() + ":"
+                                    + btreeCursor.getNumUncachedPages();
                         }
                         return false;
                     } else {
@@ -143,13 +125,12 @@
                         foundTuple = true;
                         foundIn = i;
                         if (timeStr.isEmpty()) {
-                            timeStr = i + ":RT:" + (System.nanoTime() - stime) + ":"
-                                    + btreeCursors[i].getNumTotalPages() + ":" + btreeCursors[i].getNumCachedPages()
-                                    + ":" + btreeCursors[i].getNumUncachedPages();
+                            timeStr = i + ":RT:" + (System.nanoTime() - stime) + ":" + btreeCursor.getNumTotalPages()
+                                    + ":" + btreeCursor.getNumCachedPages() + ":" + btreeCursor.getNumUncachedPages();
                         } else {
                             timeStr += ";" + i + ":RT:" + (System.nanoTime() - stime) + ":"
-                                    + btreeCursors[i].getNumTotalPages() + ":" + btreeCursors[i].getNumCachedPages()
-                                    + ":" + btreeCursors[i].getNumUncachedPages();
+                                    + btreeCursor.getNumTotalPages() + ":" + btreeCursor.getNumCachedPages() + ":"
+                                    + btreeCursor.getNumUncachedPages();
                         }
                         return true;
                     }
@@ -169,12 +150,12 @@
                             btreeCursors[i].close();
                             if (timeStr.isEmpty()) {
                                 timeStr = i + ":MF:" + (System.nanoTime() - stime) + ":"
-                                        + btreeCursors[i].getNumTotalPages() + ":" + btreeCursors[i].getNumCachedPages()
-                                        + ":" + btreeCursors[i].getNumUncachedPages();
+                                        + btreeCursor.getNumTotalPages() + ":" + btreeCursor.getNumCachedPages() + ":"
+                                        + btreeCursor.getNumUncachedPages();
                             } else {
                                 timeStr += ";" + i + ":MF:" + (System.nanoTime() - stime) + ":"
-                                        + btreeCursors[i].getNumTotalPages() + ":" + btreeCursors[i].getNumCachedPages()
-                                        + ":" + btreeCursors[i].getNumUncachedPages();
+                                        + btreeCursor.getNumTotalPages() + ":" + btreeCursor.getNumCachedPages() + ":"
+                                        + btreeCursor.getNumUncachedPages();
                             }
                             return false;
                         } else {
@@ -184,12 +165,12 @@
                             foundIn = i;
                             if (timeStr.isEmpty()) {
                                 timeStr = i + ":MT:" + (System.nanoTime() - stime) + ":"
-                                        + btreeCursors[i].getNumTotalPages() + ":" + btreeCursors[i].getNumCachedPages()
-                                        + ":" + btreeCursors[i].getNumUncachedPages();
+                                        + btreeCursor.getNumTotalPages() + ":" + btreeCursor.getNumCachedPages() + ":"
+                                        + btreeCursor.getNumUncachedPages();
                             } else {
                                 timeStr += ";" + i + ":MT:" + (System.nanoTime() - stime) + ":"
-                                        + btreeCursors[i].getNumTotalPages() + ":" + btreeCursors[i].getNumCachedPages()
-                                        + ":" + btreeCursors[i].getNumUncachedPages();
+                                        + btreeCursor.getNumTotalPages() + ":" + btreeCursor.getNumCachedPages() + ":"
+                                        + btreeCursor.getNumUncachedPages();
                             }
                             return true;
                         }
@@ -204,13 +185,11 @@
                     foundTuple = true;
                     foundIn = i;
                     if (timeStr.isEmpty()) {
-                        timeStr = i + ":DT:" + (System.nanoTime() - stime) + ":" + btreeCursors[i].getNumTotalPages()
-                                + ":" + btreeCursors[i].getNumCachedPages() + ":"
-                                + btreeCursors[i].getNumUncachedPages();
+                        timeStr = i + ":DT:" + (System.nanoTime() - stime) + ":" + btreeCursor.getNumTotalPages() + ":"
+                                + btreeCursor.getNumCachedPages() + ":" + btreeCursor.getNumUncachedPages();
                     } else {
-                        timeStr += ";" + i + ":DT:" + (System.nanoTime() - stime) + ":"
-                                + btreeCursors[i].getNumTotalPages() + ":" + btreeCursors[i].getNumCachedPages() + ":"
-                                + btreeCursors[i].getNumUncachedPages();
+                        timeStr += ";" + i + ":DT:" + (System.nanoTime() - stime) + ":" + btreeCursor.getNumTotalPages()
+                                + ":" + btreeCursor.getNumCachedPages() + ":" + btreeCursor.getNumUncachedPages();
                     }
                     return true;
                 }
@@ -221,7 +200,7 @@
         return false;
     }
 
-    protected boolean isSearchCandidate(int componentIndex) throws HyracksDataException {
+    protected boolean isSearchCandidate(int componentIndex, long stime) throws HyracksDataException {
         if (bloomFilters[componentIndex] != null) {
             if (!hashComputed) {
                 // all bloom filters share the same hash function
@@ -229,10 +208,22 @@
                 bloomFilters[componentIndex].computeHashes(predicate.getLowKey(), hashes);
                 hashComputed = true;
             }
-            return bloomFilters[componentIndex].contains(hashes);
-        } else {
-            return true;
-        }
+
+            if (!bloomFilters[componentIndex].contains(hashes)) {
+                DiskBTreeRangeSearchCursor btreeCursor = ((DiskBTreeRangeSearchCursor) btreeCursors[componentIndex]);
+                if (timeStr.isEmpty()) {
+                    timeStr =
+                            componentIndex + ":BF:" + (System.nanoTime() - stime) + ":" + btreeCursor.getNumTotalPages()
+                                    + ":" + btreeCursor.getNumCachedPages() + ":" + btreeCursor.getNumUncachedPages();
+                } else {
+                    timeStr += ";" + componentIndex + ":BF:" + (System.nanoTime() - stime) + ":"
+                            + btreeCursor.getNumTotalPages() + ":" + btreeCursor.getNumCachedPages() + ":"
+                            + btreeCursor.getNumUncachedPages();
+                }
+                return false;
+            }
+        }
+        return true;
     }
 
     @Override
@@ -310,7 +301,7 @@
         }
         if (btreeCursors == null) {
             // object creation: should be relatively low
-            btreeCursors = new BTreeRangeSearchCursor[numBTrees];
+            btreeCursors = new ITreeIndexCursor[numBTrees];
             btreeAccessors = new BTreeAccessor[numBTrees];
             bloomFilters = new BloomFilter[numBTrees];
         }
@@ -333,17 +324,13 @@
 
             if (btreeAccessors[i] == null) {
                 btreeAccessors[i] = btree.createAccessor(NoOpIndexAccessParameters.INSTANCE);
-<<<<<<< HEAD
-                btreeCursors[i] = btreeAccessors[i].createPointCursor(false);
-                btreeCursors[i].resetNumCachedUncachedPages();
-=======
                 btreeCursors[i] = btreeAccessors[i].createPointCursor(false, false);
->>>>>>> 93d3c91a
+                ((DiskBTreePointSearchCursor) btreeCursors[i]).resetNumCachedUncachedPages();
             } else {
                 // re-use
                 btreeAccessors[i].reset(btree, NoOpIndexAccessParameters.INSTANCE);
                 btreeCursors[i].close();
-                btreeCursors[i].resetNumCachedUncachedPages();
+                ((DiskBTreePointSearchCursor) btreeCursors[i]).resetNumCachedUncachedPages();
             }
         }
         nextHasBeenCalled = false;
