--- conflicted
+++ resolved
@@ -355,14 +355,16 @@
     }
 
     @Override
-<<<<<<< HEAD
     public Void visitRangeForwardOperator(RangeForwardOperator op, Integer indent) throws AlgebricksException {
         addIndent(indent).append("range forward ");
-=======
+        addIndent(indent).append("split " + branchingExpression.getValue().accept(exprVisitor, indent));
+        return null;
+    }
+
+    @Override
     public Void visitSplitOperator(SplitOperator op, Integer indent) throws AlgebricksException {
         Mutable<ILogicalExpression> branchingExpression = op.getBranchingExpression();
         addIndent(indent).append("split " + branchingExpression.getValue().accept(exprVisitor, indent));
->>>>>>> 4819ea44
         return null;
     }
 
