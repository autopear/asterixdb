/*
 * Licensed to the Apache Software Foundation (ASF) under one
 * or more contributor license agreements.  See the NOTICE file
 * distributed with this work for additional information
 * regarding copyright ownership.  The ASF licenses this file
 * to you under the Apache License, Version 2.0 (the
 * "License"); you may not use this file except in compliance
 * with the License.  You may obtain a copy of the License at
 *
 *   http://www.apache.org/licenses/LICENSE-2.0
 *
 * Unless required by applicable law or agreed to in writing,
 * software distributed under the License is distributed on an
 * "AS IS" BASIS, WITHOUT WARRANTIES OR CONDITIONS OF ANY
 * KIND, either express or implied.  See the License for the
 * specific language governing permissions and limitations
 * under the License.
 */
package org.apache.hyracks.algebricks.core.algebra.visitors;

import org.apache.hyracks.algebricks.common.exceptions.AlgebricksException;
import org.apache.hyracks.algebricks.core.algebra.operators.logical.AggregateOperator;
import org.apache.hyracks.algebricks.core.algebra.operators.logical.AssignOperator;
import org.apache.hyracks.algebricks.core.algebra.operators.logical.DataSourceScanOperator;
import org.apache.hyracks.algebricks.core.algebra.operators.logical.DistinctOperator;
import org.apache.hyracks.algebricks.core.algebra.operators.logical.DistributeResultOperator;
import org.apache.hyracks.algebricks.core.algebra.operators.logical.EmptyTupleSourceOperator;
import org.apache.hyracks.algebricks.core.algebra.operators.logical.ExchangeOperator;
import org.apache.hyracks.algebricks.core.algebra.operators.logical.ExtensionOperator;
import org.apache.hyracks.algebricks.core.algebra.operators.logical.GroupByOperator;
import org.apache.hyracks.algebricks.core.algebra.operators.logical.IndexInsertDeleteUpsertOperator;
import org.apache.hyracks.algebricks.core.algebra.operators.logical.InnerJoinOperator;
import org.apache.hyracks.algebricks.core.algebra.operators.logical.InsertDeleteUpsertOperator;
import org.apache.hyracks.algebricks.core.algebra.operators.logical.IntersectOperator;
import org.apache.hyracks.algebricks.core.algebra.operators.logical.LeftOuterJoinOperator;
import org.apache.hyracks.algebricks.core.algebra.operators.logical.LeftOuterUnnestMapOperator;
import org.apache.hyracks.algebricks.core.algebra.operators.logical.LeftOuterUnnestOperator;
import org.apache.hyracks.algebricks.core.algebra.operators.logical.LimitOperator;
import org.apache.hyracks.algebricks.core.algebra.operators.logical.MaterializeOperator;
import org.apache.hyracks.algebricks.core.algebra.operators.logical.NestedTupleSourceOperator;
import org.apache.hyracks.algebricks.core.algebra.operators.logical.OrderOperator;
import org.apache.hyracks.algebricks.core.algebra.operators.logical.ProjectOperator;
import org.apache.hyracks.algebricks.core.algebra.operators.logical.RangeForwardOperator;
import org.apache.hyracks.algebricks.core.algebra.operators.logical.ReplicateOperator;
import org.apache.hyracks.algebricks.core.algebra.operators.logical.RunningAggregateOperator;
import org.apache.hyracks.algebricks.core.algebra.operators.logical.ScriptOperator;
import org.apache.hyracks.algebricks.core.algebra.operators.logical.SelectOperator;
import org.apache.hyracks.algebricks.core.algebra.operators.logical.SinkOperator;
import org.apache.hyracks.algebricks.core.algebra.operators.logical.SplitOperator;
import org.apache.hyracks.algebricks.core.algebra.operators.logical.SubplanOperator;
import org.apache.hyracks.algebricks.core.algebra.operators.logical.TokenizeOperator;
import org.apache.hyracks.algebricks.core.algebra.operators.logical.UnionAllOperator;
import org.apache.hyracks.algebricks.core.algebra.operators.logical.UnnestMapOperator;
import org.apache.hyracks.algebricks.core.algebra.operators.logical.UnnestOperator;
import org.apache.hyracks.algebricks.core.algebra.operators.logical.WriteOperator;
import org.apache.hyracks.algebricks.core.algebra.operators.logical.WriteResultOperator;

public interface ILogicalOperatorVisitor<R, T> {

    public R visitAggregateOperator(AggregateOperator op, T arg) throws AlgebricksException;

    public R visitRunningAggregateOperator(RunningAggregateOperator op, T arg) throws AlgebricksException;

    public R visitEmptyTupleSourceOperator(EmptyTupleSourceOperator op, T arg) throws AlgebricksException;

    public R visitGroupByOperator(GroupByOperator op, T arg) throws AlgebricksException;

    public R visitLimitOperator(LimitOperator op, T arg) throws AlgebricksException;

    public R visitInnerJoinOperator(InnerJoinOperator op, T arg) throws AlgebricksException;

    public R visitLeftOuterJoinOperator(LeftOuterJoinOperator op, T arg) throws AlgebricksException;

    public R visitNestedTupleSourceOperator(NestedTupleSourceOperator op, T arg) throws AlgebricksException;

    public R visitOrderOperator(OrderOperator op, T arg) throws AlgebricksException;

    public R visitAssignOperator(AssignOperator op, T arg) throws AlgebricksException;

    public R visitSelectOperator(SelectOperator op, T arg) throws AlgebricksException;

    public R visitExtensionOperator(ExtensionOperator op, T arg) throws AlgebricksException;

    public R visitProjectOperator(ProjectOperator op, T arg) throws AlgebricksException;

    public R visitReplicateOperator(ReplicateOperator op, T arg) throws AlgebricksException;

<<<<<<< HEAD
    public R visitRangeForwardOperator(RangeForwardOperator op, T arg) throws AlgebricksException;
=======
    public R visitSplitOperator(SplitOperator op, T arg) throws AlgebricksException;
>>>>>>> 4819ea44

    public R visitMaterializeOperator(MaterializeOperator op, T arg) throws AlgebricksException;

    public R visitScriptOperator(ScriptOperator op, T arg) throws AlgebricksException;

    public R visitSubplanOperator(SubplanOperator op, T arg) throws AlgebricksException;

    public R visitSinkOperator(SinkOperator op, T arg) throws AlgebricksException;

    public R visitUnionOperator(UnionAllOperator op, T arg) throws AlgebricksException;

    public R visitIntersectOperator(IntersectOperator op, T arg) throws AlgebricksException;

    public R visitUnnestOperator(UnnestOperator op, T arg) throws AlgebricksException;

    public R visitLeftOuterUnnestOperator(LeftOuterUnnestOperator op, T arg) throws AlgebricksException;

    public R visitUnnestMapOperator(UnnestMapOperator op, T arg) throws AlgebricksException;

    public R visitLeftOuterUnnestMapOperator(LeftOuterUnnestMapOperator op, T arg) throws AlgebricksException;

    public R visitDataScanOperator(DataSourceScanOperator op, T arg) throws AlgebricksException;

    public R visitDistinctOperator(DistinctOperator op, T arg) throws AlgebricksException;

    public R visitExchangeOperator(ExchangeOperator op, T arg) throws AlgebricksException;

    public R visitWriteOperator(WriteOperator op, T arg) throws AlgebricksException;

    public R visitDistributeResultOperator(DistributeResultOperator op, T arg) throws AlgebricksException;

    public R visitWriteResultOperator(WriteResultOperator op, T arg) throws AlgebricksException;

    public R visitInsertDeleteUpsertOperator(InsertDeleteUpsertOperator op, T tag) throws AlgebricksException;

    public R visitIndexInsertDeleteUpsertOperator(IndexInsertDeleteUpsertOperator op, T tag) throws AlgebricksException;

    public R visitTokenizeOperator(TokenizeOperator op, T arg) throws AlgebricksException;

}<|MERGE_RESOLUTION|>--- conflicted
+++ resolved
@@ -85,11 +85,9 @@
 
     public R visitReplicateOperator(ReplicateOperator op, T arg) throws AlgebricksException;
 
-<<<<<<< HEAD
     public R visitRangeForwardOperator(RangeForwardOperator op, T arg) throws AlgebricksException;
-=======
+
     public R visitSplitOperator(SplitOperator op, T arg) throws AlgebricksException;
->>>>>>> 4819ea44
 
     public R visitMaterializeOperator(MaterializeOperator op, T arg) throws AlgebricksException;
 
