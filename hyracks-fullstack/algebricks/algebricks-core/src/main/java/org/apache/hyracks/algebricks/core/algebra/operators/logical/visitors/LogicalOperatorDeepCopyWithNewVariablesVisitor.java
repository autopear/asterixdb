--- conflicted
+++ resolved
@@ -403,15 +403,16 @@
     }
 
     @Override
-<<<<<<< HEAD
     public ILogicalOperator visitRangeForwardOperator(RangeForwardOperator op, ILogicalOperator arg)
             throws AlgebricksException {
         // TODO fix deep copy of range map
         RangeForwardOperator opCopy = new RangeForwardOperator(op.getRangeId(), op.getRangeMap());
-=======
+        deepCopyInputsAnnotationsAndExecutionMode(op, arg, opCopy);
+        return opCopy;
+    }
+
     public ILogicalOperator visitSplitOperator(SplitOperator op, ILogicalOperator arg) throws AlgebricksException {
         SplitOperator opCopy = new SplitOperator(op.getOutputArity(), op.getBranchingExpression());
->>>>>>> 4819ea44
         deepCopyInputsAnnotationsAndExecutionMode(op, arg, opCopy);
         return opCopy;
     }
