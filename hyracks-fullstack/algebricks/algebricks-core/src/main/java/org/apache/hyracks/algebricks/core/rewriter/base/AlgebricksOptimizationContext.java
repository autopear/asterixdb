/*
 * Licensed to the Apache Software Foundation (ASF) under one
 * or more contributor license agreements.  See the NOTICE file
 * distributed with this work for additional information
 * regarding copyright ownership.  The ASF licenses this file
 * to you under the Apache License, Version 2.0 (the
 * "License"); you may not use this file except in compliance
 * with the License.  You may obtain a copy of the License at
 *
 *   http://www.apache.org/licenses/LICENSE-2.0
 *
 * Unless required by applicable law or agreed to in writing,
 * software distributed under the License is distributed on an
 * "AS IS" BASIS, WITHOUT WARRANTIES OR CONDITIONS OF ANY
 * KIND, either express or implied.  See the License for the
 * specific language governing permissions and limitations
 * under the License.
 */
package org.apache.hyracks.algebricks.core.rewriter.base;

import java.util.ArrayList;
import java.util.HashMap;
import java.util.HashSet;
import java.util.List;
import java.util.Map;

import org.apache.hyracks.algebricks.common.constraints.AlgebricksPartitionConstraint;
import org.apache.hyracks.algebricks.common.exceptions.AlgebricksException;
import org.apache.hyracks.algebricks.core.algebra.base.EquivalenceClass;
import org.apache.hyracks.algebricks.core.algebra.base.ILogicalOperator;
import org.apache.hyracks.algebricks.core.algebra.base.IOptimizationContext;
import org.apache.hyracks.algebricks.core.algebra.base.LogicalVariable;
import org.apache.hyracks.algebricks.core.algebra.expressions.IConflictingTypeResolver;
import org.apache.hyracks.algebricks.core.algebra.expressions.IExpressionEvalSizeComputer;
import org.apache.hyracks.algebricks.core.algebra.expressions.IExpressionTypeComputer;
import org.apache.hyracks.algebricks.core.algebra.expressions.IMergeAggregationExpressionFactory;
import org.apache.hyracks.algebricks.core.algebra.expressions.IMissableTypeComputer;
import org.apache.hyracks.algebricks.core.algebra.expressions.IVariableEvalSizeEnvironment;
import org.apache.hyracks.algebricks.core.algebra.expressions.IVariableTypeEnvironment;
import org.apache.hyracks.algebricks.core.algebra.metadata.IMetadataProvider;
import org.apache.hyracks.algebricks.core.algebra.prettyprint.LogicalOperatorPrettyPrintVisitor;
import org.apache.hyracks.algebricks.core.algebra.properties.DefaultNodeGroupDomain;
import org.apache.hyracks.algebricks.core.algebra.properties.FunctionalDependency;
import org.apache.hyracks.algebricks.core.algebra.properties.ILogicalPropertiesVector;
import org.apache.hyracks.algebricks.core.algebra.properties.INodeDomain;
import org.apache.hyracks.dataflow.std.base.RangeId;

/**
 * The Algebricks default implementation for IOptimizationContext.
 */
@SuppressWarnings({ "unchecked", "rawtypes" })
public class AlgebricksOptimizationContext implements IOptimizationContext {

    private int varCounter;
    private int rangeIdCounter;
    private final IExpressionEvalSizeComputer expressionEvalSizeComputer;
    private final IMergeAggregationExpressionFactory mergeAggregationExpressionFactory;
    private final PhysicalOptimizationConfig physicalOptimizationConfig;
    private final IVariableEvalSizeEnvironment varEvalSizeEnv = new IVariableEvalSizeEnvironment() {

        Map<LogicalVariable, Integer> varSizeMap = new HashMap<>();

        @Override
        public void setVariableEvalSize(LogicalVariable var, int size) {
            varSizeMap.put(var, size);
        }

        @Override
        public int getVariableEvalSize(LogicalVariable var) {
            return varSizeMap.get(var);
        }
    };

    private Map<ILogicalOperator, IVariableTypeEnvironment> typeEnvMap = new HashMap<>();

    private Map<ILogicalOperator, HashSet<ILogicalOperator>> alreadyCompared = new HashMap<>();
    private Map<IAlgebraicRewriteRule, HashSet<ILogicalOperator>> dontApply = new HashMap<>();
    private Map<LogicalVariable, FunctionalDependency> varToPrimaryKey = new HashMap<>();

    private IMetadataProvider metadataProvider;
    private HashSet<LogicalVariable> notToBeInlinedVars = new HashSet<>();

    protected final Map<ILogicalOperator, List<FunctionalDependency>> fdGlobalMap = new HashMap<>();
    protected final Map<ILogicalOperator, Map<LogicalVariable, EquivalenceClass>> eqClassGlobalMap = new HashMap<>();

    protected final Map<ILogicalOperator, ILogicalPropertiesVector> logicalProps = new HashMap<>();
    private final IExpressionTypeComputer expressionTypeComputer;
    private final IMissableTypeComputer nullableTypeComputer;
    private final INodeDomain defaultNodeDomain;
    private final LogicalOperatorPrettyPrintVisitor prettyPrintVisitor;
    private final IConflictingTypeResolver conflictingTypeResovler;

    public AlgebricksOptimizationContext(int varCounter, IExpressionEvalSizeComputer expressionEvalSizeComputer,
            IMergeAggregationExpressionFactory mergeAggregationExpressionFactory,
            IExpressionTypeComputer expressionTypeComputer, IMissableTypeComputer missableTypeComputer,
            IConflictingTypeResolver conflictingTypeResovler, PhysicalOptimizationConfig physicalOptimizationConfig,
            AlgebricksPartitionConstraint clusterLocations) {
        this(varCounter, expressionEvalSizeComputer, mergeAggregationExpressionFactory, expressionTypeComputer,
                missableTypeComputer, conflictingTypeResovler, physicalOptimizationConfig, clusterLocations,
                new LogicalOperatorPrettyPrintVisitor());
    }

    public AlgebricksOptimizationContext(int varCounter, IExpressionEvalSizeComputer expressionEvalSizeComputer,
            IMergeAggregationExpressionFactory mergeAggregationExpressionFactory,
            IExpressionTypeComputer expressionTypeComputer, IMissableTypeComputer nullableTypeComputer,
            IConflictingTypeResolver conflictingTypeResovler, PhysicalOptimizationConfig physicalOptimizationConfig,
            AlgebricksPartitionConstraint clusterLocations, LogicalOperatorPrettyPrintVisitor prettyPrintVisitor) {
        this.varCounter = varCounter;
        this.rangeIdCounter = -1;
        this.expressionEvalSizeComputer = expressionEvalSizeComputer;
        this.mergeAggregationExpressionFactory = mergeAggregationExpressionFactory;
        this.expressionTypeComputer = expressionTypeComputer;
        this.nullableTypeComputer = nullableTypeComputer;
        this.physicalOptimizationConfig = physicalOptimizationConfig;
        this.defaultNodeDomain = new DefaultNodeGroupDomain(clusterLocations);
        this.prettyPrintVisitor = prettyPrintVisitor;
        this.conflictingTypeResovler = conflictingTypeResovler;
    }

    @Override
    public int getVarCounter() {
        return varCounter;
    }

    @Override
    public void setVarCounter(int varCounter) {
        this.varCounter = varCounter;
    }

    @Override
    public LogicalVariable newVar() {
        varCounter++;
        return new LogicalVariable(varCounter);
    }

    @Override
    public RangeId newRangeId() {
        rangeIdCounter++;
        RangeId id = new RangeId(rangeIdCounter);
        return id;
    }

    @Override
    public IMetadataProvider getMetadataProvider() {
        return metadataProvider;
    }

    @Override
    public void setMetadataDeclarations(IMetadataProvider<?, ?> metadataProvider) {
        this.metadataProvider = metadataProvider;
    }

    @Override
    public boolean checkIfInDontApplySet(IAlgebraicRewriteRule rule, ILogicalOperator op) {
        HashSet<ILogicalOperator> operators = dontApply.get(rule);
        if (operators == null) {
            return false;
        } else {
            return operators.contains(op);
        }
    }

    @Override
    public void addToDontApplySet(IAlgebraicRewriteRule rule, ILogicalOperator op) {
        HashSet<ILogicalOperator> operators = dontApply.get(rule);
        if (operators == null) {
            HashSet<ILogicalOperator> os = new HashSet<>();
            os.add(op);
            dontApply.put(rule, os);
        } else {
            operators.add(op);
        }

    }

    /*
     * returns true if op1 and op2 have already been compared
     */
    @Override
    public boolean checkAndAddToAlreadyCompared(ILogicalOperator op1, ILogicalOperator op2) {
        HashSet<ILogicalOperator> ops = alreadyCompared.get(op1);
        if (ops == null) {
            HashSet<ILogicalOperator> newEntry = new HashSet<>();
            newEntry.add(op2);
            alreadyCompared.put(op1, newEntry);
            return false;
        } else {
            if (ops.contains(op2)) {
                return true;
            } else {
                ops.add(op2);
                return false;
            }
        }
    }

    @Override
    public void removeFromAlreadyCompared(ILogicalOperator op1) {
        alreadyCompared.remove(op1);
    }

    @Override
    public void addNotToBeInlinedVar(LogicalVariable var) {
        notToBeInlinedVars.add(var);
    }

    @Override
    public boolean shouldNotBeInlined(LogicalVariable var) {
        return notToBeInlinedVars.contains(var);
    }

    @Override
    public void addPrimaryKey(FunctionalDependency pk) {
        for (LogicalVariable var : pk.getTail()) {
            varToPrimaryKey.put(var, pk);
        }
    }

    @Override
    public List<LogicalVariable> findPrimaryKey(LogicalVariable recordVar) {
        FunctionalDependency fd = varToPrimaryKey.get(recordVar);
<<<<<<< HEAD
        if (fd == null) {
            return new ArrayList<>();
        }
        return new ArrayList<>(fd.getHead());
=======
        return fd == null ? null : new ArrayList<>(fd.getHead());
>>>>>>> ae2fbc68
    }

    @Override
    public Map<LogicalVariable, EquivalenceClass> getEquivalenceClassMap(ILogicalOperator op) {
        return eqClassGlobalMap.get(op);
    }

    @Override
    public List<FunctionalDependency> getFDList(ILogicalOperator op) {
        return fdGlobalMap.get(op);
    }

    @Override
    public void putEquivalenceClassMap(ILogicalOperator op, Map<LogicalVariable, EquivalenceClass> eqClassMap) {
        this.eqClassGlobalMap.put(op, eqClassMap);
    }

    @Override
    public void putFDList(ILogicalOperator op, List<FunctionalDependency> fdList) {
        this.fdGlobalMap.put(op, fdList);
    }

    @Override
    public void clearAllFDAndEquivalenceClasses() {
        eqClassGlobalMap.clear();
        fdGlobalMap.clear();
    }

    @Override
    public ILogicalPropertiesVector getLogicalPropertiesVector(ILogicalOperator op) {
        return logicalProps.get(op);
    }

    @Override
    public void putLogicalPropertiesVector(ILogicalOperator op, ILogicalPropertiesVector v) {
        logicalProps.put(op, v);
    }

    @Override
    public IExpressionEvalSizeComputer getExpressionEvalSizeComputer() {
        return expressionEvalSizeComputer;
    }

    @Override
    public IVariableEvalSizeEnvironment getVariableEvalSizeEnvironment() {
        return varEvalSizeEnv;
    }

    @Override
    public IMergeAggregationExpressionFactory getMergeAggregationExpressionFactory() {
        return mergeAggregationExpressionFactory;
    }

    @Override
    public PhysicalOptimizationConfig getPhysicalOptimizationConfig() {
        return physicalOptimizationConfig;
    }

    @Override
    public IVariableTypeEnvironment getOutputTypeEnvironment(ILogicalOperator op) {
        return typeEnvMap.get(op);
    }

    @Override
    public void setOutputTypeEnvironment(ILogicalOperator op, IVariableTypeEnvironment env) {
        typeEnvMap.put(op, env);
    }

    @Override
    public IExpressionTypeComputer getExpressionTypeComputer() {
        return expressionTypeComputer;
    }

    @Override
    public IMissableTypeComputer getMissableTypeComputer() {
        return nullableTypeComputer;
    }

    @Override
    public void invalidateTypeEnvironmentForOperator(ILogicalOperator op) {
        typeEnvMap.put(op, null);
    }

    @Override
    public void computeAndSetTypeEnvironmentForOperator(ILogicalOperator op) throws AlgebricksException {
        setOutputTypeEnvironment(op, op.computeOutputTypeEnvironment(this));
    }

    @Override
    public void updatePrimaryKeys(Map<LogicalVariable, LogicalVariable> mappedVars) {
        for (Map.Entry<LogicalVariable, FunctionalDependency> me : varToPrimaryKey.entrySet()) {
            FunctionalDependency fd = me.getValue();
            List<LogicalVariable> hd = new ArrayList<>();
            for (LogicalVariable v : fd.getHead()) {
                LogicalVariable v2 = mappedVars.get(v);
                if (v2 == null) {
                    hd.add(v);
                } else {
                    hd.add(v2);
                }
            }
            List<LogicalVariable> tl = new ArrayList<>();
            for (LogicalVariable v : fd.getTail()) {
                LogicalVariable v2 = mappedVars.get(v);
                if (v2 == null) {
                    tl.add(v);
                } else {
                    tl.add(v2);
                }
            }
            me.setValue(new FunctionalDependency(hd, tl));
        }
    }

    @Override
    public INodeDomain getComputationNodeDomain() {
        return defaultNodeDomain;
    }

    @Override
    public LogicalOperatorPrettyPrintVisitor getPrettyPrintVisitor() {
        return prettyPrintVisitor;
    }

    @Override
    public IConflictingTypeResolver getConflictingTypeResolver() {
        return conflictingTypeResovler;
    }
}<|MERGE_RESOLUTION|>--- conflicted
+++ resolved
@@ -219,14 +219,7 @@
     @Override
     public List<LogicalVariable> findPrimaryKey(LogicalVariable recordVar) {
         FunctionalDependency fd = varToPrimaryKey.get(recordVar);
-<<<<<<< HEAD
-        if (fd == null) {
-            return new ArrayList<>();
-        }
-        return new ArrayList<>(fd.getHead());
-=======
-        return fd == null ? null : new ArrayList<>(fd.getHead());
->>>>>>> ae2fbc68
+        return fd == null ? new ArrayList<>() : new ArrayList<>(fd.getHead());
     }
 
     @Override
