--- conflicted
+++ resolved
@@ -61,10 +61,7 @@
 import org.apache.hyracks.algebricks.core.algebra.operators.physical.PreclusteredGroupByPOperator;
 import org.apache.hyracks.algebricks.core.algebra.operators.physical.RandomMergeExchangePOperator;
 import org.apache.hyracks.algebricks.core.algebra.operators.physical.RandomPartitionExchangePOperator;
-<<<<<<< HEAD
 import org.apache.hyracks.algebricks.core.algebra.operators.physical.RangeForwardPOperator;
-=======
->>>>>>> ae2fbc68
 import org.apache.hyracks.algebricks.core.algebra.operators.physical.RangePartitionExchangePOperator;
 import org.apache.hyracks.algebricks.core.algebra.operators.physical.RangePartitionMergeExchangePOperator;
 import org.apache.hyracks.algebricks.core.algebra.operators.physical.SortMergeExchangePOperator;
@@ -478,15 +475,9 @@
                 }
                 case LOCAL_GROUPING_PROPERTY: {
                     LocalGroupingProperty g = (LocalGroupingProperty) prop;
-<<<<<<< HEAD
-                    Collection<LogicalVariable> vars = (g.getPreferredOrderEnforcer() != null)
-                            ? g.getPreferredOrderEnforcer() : g.getColumnSet();
-                    List<OrderColumn> orderColumns = new ArrayList<>();
-=======
                     Collection<LogicalVariable> vars =
                             (g.getPreferredOrderEnforcer() != null) ? g.getPreferredOrderEnforcer() : g.getColumnSet();
-                    List<OrderColumn> orderColumns = new ArrayList<OrderColumn>();
->>>>>>> ae2fbc68
+                    List<OrderColumn> orderColumns = new ArrayList<>();
                     for (LogicalVariable v : vars) {
                         OrderColumn oc = new OrderColumn(v, OrderKind.ASC);
                         orderColumns.add(oc);
@@ -549,18 +540,12 @@
                         pop = new RandomMergeExchangePOperator();
                     } else {
                         if (op.getAnnotations().containsKey(OperatorAnnotations.USE_RANGE_CONNECTOR)) {
-<<<<<<< HEAD
                             RangeId rangeId = context.newRangeId();
                             IRangeMap rangeMap = (IRangeMap) op.getAnnotations()
                                     .get(OperatorAnnotations.USE_RANGE_CONNECTOR);
                             addRangeForwardOperator(op.getInputs().get(i), rangeId, rangeMap, context);
                             pop = new RangePartitionMergeExchangePOperator(ordCols, domain, rangeId,
                                     RangePartitioningType.PROJECT);
-=======
-                            IRangeMap rangeMap =
-                                    (IRangeMap) op.getAnnotations().get(OperatorAnnotations.USE_RANGE_CONNECTOR);
-                            pop = new RangePartitionMergeExchangePOperator(ordCols, domain, rangeMap);
->>>>>>> ae2fbc68
                         } else {
                             OrderColumn[] sortColumns = new OrderColumn[ordCols.size()];
                             sortColumns = ordCols.toArray(sortColumns);
@@ -592,7 +577,6 @@
                     break;
                 }
                 case ORDERED_PARTITIONED: {
-<<<<<<< HEAD
                     OrderedPartitionedProperty opp = (OrderedPartitionedProperty) pp;
                     List<ILocalStructuralProperty> cldLocals = deliveredByChild.getLocalProperties();
                     List<ILocalStructuralProperty> reqdLocals = required.getLocalProperties();
@@ -617,10 +601,6 @@
                         pop = new RangePartitionExchangePOperator(opp.getOrderColumns(), domain, opp.getRangeId(),
                                 opp.getRangePartitioningType());
                     }
-=======
-                    pop = new RangePartitionExchangePOperator(((OrderedPartitionedProperty) pp).getOrderColumns(),
-                            domain, null);
->>>>>>> ae2fbc68
                     break;
                 }
                 case BROADCAST: {
