--- conflicted
+++ resolved
@@ -84,11 +84,7 @@
         }
     }
 
-<<<<<<< HEAD
-    private static void setNLJoinOp(AbstractBinaryJoinOperator op, IOptimizationContext context) {
-=======
     private static void setNestedLoopJoinOp(AbstractBinaryJoinOperator op, IOptimizationContext context) {
->>>>>>> 61ec1289
         op.setPhysicalOperator(new NestedLoopJoinPOperator(op.getJoinKind(), JoinPartitioningType.BROADCAST,
                 context.getPhysicalOptimizationConfig().getMaxFramesForJoin()));
     }
