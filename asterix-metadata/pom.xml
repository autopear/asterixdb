<project xmlns="http://maven.apache.org/POM/4.0.0" xmlns:xsi="http://www.w3.org/2001/XMLSchema-instance" xsi:schemaLocation="http://maven.apache.org/POM/4.0.0 http://maven.apache.org/xsd/maven-4.0.0.xsd">
	<modelVersion>4.0.0</modelVersion>
	<parent>
		<artifactId>asterix</artifactId>
		<groupId>edu.uci.ics.asterix</groupId>
		<version>0.0.4-SNAPSHOT</version>
	</parent>
	<artifactId>asterix-metadata</artifactId>
<<<<<<< HEAD
=======

>>>>>>> bceacdab
	<build>
		<plugins>
			<plugin>
				<groupId>org.apache.maven.plugins</groupId>
				<artifactId>maven-compiler-plugin</artifactId>
				<version>2.0.2</version>
				<configuration>
					<source>1.6</source>
					<target>1.6</target>
				</configuration>
			</plugin>
		</plugins>
	</build>

	<dependencies>
		<dependency>
			<groupId>edu.uci.ics.asterix</groupId>
			<artifactId>asterix-common</artifactId>
			<version>0.0.4-SNAPSHOT</version>
			<scope>compile</scope>
		</dependency>
		<dependency>
			<groupId>edu.uci.ics.asterix</groupId>
			<artifactId>asterix-om</artifactId>
			<version>0.0.4-SNAPSHOT</version>
			<scope>compile</scope>
		</dependency>
		<dependency>
			<groupId>edu.uci.ics.asterix</groupId>
			<artifactId>asterix-external-data</artifactId>
			<version>0.0.4-SNAPSHOT</version>
			<scope>compile</scope>
		</dependency>
		<dependency>
			<groupId>edu.uci.ics.hyracks</groupId>
			<artifactId>hyracks-storage-am-invertedindex</artifactId>
		</dependency>
		<dependency>
			<groupId>edu.uci.ics.hyracks</groupId>
			<artifactId>hyracks-storage-am-rtree</artifactId>
		</dependency>
		<dependency>
			<groupId>edu.uci.ics.asterix</groupId>
			<artifactId>asterix-hyracks-glue</artifactId>
			<version>0.0.4-SNAPSHOT</version>
			<scope>compile</scope>
		</dependency>
                <dependency>
                        <groupId>org.apache.hadoop</groupId>
                        <artifactId>hadoop-core</artifactId>
                        <version>0.20.2</version>
                        <type>jar</type>
                        <scope>compile</scope>
                </dependency>
	</dependencies>
</project><|MERGE_RESOLUTION|>--- conflicted
+++ resolved
@@ -6,10 +6,7 @@
 		<version>0.0.4-SNAPSHOT</version>
 	</parent>
 	<artifactId>asterix-metadata</artifactId>
-<<<<<<< HEAD
-=======
 
->>>>>>> bceacdab
 	<build>
 		<plugins>
 			<plugin>
