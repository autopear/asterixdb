--- conflicted
+++ resolved
@@ -367,68 +367,11 @@
      *             For example, if the node already exists.
      * @throws RemoteException
      */
-<<<<<<< HEAD
     public void addNode(JobId jobId, Node node) throws MetadataException, RemoteException;
-    
-    /**
-	 * 
-	 * @param jobId
-	 *            A globally unique id for an active metadata transaction.
-	 * @param dataverseName
-	 *            dataverse asociated with the function that is to be deleted.
-	 * @param functionName
-	 *            Name of function to be deleted.
-	 * @param arity
-	 *            Arity of the function to be deleted
-	 * @return
-	 * @throws MetadataException
-	 * @throws RemoteException
-	 */
-	public Function getFunction(JobId jobId, String dataverseName,
-			String functionName, int arity) throws MetadataException,
-			RemoteException;
-
-	/**
-	 * Deletes a function , acquiring local locks on behalf of the given
-	 * transaction id.
-	 * 
-	 * @param jobId
-	 *            A globally unique id for an active metadata transaction.
-	 * @param dataverseName
-	 *            dataverse asociated with the function that is to be deleted.
-	 * @param functionName
-	 *            Name of function to be deleted.
-	 * @param arity
-	 *            Arity of the function to be deleted
-	 * @throws MetadataException
-	 *             For example, there are still datasets partitioned on the node
-	 *             group to be deleted.
-	 * @throws RemoteException
-	 */
-	public void dropFunction(JobId jobId, String dataverseName,
-			String functionName, int arity) throws MetadataException,
-			RemoteException;
-
-	/**
-	 * 
-	 * @param jobId
-	 *            A globally unique id for an active metadata transaction.
-	 * @param function
-	 *            Function to be inserted
-	 * @throws MetadataException
-	 *             for example, if the function already exists or refers to an
-	 *             unknown function
-	 * @throws RemoteException
-	 */
-	public void addFunction(JobId jobId, Function function)
-			throws MetadataException, RemoteException;
-
-    public void initializeDatasetIdFactory(JobId jobId) throws MetadataException, RemoteException;
-=======
-    public void addNode(long txnId, Node node) throws MetadataException, RemoteException;
-
-    /**
-     * @param txnId
+
+    /**
+
+     * @param jobId
      *            A globally unique id for an active metadata transaction.
      * @param functionSignature
      *            An instance of functionSignature representing the function
@@ -436,14 +379,14 @@
      * @throws MetadataException
      * @throws RemoteException
      */
-    public Function getFunction(long txnId, FunctionSignature functionSignature) throws MetadataException,
+    public Function getFunction(JobId jobId, FunctionSignature functionSignature) throws MetadataException,
             RemoteException;
 
     /**
      * Deletes a function, acquiring local locks on behalf of the given
      * transaction id.
      * 
-     * @param txnId
+     * @param jobId
      *            A globally unique id for an active metadata transaction.
      * @param functionSignature
      *            An instance of functionSignature representing the function
@@ -452,10 +395,10 @@
      *             group to be deleted.
      * @throws RemoteException
      */
-    public void dropFunction(long txnId, FunctionSignature functionSignature) throws MetadataException, RemoteException;
-
-    /**
-     * @param txnId
+    public void dropFunction(JobId jobId, FunctionSignature functionSignature) throws MetadataException, RemoteException;
+
+    /**
+     * @param jobId
      *            A globally unique id for an active metadata transaction.
      * @param function
      *            Function to be inserted
@@ -464,7 +407,7 @@
      *             unknown function
      * @throws RemoteException
      */
-    public void addFunction(long txnId, Function function) throws MetadataException, RemoteException;
+    public void addFunction(JobId jobId, Function function) throws MetadataException, RemoteException;
 
     /**
      * @param ctx
@@ -473,7 +416,7 @@
      * @throws MetadataException
      * @throws RemoteException
      */
-    public List<Function> getDataverseFunctions(long txnId, String dataverseName) throws MetadataException,
+    public List<Function> getDataverseFunctions(JobId jobId, String dataverseName) throws MetadataException,
             RemoteException;
 
     /**
@@ -483,17 +426,17 @@
      * @throws MetadataException
      * @throws RemoteException
      */
-    public List<DatasourceAdapter> getDataverseAdapters(long txnId, String dataverseName) throws MetadataException,
-            RemoteException;
-
-    public DatasourceAdapter getAdapter(long txnId, String dataverseName, String adapterName) throws MetadataException,
+    public List<DatasourceAdapter> getDataverseAdapters(JobId jobId, String dataverseName) throws MetadataException,
+            RemoteException;
+
+    public DatasourceAdapter getAdapter(JobId jobId, String dataverseName, String adapterName) throws MetadataException,
             RemoteException;
 
     /**
      * Deletes a adapter , acquiring local locks on behalf of the given
      * transaction id.
      * 
-     * @param txnId
+     * @param jobId
      *            A globally unique id for an active metadata transaction.
      * @param dataverseName
      *            dataverse asociated with the adapter that is to be deleted.
@@ -502,11 +445,11 @@
      *            if the adapter does not exists.
      * @throws RemoteException
      */
-    public void dropAdapter(long txnId, String dataverseName, String adapterName) throws MetadataException,
-            RemoteException;
-
-    /**
-     * @param txnId
+    public void dropAdapter(JobId jobId, String dataverseName, String adapterName) throws MetadataException,
+            RemoteException;
+
+    /**
+     * @param jobId
      *            A globally unique id for an active metadata transaction.
      * @param adapter
      *            Adapter to be inserted
@@ -514,7 +457,7 @@
      *             for example, if the adapter already exists.
      * @throws RemoteException
      */
-    public void addAdapter(long txnId, DatasourceAdapter adapter) throws MetadataException, RemoteException;
-
->>>>>>> 58cf330f
+    public void addAdapter(JobId jobId, DatasourceAdapter adapter) throws MetadataException, RemoteException;
+
+    public void initializeDatasetIdFactory(JobId jobId) throws MetadataException, RemoteException;
 }