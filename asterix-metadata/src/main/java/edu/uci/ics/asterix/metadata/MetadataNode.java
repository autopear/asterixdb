--- conflicted
+++ resolved
@@ -292,11 +292,7 @@
 
         ILSMIndexAccessor indexAccessor = lsmIndex.createAccessor(modCallback, NoOpOperationCallback.INSTANCE);
 
-<<<<<<< HEAD
-        ITransactionContext txnCtx = transactionSubsystem.getTransactionManager().getTransactionContext(jobId);
-=======
         ITransactionContext txnCtx = transactionSubsystem.getTransactionManager().getTransactionContext(jobId, false);
->>>>>>> b6b73086
         txnCtx.setWriteTxn(true);
         txnCtx.registerIndexAndCallback(resourceID, lsmIndex, (AbstractOperationCallback) modCallback,
                 metadataIndex.isPrimaryIndex());
@@ -618,11 +614,7 @@
                 lsmIndex, IndexOperation.DELETE);
         ILSMIndexAccessor indexAccessor = lsmIndex.createAccessor(modCallback, NoOpOperationCallback.INSTANCE);
 
-<<<<<<< HEAD
-        ITransactionContext txnCtx = transactionSubsystem.getTransactionManager().getTransactionContext(jobId);
-=======
         ITransactionContext txnCtx = transactionSubsystem.getTransactionManager().getTransactionContext(jobId, false);
->>>>>>> b6b73086
         txnCtx.setWriteTxn(true);
         txnCtx.registerIndexAndCallback(resourceID, lsmIndex, (AbstractOperationCallback) modCallback,
                 metadataIndex.isPrimaryIndex());
@@ -1255,11 +1247,7 @@
             ITupleReference libraryTuple = tupleReaderWriter.getTupleFromMetadataEntity(library);
             insertTupleIntoIndex(jobId, MetadataPrimaryIndexes.LIBRARY_DATASET, libraryTuple);
 
-<<<<<<< HEAD
-        } catch (TreeIndexDuplicateKeyException e) {
-=======
         } catch (TreeIndexException e) {
->>>>>>> b6b73086
             throw new MetadataException("A library with this name " + library.getDataverseName()
                     + " already exists in dataverse '" + library.getDataverseName() + "'.", e);
         } catch (Exception e) {
@@ -1398,11 +1386,7 @@
             ITupleReference feedPolicyTuple = tupleReaderWriter.getTupleFromMetadataEntity(feedPolicy);
             insertTupleIntoIndex(jobId, MetadataPrimaryIndexes.FEED_POLICY_DATASET, feedPolicyTuple);
 
-<<<<<<< HEAD
-        } catch (TreeIndexDuplicateKeyException e) {
-=======
         } catch (TreeIndexException e) {
->>>>>>> b6b73086
             throw new MetadataException("A feed policy with this name " + feedPolicy.getPolicyName()
                     + " already exists in dataverse '" + feedPolicy.getPolicyName() + "'.", e);
         } catch (Exception e) {
@@ -1490,11 +1474,7 @@
             ITupleReference feedTuple = tupleReaderWriter.getTupleFromMetadataEntity(feed);
             insertTupleIntoIndex(jobId, MetadataPrimaryIndexes.FEED_DATASET, feedTuple);
 
-<<<<<<< HEAD
-        } catch (TreeIndexDuplicateKeyException e) {
-=======
         } catch (TreeIndexException e) {
->>>>>>> b6b73086
             throw new MetadataException("A feed with this name " + feed.getFeedName()
                     + " already exists in dataverse '" + feed.getDataverseName() + "'.", e);
         } catch (Exception e) {
