/*
 * Copyright 2009-2013 by The Regents of the University of California
 * Licensed under the Apache License, Version 2.0 (the "License");
 * you may not use this file except in compliance with the License.
 * you may obtain a copy of the License from
 * 
 *     http://www.apache.org/licenses/LICENSE-2.0
 * 
 * Unless required by applicable law or agreed to in writing, software
 * distributed under the License is distributed on an "AS IS" BASIS,
 * WITHOUT WARRANTIES OR CONDITIONS OF ANY KIND, either express or implied.
 * See the License for the specific language governing permissions and
 * limitations under the License.
 */

package edu.uci.ics.asterix.metadata.declared;

import java.io.File;
import java.io.IOException;
import java.util.ArrayList;
import java.util.HashMap;
import java.util.HashSet;
import java.util.List;
import java.util.Map;
import java.util.Set;
import java.util.logging.Logger;

import edu.uci.ics.asterix.common.config.AsterixStorageProperties;
import edu.uci.ics.asterix.common.config.DatasetConfig.DatasetType;
import edu.uci.ics.asterix.common.config.DatasetConfig.IndexType;
import edu.uci.ics.asterix.common.config.GlobalConfig;
import edu.uci.ics.asterix.common.context.AsterixVirtualBufferCacheProvider;
import edu.uci.ics.asterix.common.context.ITransactionSubsystemProvider;
import edu.uci.ics.asterix.common.context.TransactionSubsystemProvider;
import edu.uci.ics.asterix.common.dataflow.AsterixLSMInvertedIndexInsertDeleteOperatorDescriptor;
import edu.uci.ics.asterix.common.dataflow.AsterixLSMTreeInsertDeleteOperatorDescriptor;
import edu.uci.ics.asterix.common.dataflow.IAsterixApplicationContextInfo;
import edu.uci.ics.asterix.common.parse.IParseFileSplitsDecl;
import edu.uci.ics.asterix.common.transactions.IResourceManager.ResourceType;
import edu.uci.ics.asterix.common.transactions.JobId;
import edu.uci.ics.asterix.dataflow.data.nontagged.valueproviders.AqlPrimitiveValueProviderFactory;
import edu.uci.ics.asterix.formats.base.IDataFormat;
import edu.uci.ics.asterix.formats.nontagged.AqlBinaryComparatorFactoryProvider;
import edu.uci.ics.asterix.formats.nontagged.AqlTypeTraitProvider;
import edu.uci.ics.asterix.metadata.MetadataException;
import edu.uci.ics.asterix.metadata.MetadataManager;
import edu.uci.ics.asterix.metadata.MetadataTransactionContext;
import edu.uci.ics.asterix.metadata.bootstrap.MetadataConstants;
import edu.uci.ics.asterix.metadata.dataset.hints.DatasetHints.DatasetCardinalityHint;
import edu.uci.ics.asterix.metadata.declared.AqlDataSource.AqlDataSourceType;
import edu.uci.ics.asterix.metadata.entities.Dataset;
import edu.uci.ics.asterix.metadata.entities.DatasourceAdapter;
import edu.uci.ics.asterix.metadata.entities.Datatype;
import edu.uci.ics.asterix.metadata.entities.Dataverse;
import edu.uci.ics.asterix.metadata.entities.ExternalDatasetDetails;
import edu.uci.ics.asterix.metadata.entities.Feed;
import edu.uci.ics.asterix.metadata.entities.FeedActivity;
import edu.uci.ics.asterix.metadata.entities.FeedActivity.FeedActivityDetails;
import edu.uci.ics.asterix.metadata.entities.FeedPolicy;
import edu.uci.ics.asterix.metadata.entities.Index;
import edu.uci.ics.asterix.metadata.entities.InternalDatasetDetails;
import edu.uci.ics.asterix.metadata.feeds.BuiltinFeedPolicies;
import edu.uci.ics.asterix.metadata.feeds.FeedUtil;
import edu.uci.ics.asterix.metadata.feeds.EndFeedMessage;
import edu.uci.ics.asterix.metadata.feeds.ExternalDataScanOperatorDescriptor;
import edu.uci.ics.asterix.metadata.feeds.FeedConnectionId;
import edu.uci.ics.asterix.metadata.feeds.FeedIntakeOperatorDescriptor;
import edu.uci.ics.asterix.metadata.feeds.FeedMessageOperatorDescriptor;
import edu.uci.ics.asterix.metadata.feeds.IAdapterFactory;
import edu.uci.ics.asterix.metadata.feeds.IAdapterFactory.SupportedOperation;
import edu.uci.ics.asterix.metadata.feeds.IFeedMessage;
import edu.uci.ics.asterix.metadata.feeds.IFeedMessage.MessageType;
import edu.uci.ics.asterix.metadata.feeds.IGenericAdapterFactory;
import edu.uci.ics.asterix.metadata.feeds.ITypedAdapterFactory;
import edu.uci.ics.asterix.metadata.utils.DatasetUtils;
import edu.uci.ics.asterix.om.functions.AsterixBuiltinFunctions;
import edu.uci.ics.asterix.om.types.ARecordType;
import edu.uci.ics.asterix.om.types.ATypeTag;
import edu.uci.ics.asterix.om.types.IAType;
import edu.uci.ics.asterix.om.util.AsterixAppContextInfo;
import edu.uci.ics.asterix.om.util.AsterixClusterProperties;
import edu.uci.ics.asterix.om.util.NonTaggedFormatUtil;
import edu.uci.ics.asterix.runtime.base.AsterixTupleFilterFactory;
import edu.uci.ics.asterix.runtime.formats.FormatUtils;
import edu.uci.ics.asterix.runtime.formats.NonTaggedDataFormat;
import edu.uci.ics.asterix.runtime.job.listener.JobEventListenerFactory;
import edu.uci.ics.asterix.transaction.management.opcallbacks.PrimaryIndexInstantSearchOperationCallbackFactory;
import edu.uci.ics.asterix.transaction.management.opcallbacks.PrimaryIndexModificationOperationCallbackFactory;
import edu.uci.ics.asterix.transaction.management.opcallbacks.PrimaryIndexOperationTrackerProvider;
import edu.uci.ics.asterix.transaction.management.opcallbacks.PrimaryIndexSearchOperationCallbackFactory;
import edu.uci.ics.asterix.transaction.management.opcallbacks.SecondaryIndexModificationOperationCallbackFactory;
import edu.uci.ics.asterix.transaction.management.opcallbacks.SecondaryIndexSearchOperationCallbackFactory;
import edu.uci.ics.asterix.transaction.management.service.transaction.AsterixRuntimeComponentsProvider;
import edu.uci.ics.hyracks.algebricks.common.constraints.AlgebricksAbsolutePartitionConstraint;
import edu.uci.ics.hyracks.algebricks.common.constraints.AlgebricksPartitionConstraint;
import edu.uci.ics.hyracks.algebricks.common.exceptions.AlgebricksException;
import edu.uci.ics.hyracks.algebricks.common.utils.Pair;
import edu.uci.ics.hyracks.algebricks.core.algebra.base.ILogicalExpression;
import edu.uci.ics.hyracks.algebricks.core.algebra.base.LogicalVariable;
import edu.uci.ics.hyracks.algebricks.core.algebra.expressions.IExpressionRuntimeProvider;
import edu.uci.ics.hyracks.algebricks.core.algebra.expressions.IVariableTypeEnvironment;
import edu.uci.ics.hyracks.algebricks.core.algebra.functions.FunctionIdentifier;
import edu.uci.ics.hyracks.algebricks.core.algebra.functions.IFunctionInfo;
import edu.uci.ics.hyracks.algebricks.core.algebra.metadata.IDataSink;
import edu.uci.ics.hyracks.algebricks.core.algebra.metadata.IDataSource;
import edu.uci.ics.hyracks.algebricks.core.algebra.metadata.IDataSourceIndex;
import edu.uci.ics.hyracks.algebricks.core.algebra.metadata.IMetadataProvider;
import edu.uci.ics.hyracks.algebricks.core.algebra.operators.logical.IOperatorSchema;
import edu.uci.ics.hyracks.algebricks.core.jobgen.impl.JobGenContext;
import edu.uci.ics.hyracks.algebricks.core.jobgen.impl.JobGenHelper;
import edu.uci.ics.hyracks.algebricks.data.IAWriterFactory;
import edu.uci.ics.hyracks.algebricks.data.IPrinterFactory;
import edu.uci.ics.hyracks.algebricks.data.IResultSerializerFactoryProvider;
import edu.uci.ics.hyracks.algebricks.runtime.base.IPushRuntimeFactory;
import edu.uci.ics.hyracks.algebricks.runtime.base.IScalarEvaluatorFactory;
import edu.uci.ics.hyracks.algebricks.runtime.operators.std.SinkWriterRuntimeFactory;
import edu.uci.ics.hyracks.api.client.IHyracksClientConnection;
import edu.uci.ics.hyracks.api.dataflow.IOperatorDescriptor;
import edu.uci.ics.hyracks.api.dataflow.value.IBinaryComparatorFactory;
import edu.uci.ics.hyracks.api.dataflow.value.ILinearizeComparatorFactory;
import edu.uci.ics.hyracks.api.dataflow.value.IResultSerializerFactory;
import edu.uci.ics.hyracks.api.dataflow.value.ISerializerDeserializer;
import edu.uci.ics.hyracks.api.dataflow.value.ITypeTraits;
import edu.uci.ics.hyracks.api.dataflow.value.RecordDescriptor;
import edu.uci.ics.hyracks.api.dataset.ResultSetId;
import edu.uci.ics.hyracks.api.io.FileReference;
import edu.uci.ics.hyracks.api.job.JobSpecification;
import edu.uci.ics.hyracks.data.std.accessors.PointableBinaryComparatorFactory;
import edu.uci.ics.hyracks.data.std.primitive.ShortPointable;
import edu.uci.ics.hyracks.dataflow.std.file.ConstantFileSplitProvider;
import edu.uci.ics.hyracks.dataflow.std.file.FileScanOperatorDescriptor;
import edu.uci.ics.hyracks.dataflow.std.file.FileSplit;
import edu.uci.ics.hyracks.dataflow.std.file.IFileSplitProvider;
import edu.uci.ics.hyracks.dataflow.std.file.ITupleParserFactory;
import edu.uci.ics.hyracks.dataflow.std.result.ResultWriterOperatorDescriptor;
import edu.uci.ics.hyracks.storage.am.btree.dataflow.BTreeSearchOperatorDescriptor;
import edu.uci.ics.hyracks.storage.am.btree.frames.BTreeNSMInteriorFrameFactory;
import edu.uci.ics.hyracks.storage.am.common.api.IPrimitiveValueProviderFactory;
import edu.uci.ics.hyracks.storage.am.common.api.ISearchOperationCallbackFactory;
import edu.uci.ics.hyracks.storage.am.common.api.ITreeIndexFrameFactory;
import edu.uci.ics.hyracks.storage.am.common.dataflow.TreeIndexBulkLoadOperatorDescriptor;
import edu.uci.ics.hyracks.storage.am.common.impls.NoOpOperationCallbackFactory;
import edu.uci.ics.hyracks.storage.am.common.ophelpers.IndexOperation;
import edu.uci.ics.hyracks.storage.am.common.tuples.TypeAwareTupleWriterFactory;
import edu.uci.ics.hyracks.storage.am.lsm.btree.dataflow.LSMBTreeDataflowHelperFactory;
import edu.uci.ics.hyracks.storage.am.lsm.invertedindex.dataflow.LSMInvertedIndexDataflowHelperFactory;
import edu.uci.ics.hyracks.storage.am.lsm.invertedindex.tokenizers.IBinaryTokenizerFactory;
import edu.uci.ics.hyracks.storage.am.lsm.rtree.dataflow.LSMRTreeDataflowHelperFactory;
import edu.uci.ics.hyracks.storage.am.rtree.dataflow.RTreeSearchOperatorDescriptor;
import edu.uci.ics.hyracks.storage.am.rtree.frames.RTreePolicyType;
import edu.uci.ics.hyracks.storage.am.rtree.linearize.HilbertDoubleComparatorFactory;
import edu.uci.ics.hyracks.storage.am.rtree.linearize.ZCurveDoubleComparatorFactory;
import edu.uci.ics.hyracks.storage.am.rtree.linearize.ZCurveIntComparatorFactory;

public class AqlMetadataProvider implements IMetadataProvider<AqlSourceId, String> {
    private static Logger LOGGER = Logger.getLogger(AqlMetadataProvider.class.getName());
    private MetadataTransactionContext mdTxnCtx;
    private boolean isWriteTransaction;
    private Map<String, String[]> stores;
    private Map<String, String> config;
    private IAWriterFactory writerFactory;
    private FileSplit outputFile;
    private boolean asyncResults;
    private ResultSetId resultSetId;
    private IResultSerializerFactoryProvider resultSerializerFactoryProvider;
    private IHyracksClientConnection hcc;

    private final Dataverse defaultDataverse;
    private JobId jobId;

    private final AsterixStorageProperties storageProperties;

    public static final Map<String, String> adapterFactoryMapping = initializeAdapterFactoryMapping();

    public String getPropertyValue(String propertyName) {
        return config.get(propertyName);
    }

    public void setConfig(Map<String, String> config) {
        this.config = config;
    }

    public Map<String, String[]> getAllStores() {
        return stores;
    }

    public Map<String, String> getConfig() {
        return config;
    }

    public AqlMetadataProvider(Dataverse defaultDataverse) {
        this.defaultDataverse = defaultDataverse;
        this.stores = AsterixAppContextInfo.getInstance().getMetadataProperties().getStores();
        this.storageProperties = AsterixAppContextInfo.getInstance().getStorageProperties();
    }

    public void setJobId(JobId jobId) {
        this.jobId = jobId;
    }

    public Dataverse getDefaultDataverse() {
        return defaultDataverse;
    }

    public String getDefaultDataverseName() {
        return defaultDataverse == null ? null : defaultDataverse.getDataverseName();
    }

    public void setWriteTransaction(boolean writeTransaction) {
        this.isWriteTransaction = writeTransaction;
    }

    public void setWriterFactory(IAWriterFactory writerFactory) {
        this.writerFactory = writerFactory;
    }

    public void setMetadataTxnContext(MetadataTransactionContext mdTxnCtx) {
        this.mdTxnCtx = mdTxnCtx;
    }

    public MetadataTransactionContext getMetadataTxnContext() {
        return mdTxnCtx;
    }

    public IAWriterFactory getWriterFactory() {
        return this.writerFactory;
    }

    public FileSplit getOutputFile() {
        return outputFile;
    }

    public void setOutputFile(FileSplit outputFile) {
        this.outputFile = outputFile;
    }

    public boolean getResultAsyncMode() {
        return asyncResults;
    }

    public void setResultAsyncMode(boolean asyncResults) {
        this.asyncResults = asyncResults;
    }

    public ResultSetId getResultSetId() {
        return resultSetId;
    }

    public void setResultSetId(ResultSetId resultSetId) {
        this.resultSetId = resultSetId;
    }

    public void setResultSerializerFactoryProvider(IResultSerializerFactoryProvider rafp) {
        this.resultSerializerFactoryProvider = rafp;
    }

    public IResultSerializerFactoryProvider getResultSerializerFactoryProvider() {
        return resultSerializerFactoryProvider;
    }

    @Override
    public AqlDataSource findDataSource(AqlSourceId id) throws AlgebricksException {
        AqlSourceId aqlId = (AqlSourceId) id;
        try {
            return lookupSourceInMetadata(aqlId);
        } catch (MetadataException e) {
            throw new AlgebricksException(e);
        }
    }

    public boolean isWriteTransaction() {
        return isWriteTransaction;
    }

    @Override
    public Pair<IOperatorDescriptor, AlgebricksPartitionConstraint> getScannerRuntime(
            IDataSource<AqlSourceId> dataSource, List<LogicalVariable> scanVariables,
            List<LogicalVariable> projectVariables, boolean projectPushed, IOperatorSchema opSchema,
            IVariableTypeEnvironment typeEnv, JobGenContext context, JobSpecification jobSpec, Object implConfig)
            throws AlgebricksException {
        try {
            switch (((AqlDataSource) dataSource).getDatasourceType()) {
                case FEED:
                    return buildFeedIntakeRuntime(jobSpec, dataSource);
                case INTERNAL_DATASET:
                    return buildInternalDatasetScan(jobSpec, scanVariables, opSchema, typeEnv, dataSource, context,
                            implConfig);

                case EXTERNAL_DATASET:
                    return buildExternalDatasetScan(jobSpec, dataSource);

                default:
                    throw new IllegalArgumentException();

            }
        } catch (MetadataException e) {
            throw new AlgebricksException(e);
        }
    }

    private Pair<IOperatorDescriptor, AlgebricksPartitionConstraint> buildInternalDatasetScan(JobSpecification jobSpec,
            List<LogicalVariable> outputVars, IOperatorSchema opSchema, IVariableTypeEnvironment typeEnv,
            IDataSource<AqlSourceId> dataSource, JobGenContext context, Object implConfig) throws AlgebricksException,
            MetadataException {
        AqlSourceId asid = dataSource.getId();
        String dataverseName = asid.getDataverseName();
        String datasetName = asid.getDatasetName();
        Index primaryIndex = MetadataManager.INSTANCE.getIndex(mdTxnCtx, dataverseName, datasetName, datasetName);
        return buildBtreeRuntime(jobSpec, outputVars, opSchema, typeEnv, context, false,
                ((DatasetDataSource) dataSource).getDataset(), primaryIndex.getIndexName(), null, null, true, true,
                implConfig);
    }

    private Pair<IOperatorDescriptor, AlgebricksPartitionConstraint> buildExternalDatasetScan(JobSpecification jobSpec,
            IDataSource<AqlSourceId> dataSource) throws AlgebricksException, MetadataException {
        Dataset dataset = ((DatasetDataSource) dataSource).getDataset();
        String itemTypeName = dataset.getItemTypeName();
        IAType itemType = MetadataManager.INSTANCE.getDatatype(mdTxnCtx, dataset.getDataverseName(), itemTypeName)
                .getDatatype();
        return buildExternalDataScannerRuntime(jobSpec, itemType, (ExternalDatasetDetails) dataset.getDatasetDetails(),
                NonTaggedDataFormat.INSTANCE);

    }

    @SuppressWarnings("rawtypes")
    public Pair<IOperatorDescriptor, AlgebricksPartitionConstraint> buildExternalDataScannerRuntime(
            JobSpecification jobSpec, IAType itemType, ExternalDatasetDetails datasetDetails, IDataFormat format)
            throws AlgebricksException {
        if (itemType.getTypeTag() != ATypeTag.RECORD) {
            throw new AlgebricksException("Can only scan datasets of records.");
        }

        IAdapterFactory adapterFactory;
        String adapterName;
        DatasourceAdapter adapterEntity;
        String adapterFactoryClassname;
        try {
            adapterName = datasetDetails.getAdapter();
            adapterEntity = MetadataManager.INSTANCE.getAdapter(mdTxnCtx, MetadataConstants.METADATA_DATAVERSE_NAME,
                    adapterName);
            if (adapterEntity != null) {
                adapterFactoryClassname = adapterEntity.getClassname();
                adapterFactory = (IAdapterFactory) Class.forName(adapterFactoryClassname).newInstance();
            } else {
                adapterFactoryClassname = adapterFactoryMapping.get(adapterName);
                if (adapterFactoryClassname == null) {
                    throw new AlgebricksException(" Unknown adapter :" + adapterName);
                }
                adapterFactory = (IAdapterFactory) Class.forName(adapterFactoryClassname).newInstance();
            }

            Map<String, String> configuration = datasetDetails.getProperties();

            switch (adapterFactory.getAdapterType()) {
                case GENERIC:
                    ((IGenericAdapterFactory) adapterFactory).configure(configuration, (ARecordType) itemType);
                    break;
                case TYPED:
                    ((ITypedAdapterFactory) adapterFactory).configure(configuration);
                    break;
            }
        } catch (AlgebricksException ae) {
            throw ae;
        } catch (Exception e) {
            e.printStackTrace();
            throw new AlgebricksException("Unable to create adapter " + e);
        }

        if (!(adapterFactory.getSupportedOperations().equals(SupportedOperation.READ) || adapterFactory
                .getSupportedOperations().equals(SupportedOperation.READ_WRITE))) {
            throw new AlgebricksException("external dataset adapter does not support read operation");
        }

        ISerializerDeserializer payloadSerde = format.getSerdeProvider().getSerializerDeserializer(itemType);
        RecordDescriptor scannerDesc = new RecordDescriptor(new ISerializerDeserializer[] { payloadSerde });

        ExternalDataScanOperatorDescriptor dataScanner = new ExternalDataScanOperatorDescriptor(jobSpec, scannerDesc,
                adapterFactory);

        AlgebricksPartitionConstraint constraint;
        try {
            constraint = adapterFactory.getPartitionConstraint();
        } catch (Exception e) {
            throw new AlgebricksException(e);
        }

        return new Pair<IOperatorDescriptor, AlgebricksPartitionConstraint>(dataScanner, constraint);
    }

    @SuppressWarnings("rawtypes")
    public Pair<IOperatorDescriptor, AlgebricksPartitionConstraint> buildScannerRuntime(JobSpecification jobSpec,
            IAType itemType, IParseFileSplitsDecl decl, IDataFormat format) throws AlgebricksException {
        if (itemType.getTypeTag() != ATypeTag.RECORD) {
            throw new AlgebricksException("Can only scan datasets of records.");
        }
        ARecordType rt = (ARecordType) itemType;
        ITupleParserFactory tupleParser = format.createTupleParser(rt, decl);
        FileSplit[] splits = decl.getSplits();
        IFileSplitProvider scannerSplitProvider = new ConstantFileSplitProvider(splits);
        ISerializerDeserializer payloadSerde = format.getSerdeProvider().getSerializerDeserializer(itemType);
        RecordDescriptor scannerDesc = new RecordDescriptor(new ISerializerDeserializer[] { payloadSerde });
        IOperatorDescriptor scanner = new FileScanOperatorDescriptor(jobSpec, scannerSplitProvider, tupleParser,
                scannerDesc);
        String[] locs = new String[splits.length];
        for (int i = 0; i < splits.length; i++) {
            locs[i] = splits[i].getNodeName();
        }
        AlgebricksPartitionConstraint apc = new AlgebricksAbsolutePartitionConstraint(locs);
        return new Pair<IOperatorDescriptor, AlgebricksPartitionConstraint>(scanner, apc);
    }

    @SuppressWarnings("rawtypes")
    public Pair<IOperatorDescriptor, AlgebricksPartitionConstraint> buildFeedIntakeRuntime(JobSpecification jobSpec,
            IDataSource<AqlSourceId> dataSource) throws AlgebricksException {

        FeedDataSource feedDataSource = (FeedDataSource) dataSource;
        FeedIntakeOperatorDescriptor feedIngestor = null;
        org.apache.commons.lang3.tuple.Pair<IAdapterFactory, ARecordType> factoryOutput = null;
        AlgebricksPartitionConstraint constraint = null;

<<<<<<< HEAD
            switch (adapterFactory.getAdapterType()) {
                case TYPED:
                    ((ITypedAdapterFactory) adapterFactory).configure(configuration);
                    adapterOutputType = ((ITypedAdapterFactory) adapterFactory).getAdapterOutputType();
                    
                    break;
                case GENERIC:
                    String outputTypeName = configuration.get("output-type-name");
                    adapterOutputType = MetadataManager.INSTANCE.getDatatype(mdTxnCtx,
                            feedDataSource.getDatasourceDataverse(), outputTypeName).getDatatype();
                    ((IGenericAdapterFactory) adapterFactory).configure(configuration, (ARecordType) adapterOutputType);
                    break;
                default:
                    throw new IllegalStateException(" Unknown factory type for " + adapterFactoryClassname);
            }
        } catch (Exception e) {
            e.printStackTrace();
            throw new AlgebricksException("unable to create adapter  " + e);
        }
=======
        try {
            factoryOutput = FeedUtil.getFeedFactoryAndOutput(feedDataSource.getFeed(), mdTxnCtx);
            IAdapterFactory adapterFactory = factoryOutput.getLeft();
            ARecordType adapterOutputType = factoryOutput.getRight();
>>>>>>> e67365ce

            ISerializerDeserializer payloadSerde = NonTaggedDataFormat.INSTANCE.getSerdeProvider()
                    .getSerializerDeserializer(adapterOutputType);
            RecordDescriptor feedDesc = new RecordDescriptor(new ISerializerDeserializer[] { payloadSerde });

            FeedPolicy feedPolicy = (FeedPolicy) ((AqlDataSource) dataSource).getProperties().get(
                    BuiltinFeedPolicies.CONFIG_FEED_POLICY_KEY);

            feedPolicy.getProperties().put(BuiltinFeedPolicies.CONFIG_FEED_POLICY_KEY, feedPolicy.getPolicyName());
            feedIngestor = new FeedIntakeOperatorDescriptor(jobSpec, new FeedConnectionId(
                    feedDataSource.getDatasourceDataverse(), feedDataSource.getDatasourceName(), feedDataSource
                            .getFeedConnectionId().getDatasetName()), adapterFactory, (ARecordType) adapterOutputType,
                    feedDesc, feedPolicy.getProperties());

            constraint = factoryOutput.getLeft().getPartitionConstraint();
        } catch (Exception e) {
            throw new AlgebricksException(e);
        }
        return new Pair<IOperatorDescriptor, AlgebricksPartitionConstraint>(feedIngestor, constraint);
    }

    public Pair<IOperatorDescriptor, AlgebricksPartitionConstraint> buildSendFeedMessageRuntime(
            JobSpecification jobSpec, String dataverse, String feedName, String dataset, IFeedMessage feedMessage,
            String[] locations) throws AlgebricksException {
        AlgebricksPartitionConstraint partitionConstraint = new AlgebricksAbsolutePartitionConstraint(locations);
        FeedMessageOperatorDescriptor feedMessenger = new FeedMessageOperatorDescriptor(jobSpec, dataverse, feedName,
                dataset, feedMessage);
        return new Pair<IOperatorDescriptor, AlgebricksPartitionConstraint>(feedMessenger, partitionConstraint);
    }

    public Pair<IOperatorDescriptor, AlgebricksPartitionConstraint> buildDisconnectFeedMessengerRuntime(
            JobSpecification jobSpec, String dataverse, String feedName, String dataset, FeedActivity feedActivity)
            throws AlgebricksException {
        List<String> feedLocations = new ArrayList<String>();
        String[] ingestLocs = feedActivity.getFeedActivityDetails().get(FeedActivityDetails.INGEST_LOCATIONS)
                .split(",");
        String[] computeLocs = feedActivity.getFeedActivityDetails().get(FeedActivityDetails.COMPUTE_LOCATIONS)
                .split(",");
        String[] storageLocs = feedActivity.getFeedActivityDetails().get(FeedActivityDetails.STORAGE_LOCATIONS)
                .split(",");

        for (String loc : ingestLocs) {
            feedLocations.add(loc);
        }
        for (String loc : computeLocs) {
            feedLocations.add(loc);
        }
        for (String loc : storageLocs) {
            feedLocations.add(loc);
        }

        FeedConnectionId feedId = new FeedConnectionId(dataverse, feedName, dataset);
        String[] locations = feedLocations.toArray(new String[] {});
        IFeedMessage feedMessage = new EndFeedMessage(feedId);
        return buildSendFeedMessageRuntime(jobSpec, dataverse, feedName, dataset, feedMessage, locations);
    }

    public Pair<IOperatorDescriptor, AlgebricksPartitionConstraint> buildBtreeRuntime(JobSpecification jobSpec,
            List<LogicalVariable> outputVars, IOperatorSchema opSchema, IVariableTypeEnvironment typeEnv,
            JobGenContext context, boolean retainInput, Dataset dataset, String indexName, int[] lowKeyFields,
            int[] highKeyFields, boolean lowKeyInclusive, boolean highKeyInclusive, Object implConfig)
            throws AlgebricksException {
        boolean isSecondary = true;
        try {
            Index primaryIndex = MetadataManager.INSTANCE.getIndex(mdTxnCtx, dataset.getDataverseName(),
                    dataset.getDatasetName(), dataset.getDatasetName());
            if (primaryIndex != null) {
                isSecondary = !indexName.equals(primaryIndex.getIndexName());
            }
            int numPrimaryKeys = DatasetUtils.getPartitioningKeys(dataset).size();
            RecordDescriptor outputRecDesc = JobGenHelper.mkRecordDescriptor(typeEnv, opSchema, context);
            int numKeys = numPrimaryKeys;
            int keysStartIndex = outputRecDesc.getFieldCount() - numKeys - 1;
            ITypeTraits[] typeTraits = null;
            int[] bloomFilterKeyFields;
            if (isSecondary) {
                Index secondaryIndex = MetadataManager.INSTANCE.getIndex(mdTxnCtx, dataset.getDataverseName(),
                        dataset.getDatasetName(), indexName);
                int numSecondaryKeys = secondaryIndex.getKeyFieldNames().size();
                numKeys += numSecondaryKeys;
                keysStartIndex = outputVars.size() - numKeys;
                typeTraits = JobGenHelper.variablesToTypeTraits(outputVars, keysStartIndex, numKeys, typeEnv, context);
                bloomFilterKeyFields = new int[numSecondaryKeys];
                for (int i = 0; i < numSecondaryKeys; i++) {
                    bloomFilterKeyFields[i] = i;
                }
            } else {
                typeTraits = JobGenHelper.variablesToTypeTraits(outputVars, keysStartIndex, numKeys + 1, typeEnv,
                        context);
                bloomFilterKeyFields = new int[numPrimaryKeys];
                for (int i = 0; i < numPrimaryKeys; i++) {
                    bloomFilterKeyFields[i] = i;
                }
            }
            IBinaryComparatorFactory[] comparatorFactories = JobGenHelper.variablesToAscBinaryComparatorFactories(
                    outputVars, keysStartIndex, numKeys, typeEnv, context);

            IAsterixApplicationContextInfo appContext = (IAsterixApplicationContextInfo) context.getAppContext();
            Pair<IFileSplitProvider, AlgebricksPartitionConstraint> spPc;
            try {
                spPc = splitProviderAndPartitionConstraintsForInternalOrFeedDataset(dataset.getDataverseName(),
                        dataset.getDatasetName(), indexName);
            } catch (Exception e) {
                throw new AlgebricksException(e);
            }

            ISearchOperationCallbackFactory searchCallbackFactory = null;
            if (isSecondary) {
                searchCallbackFactory = new SecondaryIndexSearchOperationCallbackFactory();
            } else {
                JobId jobId = ((JobEventListenerFactory) jobSpec.getJobletEventListenerFactory()).getJobId();
                int datasetId = dataset.getDatasetId();
                int[] primaryKeyFields = new int[numPrimaryKeys];
                for (int i = 0; i < numPrimaryKeys; i++) {
                    primaryKeyFields[i] = i;
                }

                AqlMetadataImplConfig aqlMetadataImplConfig = (AqlMetadataImplConfig) implConfig;
                ITransactionSubsystemProvider txnSubsystemProvider = new TransactionSubsystemProvider();
                if (aqlMetadataImplConfig != null && aqlMetadataImplConfig.isInstantLock()) {
                    searchCallbackFactory = new PrimaryIndexInstantSearchOperationCallbackFactory(jobId, datasetId,
                            primaryKeyFields, txnSubsystemProvider, ResourceType.LSM_BTREE);
                } else {
                    searchCallbackFactory = new PrimaryIndexSearchOperationCallbackFactory(jobId, datasetId,
                            primaryKeyFields, txnSubsystemProvider, ResourceType.LSM_BTREE);
                }
            }
            AsterixRuntimeComponentsProvider rtcProvider = isSecondary ? AsterixRuntimeComponentsProvider.LSMBTREE_SECONDARY_PROVIDER
                    : AsterixRuntimeComponentsProvider.LSMBTREE_PRIMARY_PROVIDER;
            BTreeSearchOperatorDescriptor btreeSearchOp = new BTreeSearchOperatorDescriptor(jobSpec, outputRecDesc,
                    appContext.getStorageManagerInterface(), appContext.getIndexLifecycleManagerProvider(), spPc.first,
                    typeTraits, comparatorFactories, bloomFilterKeyFields, lowKeyFields, highKeyFields,
                    lowKeyInclusive, highKeyInclusive, new LSMBTreeDataflowHelperFactory(
                            new AsterixVirtualBufferCacheProvider(dataset.getDatasetId()), rtcProvider,
                            isSecondary ? AsterixRuntimeComponentsProvider.LSMBTREE_SECONDARY_PROVIDER
                                    : new PrimaryIndexOperationTrackerProvider(dataset.getDatasetId()), rtcProvider,
                            rtcProvider, storageProperties.getBloomFilterFalsePositiveRate()), retainInput,
                    searchCallbackFactory);

            return new Pair<IOperatorDescriptor, AlgebricksPartitionConstraint>(btreeSearchOp, spPc.second);

        } catch (MetadataException me) {
            throw new AlgebricksException(me);
        }
    }

    public Pair<IOperatorDescriptor, AlgebricksPartitionConstraint> buildRtreeRuntime(JobSpecification jobSpec,
            List<LogicalVariable> outputVars, IOperatorSchema opSchema, IVariableTypeEnvironment typeEnv,
            JobGenContext context, boolean retainInput, Dataset dataset, String indexName, int[] keyFields)
            throws AlgebricksException {
        try {
            ARecordType recType = (ARecordType) findType(dataset.getDataverseName(), dataset.getItemTypeName());
            int numPrimaryKeys = DatasetUtils.getPartitioningKeys(dataset).size();

            Index secondaryIndex = MetadataManager.INSTANCE.getIndex(mdTxnCtx, dataset.getDataverseName(),
                    dataset.getDatasetName(), indexName);
            if (secondaryIndex == null) {
                throw new AlgebricksException("Code generation error: no index " + indexName + " for dataset "
                        + dataset.getDatasetName());
            }
            List<String> secondaryKeyFields = secondaryIndex.getKeyFieldNames();
            int numSecondaryKeys = secondaryKeyFields.size();
            if (numSecondaryKeys != 1) {
                throw new AlgebricksException(
                        "Cannot use "
                                + numSecondaryKeys
                                + " fields as a key for the R-tree index. There can be only one field as a key for the R-tree index.");
            }
            Pair<IAType, Boolean> keyTypePair = Index.getNonNullableKeyFieldType(secondaryKeyFields.get(0), recType);
            IAType keyType = keyTypePair.first;
            if (keyType == null) {
                throw new AlgebricksException("Could not find field " + secondaryKeyFields.get(0) + " in the schema.");
            }
            int numDimensions = NonTaggedFormatUtil.getNumDimensions(keyType.getTypeTag());
            int numNestedSecondaryKeyFields = numDimensions * 2;
            IPrimitiveValueProviderFactory[] valueProviderFactories = new IPrimitiveValueProviderFactory[numNestedSecondaryKeyFields];
            for (int i = 0; i < numNestedSecondaryKeyFields; i++) {
                valueProviderFactories[i] = AqlPrimitiveValueProviderFactory.INSTANCE;
            }

            RecordDescriptor outputRecDesc = JobGenHelper.mkRecordDescriptor(typeEnv, opSchema, context);
            int keysStartIndex = outputRecDesc.getFieldCount() - numNestedSecondaryKeyFields - numPrimaryKeys;
            if (retainInput) {
                keysStartIndex -= numNestedSecondaryKeyFields;
            }
            IBinaryComparatorFactory[] comparatorFactories = JobGenHelper.variablesToAscBinaryComparatorFactories(
                    outputVars, keysStartIndex, numNestedSecondaryKeyFields, typeEnv, context);
            ITypeTraits[] typeTraits = JobGenHelper.variablesToTypeTraits(outputVars, keysStartIndex,
                    numNestedSecondaryKeyFields, typeEnv, context);
            IAsterixApplicationContextInfo appContext = (IAsterixApplicationContextInfo) context.getAppContext();
            Pair<IFileSplitProvider, AlgebricksPartitionConstraint> spPc = splitProviderAndPartitionConstraintsForInternalOrFeedDataset(
                    dataset.getDataverseName(), dataset.getDatasetName(), indexName);

            IBinaryComparatorFactory[] primaryComparatorFactories = DatasetUtils.computeKeysBinaryComparatorFactories(
                    dataset, recType, context.getBinaryComparatorFactoryProvider());
            IAType nestedKeyType = NonTaggedFormatUtil.getNestedSpatialType(keyType.getTypeTag());
            ISearchOperationCallbackFactory searchCallbackFactory = new SecondaryIndexSearchOperationCallbackFactory();
            RTreeSearchOperatorDescriptor rtreeSearchOp = new RTreeSearchOperatorDescriptor(jobSpec, outputRecDesc,
                    appContext.getStorageManagerInterface(), appContext.getIndexLifecycleManagerProvider(), spPc.first,
                    typeTraits, comparatorFactories, keyFields, new LSMRTreeDataflowHelperFactory(
                            valueProviderFactories, RTreePolicyType.RTREE, primaryComparatorFactories,
                            new AsterixVirtualBufferCacheProvider(dataset.getDatasetId()),
                            AsterixRuntimeComponentsProvider.LSMRTREE_PROVIDER,
                            AsterixRuntimeComponentsProvider.LSMRTREE_PROVIDER,
                            AsterixRuntimeComponentsProvider.LSMRTREE_PROVIDER,
                            AsterixRuntimeComponentsProvider.LSMRTREE_PROVIDER, proposeLinearizer(
                                    nestedKeyType.getTypeTag(), comparatorFactories.length),
                            storageProperties.getBloomFilterFalsePositiveRate()), retainInput, searchCallbackFactory);
            return new Pair<IOperatorDescriptor, AlgebricksPartitionConstraint>(rtreeSearchOp, spPc.second);

        } catch (MetadataException me) {
            throw new AlgebricksException(me);
        }
    }

    @Override
    public Pair<IPushRuntimeFactory, AlgebricksPartitionConstraint> getWriteFileRuntime(IDataSink sink,
            int[] printColumns, IPrinterFactory[] printerFactories, RecordDescriptor inputDesc) {
        FileSplitDataSink fsds = (FileSplitDataSink) sink;
        FileSplitSinkId fssi = (FileSplitSinkId) fsds.getId();
        FileSplit fs = fssi.getFileSplit();
        File outFile = fs.getLocalFile().getFile();
        String nodeId = fs.getNodeName();

        SinkWriterRuntimeFactory runtime = new SinkWriterRuntimeFactory(printColumns, printerFactories, outFile,
                getWriterFactory(), inputDesc);
        AlgebricksPartitionConstraint apc = new AlgebricksAbsolutePartitionConstraint(new String[] { nodeId });
        return new Pair<IPushRuntimeFactory, AlgebricksPartitionConstraint>(runtime, apc);
    }

    @Override
    public Pair<IOperatorDescriptor, AlgebricksPartitionConstraint> getResultHandleRuntime(IDataSink sink,
            int[] printColumns, IPrinterFactory[] printerFactories, RecordDescriptor inputDesc, boolean ordered,
            JobSpecification spec) throws AlgebricksException {
        ResultSetDataSink rsds = (ResultSetDataSink) sink;
        ResultSetSinkId rssId = (ResultSetSinkId) rsds.getId();
        ResultSetId rsId = rssId.getResultSetId();

        ResultWriterOperatorDescriptor resultWriter = null;
        try {
            IResultSerializerFactory resultSerializedAppenderFactory = resultSerializerFactoryProvider
                    .getAqlResultSerializerFactoryProvider(printColumns, printerFactories, getWriterFactory());
            resultWriter = new ResultWriterOperatorDescriptor(spec, rsId, ordered, getResultAsyncMode(),
                    resultSerializedAppenderFactory);
        } catch (IOException e) {
            throw new AlgebricksException(e);
        }

        return new Pair<IOperatorDescriptor, AlgebricksPartitionConstraint>(resultWriter, null);
    }

    @Override
    public IDataSourceIndex<String, AqlSourceId> findDataSourceIndex(String indexId, AqlSourceId dataSourceId)
            throws AlgebricksException {
        AqlDataSource ads = findDataSource(dataSourceId);
        if (ads.getDatasourceType() == AqlDataSourceType.EXTERNAL_DATASET) {
            throw new AlgebricksException("No index for external dataset " + dataSourceId);
        }
        Dataset dataset = ((DatasetDataSource) ads).getDataset();

        try {
            String indexName = (String) indexId;
            Index secondaryIndex = MetadataManager.INSTANCE.getIndex(mdTxnCtx, dataset.getDataverseName(),
                    dataset.getDatasetName(), indexName);
            if (secondaryIndex != null) {
                return new AqlIndex(secondaryIndex, dataset.getDataverseName(), dataset.getDatasetName(), this);
            } else {
                Index primaryIndex = MetadataManager.INSTANCE.getIndex(mdTxnCtx, dataset.getDataverseName(),
                        dataset.getDatasetName(), dataset.getDatasetName());
                if (primaryIndex.getIndexName().equals(indexId)) {
                    return new AqlIndex(primaryIndex, dataset.getDataverseName(), dataset.getDatasetName(), this);
                } else {
                    return null;
                }
            }
        } catch (MetadataException me) {
            throw new AlgebricksException(me);
        }
    }

    public AqlDataSource lookupSourceInMetadata(AqlSourceId aqlId) throws AlgebricksException, MetadataException {
        Dataset dataset = findDataset(aqlId.getDataverseName(), aqlId.getDatasetName());
        if (dataset == null) {
            throw new AlgebricksException("Datasource with id " + aqlId + " was not found.");
        }
        String tName = dataset.getItemTypeName();
        IAType itemType = MetadataManager.INSTANCE.getDatatype(mdTxnCtx, aqlId.getDataverseName(), tName).getDatatype();
        AqlDataSourceType datasourceType = dataset.getDatasetType().equals(DatasetType.EXTERNAL) ? AqlDataSourceType.EXTERNAL_DATASET
                : AqlDataSourceType.INTERNAL_DATASET;
        return new DatasetDataSource(aqlId, aqlId.getDataverseName(), aqlId.getDatasetName(), itemType, datasourceType);
    }

    @Override
    public boolean scannerOperatorIsLeaf(IDataSource<AqlSourceId> dataSource) {
        boolean result = false;
        switch (((AqlDataSource) dataSource).getDatasourceType()) {
            case INTERNAL_DATASET:
            case EXTERNAL_DATASET:
                result = ((DatasetDataSource) dataSource).getDataset().getDatasetType() == DatasetType.EXTERNAL;
                break;
            case FEED:
                result = true;
                break;
        }
        return result;
    }

    @Override
    public Pair<IOperatorDescriptor, AlgebricksPartitionConstraint> getWriteResultRuntime(
            IDataSource<AqlSourceId> dataSource, IOperatorSchema propagatedSchema, List<LogicalVariable> keys,
            LogicalVariable payload, JobGenContext context, JobSpecification spec) throws AlgebricksException {
        String dataverseName = dataSource.getId().getDataverseName();
        String datasetName = dataSource.getId().getDatasetName();
        int numKeys = keys.size();
        // move key fields to front
        int[] fieldPermutation = new int[numKeys + 1];
        int[] bloomFilterKeyFields = new int[numKeys];
        // System.arraycopy(keys, 0, fieldPermutation, 0, numKeys);
        int i = 0;
        for (LogicalVariable varKey : keys) {
            int idx = propagatedSchema.findVariable(varKey);
            fieldPermutation[i] = idx;
            bloomFilterKeyFields[i] = i;
            i++;
        }
        fieldPermutation[numKeys] = propagatedSchema.findVariable(payload);

        Dataset dataset = findDataset(dataverseName, datasetName);
        if (dataset == null) {
            throw new AlgebricksException("Unknown dataset " + datasetName + " in dataverse " + dataverseName);
        }

        try {
            Index primaryIndex = MetadataManager.INSTANCE.getIndex(mdTxnCtx, dataset.getDataverseName(),
                    dataset.getDatasetName(), dataset.getDatasetName());
            String indexName = primaryIndex.getIndexName();

            String itemTypeName = dataset.getItemTypeName();
            ARecordType itemType = (ARecordType) MetadataManager.INSTANCE.getDatatype(mdTxnCtx,
                    dataset.getDataverseName(), itemTypeName).getDatatype();
            ITypeTraits[] typeTraits = DatasetUtils.computeTupleTypeTraits(dataset, itemType);
            IBinaryComparatorFactory[] comparatorFactories = DatasetUtils.computeKeysBinaryComparatorFactories(dataset,
                    itemType, context.getBinaryComparatorFactoryProvider());

            Pair<IFileSplitProvider, AlgebricksPartitionConstraint> splitsAndConstraint = splitProviderAndPartitionConstraintsForInternalOrFeedDataset(
                    dataSource.getId().getDataverseName(), datasetName, indexName);
            IAsterixApplicationContextInfo appContext = (IAsterixApplicationContextInfo) context.getAppContext();

            long numElementsHint = getCardinalityPerPartitionHint(dataset);

            // TODO
            // figure out the right behavior of the bulkload and then give the
            // right callback
            // (ex. what's the expected behavior when there is an error during
            // bulkload?)
            TreeIndexBulkLoadOperatorDescriptor btreeBulkLoad = new TreeIndexBulkLoadOperatorDescriptor(spec,
                    appContext.getStorageManagerInterface(), appContext.getIndexLifecycleManagerProvider(),
                    splitsAndConstraint.first, typeTraits, comparatorFactories, bloomFilterKeyFields, fieldPermutation,
                    GlobalConfig.DEFAULT_BTREE_FILL_FACTOR, false, numElementsHint, true,
                    new LSMBTreeDataflowHelperFactory(new AsterixVirtualBufferCacheProvider(dataset.getDatasetId()),
                            AsterixRuntimeComponentsProvider.LSMBTREE_PRIMARY_PROVIDER,
                            new PrimaryIndexOperationTrackerProvider(dataset.getDatasetId()),
                            AsterixRuntimeComponentsProvider.LSMBTREE_PRIMARY_PROVIDER,
                            AsterixRuntimeComponentsProvider.LSMBTREE_PRIMARY_PROVIDER,
                            storageProperties.getBloomFilterFalsePositiveRate()), NoOpOperationCallbackFactory.INSTANCE);
            return new Pair<IOperatorDescriptor, AlgebricksPartitionConstraint>(btreeBulkLoad,
                    splitsAndConstraint.second);
        } catch (MetadataException me) {
            throw new AlgebricksException(me);
        }
    }

    public Pair<IOperatorDescriptor, AlgebricksPartitionConstraint> getInsertOrDeleteRuntime(IndexOperation indexOp,
            IDataSource<AqlSourceId> dataSource, IOperatorSchema propagatedSchema, IVariableTypeEnvironment typeEnv,
            List<LogicalVariable> keys, LogicalVariable payload, RecordDescriptor recordDesc, JobGenContext context,
            JobSpecification spec) throws AlgebricksException {
        String datasetName = dataSource.getId().getDatasetName();
        int numKeys = keys.size();
        // Move key fields to front.
        int[] fieldPermutation = new int[numKeys + 1];
        int[] bloomFilterKeyFields = new int[numKeys];
        int i = 0;
        for (LogicalVariable varKey : keys) {
            int idx = propagatedSchema.findVariable(varKey);
            fieldPermutation[i] = idx;
            bloomFilterKeyFields[i] = i;
            i++;
        }
        fieldPermutation[numKeys] = propagatedSchema.findVariable(payload);

        Dataset dataset = findDataset(dataSource.getId().getDataverseName(), datasetName);
        if (dataset == null) {
            throw new AlgebricksException("Unknown dataset " + datasetName + " in dataverse "
                    + dataSource.getId().getDataverseName());
        }
        try {
            Index primaryIndex = MetadataManager.INSTANCE.getIndex(mdTxnCtx, dataset.getDataverseName(),
                    dataset.getDatasetName(), dataset.getDatasetName());
            String indexName = primaryIndex.getIndexName();

            String itemTypeName = dataset.getItemTypeName();
            ARecordType itemType = (ARecordType) MetadataManager.INSTANCE.getDatatype(mdTxnCtx,
                    dataSource.getId().getDataverseName(), itemTypeName).getDatatype();

            ITypeTraits[] typeTraits = DatasetUtils.computeTupleTypeTraits(dataset, itemType);

            IAsterixApplicationContextInfo appContext = (IAsterixApplicationContextInfo) context.getAppContext();
            IBinaryComparatorFactory[] comparatorFactories = DatasetUtils.computeKeysBinaryComparatorFactories(dataset,
                    itemType, context.getBinaryComparatorFactoryProvider());
            Pair<IFileSplitProvider, AlgebricksPartitionConstraint> splitsAndConstraint = splitProviderAndPartitionConstraintsForInternalOrFeedDataset(
                    dataSource.getId().getDataverseName(), datasetName, indexName);

            // prepare callback
            JobId jobId = ((JobEventListenerFactory) spec.getJobletEventListenerFactory()).getJobId();
            int datasetId = dataset.getDatasetId();
            int[] primaryKeyFields = new int[numKeys];
            for (i = 0; i < numKeys; i++) {
                primaryKeyFields[i] = i;
            }
            TransactionSubsystemProvider txnSubsystemProvider = new TransactionSubsystemProvider();
            PrimaryIndexModificationOperationCallbackFactory modificationCallbackFactory = new PrimaryIndexModificationOperationCallbackFactory(
                    jobId, datasetId, primaryKeyFields, txnSubsystemProvider, indexOp, ResourceType.LSM_BTREE);

            AsterixLSMTreeInsertDeleteOperatorDescriptor insertDeleteOp = new AsterixLSMTreeInsertDeleteOperatorDescriptor(
                    spec, recordDesc, appContext.getStorageManagerInterface(),
                    appContext.getIndexLifecycleManagerProvider(), splitsAndConstraint.first, typeTraits,
                    comparatorFactories, bloomFilterKeyFields, fieldPermutation, indexOp,
                    new LSMBTreeDataflowHelperFactory(new AsterixVirtualBufferCacheProvider(datasetId),
                            AsterixRuntimeComponentsProvider.LSMBTREE_PRIMARY_PROVIDER,
                            new PrimaryIndexOperationTrackerProvider(dataset.getDatasetId()),
                            AsterixRuntimeComponentsProvider.LSMBTREE_PRIMARY_PROVIDER,
                            AsterixRuntimeComponentsProvider.LSMBTREE_PRIMARY_PROVIDER, storageProperties
                                    .getBloomFilterFalsePositiveRate()), null, modificationCallbackFactory, true);

            return new Pair<IOperatorDescriptor, AlgebricksPartitionConstraint>(insertDeleteOp,
                    splitsAndConstraint.second);

        } catch (MetadataException me) {
            throw new AlgebricksException(me);
        }
    }

    @Override
    public Pair<IOperatorDescriptor, AlgebricksPartitionConstraint> getInsertRuntime(
            IDataSource<AqlSourceId> dataSource, IOperatorSchema propagatedSchema, IVariableTypeEnvironment typeEnv,
            List<LogicalVariable> keys, LogicalVariable payload, RecordDescriptor recordDesc, JobGenContext context,
            JobSpecification spec) throws AlgebricksException {
        return getInsertOrDeleteRuntime(IndexOperation.INSERT, dataSource, propagatedSchema, typeEnv, keys, payload,
                recordDesc, context, spec);
    }

    @Override
    public Pair<IOperatorDescriptor, AlgebricksPartitionConstraint> getDeleteRuntime(
            IDataSource<AqlSourceId> dataSource, IOperatorSchema propagatedSchema, IVariableTypeEnvironment typeEnv,
            List<LogicalVariable> keys, LogicalVariable payload, RecordDescriptor recordDesc, JobGenContext context,
            JobSpecification spec) throws AlgebricksException {
        return getInsertOrDeleteRuntime(IndexOperation.DELETE, dataSource, propagatedSchema, typeEnv, keys, payload,
                recordDesc, context, spec);
    }

    public Pair<IOperatorDescriptor, AlgebricksPartitionConstraint> getIndexInsertOrDeleteRuntime(
            IndexOperation indexOp, IDataSourceIndex<String, AqlSourceId> dataSourceIndex,
            IOperatorSchema propagatedSchema, IOperatorSchema[] inputSchemas, IVariableTypeEnvironment typeEnv,
            List<LogicalVariable> primaryKeys, List<LogicalVariable> secondaryKeys, ILogicalExpression filterExpr,
            RecordDescriptor recordDesc, JobGenContext context, JobSpecification spec) throws AlgebricksException {
        String indexName = dataSourceIndex.getId();
        String dataverseName = dataSourceIndex.getDataSource().getId().getDataverseName();
        String datasetName = dataSourceIndex.getDataSource().getId().getDatasetName();

        Dataset dataset = findDataset(dataverseName, datasetName);
        if (dataset == null) {
            throw new AlgebricksException("Unknown dataset " + datasetName);
        }
        Index secondaryIndex;
        try {
            secondaryIndex = MetadataManager.INSTANCE.getIndex(mdTxnCtx, dataset.getDataverseName(),
                    dataset.getDatasetName(), indexName);
        } catch (MetadataException e) {
            throw new AlgebricksException(e);
        }
        AsterixTupleFilterFactory filterFactory = createTupleFilterFactory(inputSchemas, typeEnv, filterExpr, context);
        switch (secondaryIndex.getIndexType()) {
            case BTREE: {
                return getBTreeDmlRuntime(dataverseName, datasetName, indexName, propagatedSchema, typeEnv,
                        primaryKeys, secondaryKeys, filterFactory, recordDesc, context, spec, indexOp);
            }
            case RTREE: {
                return getRTreeDmlRuntime(dataverseName, datasetName, indexName, propagatedSchema, typeEnv,
                        primaryKeys, secondaryKeys, filterFactory, recordDesc, context, spec, indexOp);
            }
            case SINGLE_PARTITION_WORD_INVIX:
            case SINGLE_PARTITION_NGRAM_INVIX:
            case LENGTH_PARTITIONED_WORD_INVIX:
            case LENGTH_PARTITIONED_NGRAM_INVIX: {
                return getInvertedIndexDmlRuntime(dataverseName, datasetName, indexName, propagatedSchema, typeEnv,
                        primaryKeys, secondaryKeys, filterFactory, recordDesc, context, spec, indexOp,
                        secondaryIndex.getIndexType());
            }
            default: {
                throw new AlgebricksException("Insert and delete not implemented for index type: "
                        + secondaryIndex.getIndexType());
            }
        }
    }

    @Override
    public Pair<IOperatorDescriptor, AlgebricksPartitionConstraint> getIndexInsertRuntime(
            IDataSourceIndex<String, AqlSourceId> dataSourceIndex, IOperatorSchema propagatedSchema,
            IOperatorSchema[] inputSchemas, IVariableTypeEnvironment typeEnv, List<LogicalVariable> primaryKeys,
            List<LogicalVariable> secondaryKeys, ILogicalExpression filterExpr, RecordDescriptor recordDesc,
            JobGenContext context, JobSpecification spec) throws AlgebricksException {
        return getIndexInsertOrDeleteRuntime(IndexOperation.INSERT, dataSourceIndex, propagatedSchema, inputSchemas,
                typeEnv, primaryKeys, secondaryKeys, filterExpr, recordDesc, context, spec);
    }

    @Override
    public Pair<IOperatorDescriptor, AlgebricksPartitionConstraint> getIndexDeleteRuntime(
            IDataSourceIndex<String, AqlSourceId> dataSourceIndex, IOperatorSchema propagatedSchema,
            IOperatorSchema[] inputSchemas, IVariableTypeEnvironment typeEnv, List<LogicalVariable> primaryKeys,
            List<LogicalVariable> secondaryKeys, ILogicalExpression filterExpr, RecordDescriptor recordDesc,
            JobGenContext context, JobSpecification spec) throws AlgebricksException {
        return getIndexInsertOrDeleteRuntime(IndexOperation.DELETE, dataSourceIndex, propagatedSchema, inputSchemas,
                typeEnv, primaryKeys, secondaryKeys, filterExpr, recordDesc, context, spec);
    }

    private AsterixTupleFilterFactory createTupleFilterFactory(IOperatorSchema[] inputSchemas,
            IVariableTypeEnvironment typeEnv, ILogicalExpression filterExpr, JobGenContext context)
            throws AlgebricksException {
        // No filtering condition.
        if (filterExpr == null) {
            return null;
        }
        IExpressionRuntimeProvider expressionRuntimeProvider = context.getExpressionRuntimeProvider();
        IScalarEvaluatorFactory filterEvalFactory = expressionRuntimeProvider.createEvaluatorFactory(filterExpr,
                typeEnv, inputSchemas, context);
        return new AsterixTupleFilterFactory(filterEvalFactory, context.getBinaryBooleanInspectorFactory());
    }

    private Pair<IOperatorDescriptor, AlgebricksPartitionConstraint> getBTreeDmlRuntime(String dataverseName,
            String datasetName, String indexName, IOperatorSchema propagatedSchema, IVariableTypeEnvironment typeEnv,
            List<LogicalVariable> primaryKeys, List<LogicalVariable> secondaryKeys,
            AsterixTupleFilterFactory filterFactory, RecordDescriptor recordDesc, JobGenContext context,
            JobSpecification spec, IndexOperation indexOp) throws AlgebricksException {

        int numKeys = primaryKeys.size() + secondaryKeys.size();
        // generate field permutations
        int[] fieldPermutation = new int[numKeys];
        int[] bloomFilterKeyFields = new int[secondaryKeys.size()];
        int i = 0;
        for (LogicalVariable varKey : secondaryKeys) {
            int idx = propagatedSchema.findVariable(varKey);
            fieldPermutation[i] = idx;
            bloomFilterKeyFields[i] = i;
            i++;
        }
        for (LogicalVariable varKey : primaryKeys) {
            int idx = propagatedSchema.findVariable(varKey);
            fieldPermutation[i] = idx;
            i++;
        }

        Dataset dataset = findDataset(dataverseName, datasetName);
        if (dataset == null) {
            throw new AlgebricksException("Unknown dataset " + datasetName + " in dataverse " + dataverseName);
        }
        String itemTypeName = dataset.getItemTypeName();
        IAType itemType;
        try {
            itemType = MetadataManager.INSTANCE.getDatatype(mdTxnCtx, dataset.getDataverseName(), itemTypeName)
                    .getDatatype();

            if (itemType.getTypeTag() != ATypeTag.RECORD) {
                throw new AlgebricksException("Only record types can be indexed.");
            }

            ARecordType recType = (ARecordType) itemType;

            // Index parameters.
            Index secondaryIndex = MetadataManager.INSTANCE.getIndex(mdTxnCtx, dataset.getDataverseName(),
                    dataset.getDatasetName(), indexName);

            List<String> secondaryKeyExprs = secondaryIndex.getKeyFieldNames();
            ITypeTraits[] typeTraits = new ITypeTraits[numKeys];
            IBinaryComparatorFactory[] comparatorFactories = new IBinaryComparatorFactory[numKeys];
            for (i = 0; i < secondaryKeys.size(); ++i) {
                Pair<IAType, Boolean> keyPairType = Index.getNonNullableKeyFieldType(secondaryKeyExprs.get(i)
                        .toString(), recType);
                IAType keyType = keyPairType.first;
                comparatorFactories[i] = AqlBinaryComparatorFactoryProvider.INSTANCE.getBinaryComparatorFactory(
                        keyType, true);
                typeTraits[i] = AqlTypeTraitProvider.INSTANCE.getTypeTrait(keyType);
            }
            List<String> partitioningKeys = DatasetUtils.getPartitioningKeys(dataset);
            for (String partitioningKey : partitioningKeys) {
                IAType keyType = recType.getFieldType(partitioningKey);
                comparatorFactories[i] = AqlBinaryComparatorFactoryProvider.INSTANCE.getBinaryComparatorFactory(
                        keyType, true);
                typeTraits[i] = AqlTypeTraitProvider.INSTANCE.getTypeTrait(keyType);
                ++i;
            }

            IAsterixApplicationContextInfo appContext = (IAsterixApplicationContextInfo) context.getAppContext();
            Pair<IFileSplitProvider, AlgebricksPartitionConstraint> splitsAndConstraint = splitProviderAndPartitionConstraintsForInternalOrFeedDataset(
                    dataverseName, datasetName, indexName);

            // prepare callback
            JobId jobId = ((JobEventListenerFactory) spec.getJobletEventListenerFactory()).getJobId();
            int datasetId = dataset.getDatasetId();
            int[] primaryKeyFields = new int[primaryKeys.size()];
            i = 0;
            for (LogicalVariable varKey : primaryKeys) {
                int idx = propagatedSchema.findVariable(varKey);
                primaryKeyFields[i] = idx;
                i++;
            }
            TransactionSubsystemProvider txnSubsystemProvider = new TransactionSubsystemProvider();
            SecondaryIndexModificationOperationCallbackFactory modificationCallbackFactory = new SecondaryIndexModificationOperationCallbackFactory(
                    jobId, datasetId, primaryKeyFields, txnSubsystemProvider, indexOp, ResourceType.LSM_BTREE);

            AsterixLSMTreeInsertDeleteOperatorDescriptor btreeBulkLoad = new AsterixLSMTreeInsertDeleteOperatorDescriptor(
                    spec, recordDesc, appContext.getStorageManagerInterface(),
                    appContext.getIndexLifecycleManagerProvider(), splitsAndConstraint.first, typeTraits,
                    comparatorFactories, bloomFilterKeyFields, fieldPermutation, indexOp,
                    new LSMBTreeDataflowHelperFactory(new AsterixVirtualBufferCacheProvider(datasetId),
                            AsterixRuntimeComponentsProvider.LSMBTREE_SECONDARY_PROVIDER,
                            AsterixRuntimeComponentsProvider.LSMBTREE_SECONDARY_PROVIDER,
                            AsterixRuntimeComponentsProvider.LSMBTREE_SECONDARY_PROVIDER,
                            AsterixRuntimeComponentsProvider.LSMBTREE_SECONDARY_PROVIDER, storageProperties
                                    .getBloomFilterFalsePositiveRate()), filterFactory, modificationCallbackFactory,
                    false);
            return new Pair<IOperatorDescriptor, AlgebricksPartitionConstraint>(btreeBulkLoad,
                    splitsAndConstraint.second);
        } catch (MetadataException e) {
            throw new AlgebricksException(e);
        } catch (IOException e) {
            throw new AlgebricksException(e);
        }
    }

    private Pair<IOperatorDescriptor, AlgebricksPartitionConstraint> getInvertedIndexDmlRuntime(String dataverseName,
            String datasetName, String indexName, IOperatorSchema propagatedSchema, IVariableTypeEnvironment typeEnv,
            List<LogicalVariable> primaryKeys, List<LogicalVariable> secondaryKeys,
            AsterixTupleFilterFactory filterFactory, RecordDescriptor recordDesc, JobGenContext context,
            JobSpecification spec, IndexOperation indexOp, IndexType indexType) throws AlgebricksException {

        // Sanity checks.
        if (primaryKeys.size() > 1) {
            throw new AlgebricksException("Cannot create inverted index on dataset with composite primary key.");
        }
        if (secondaryKeys.size() > 1) {
            throw new AlgebricksException("Cannot create composite inverted index on multiple fields.");
        }

        int numKeys = primaryKeys.size() + secondaryKeys.size();
        // generate field permutations
        int[] fieldPermutation = new int[numKeys];
        int i = 0;
        for (LogicalVariable varKey : secondaryKeys) {
            int idx = propagatedSchema.findVariable(varKey);
            fieldPermutation[i] = idx;
            i++;
        }
        for (LogicalVariable varKey : primaryKeys) {
            int idx = propagatedSchema.findVariable(varKey);
            fieldPermutation[i] = idx;
            i++;
        }

        boolean isPartitioned;
        if (indexType == IndexType.LENGTH_PARTITIONED_WORD_INVIX
                || indexType == IndexType.LENGTH_PARTITIONED_NGRAM_INVIX) {
            isPartitioned = true;
        } else {
            isPartitioned = false;
        }

        Dataset dataset = findDataset(dataverseName, datasetName);
        if (dataset == null) {
            throw new AlgebricksException("Unknown dataset " + datasetName + " in dataverse " + dataverseName);
        }
        String itemTypeName = dataset.getItemTypeName();
        IAType itemType;
        try {
            itemType = MetadataManager.INSTANCE.getDatatype(mdTxnCtx, dataset.getDataverseName(), itemTypeName)
                    .getDatatype();

            if (itemType.getTypeTag() != ATypeTag.RECORD) {
                throw new AlgebricksException("Only record types can be indexed.");
            }

            ARecordType recType = (ARecordType) itemType;

            // Index parameters.
            Index secondaryIndex = MetadataManager.INSTANCE.getIndex(mdTxnCtx, dataset.getDataverseName(),
                    dataset.getDatasetName(), indexName);

            List<String> secondaryKeyExprs = secondaryIndex.getKeyFieldNames();

            int numTokenFields = (!isPartitioned) ? secondaryKeys.size() : secondaryKeys.size() + 1;
            ITypeTraits[] tokenTypeTraits = new ITypeTraits[numTokenFields];
            ITypeTraits[] invListsTypeTraits = new ITypeTraits[primaryKeys.size()];
            IBinaryComparatorFactory[] tokenComparatorFactories = new IBinaryComparatorFactory[numTokenFields];
            IBinaryComparatorFactory[] invListComparatorFactories = new IBinaryComparatorFactory[primaryKeys.size()];

            IAType secondaryKeyType = null;
            for (i = 0; i < secondaryKeys.size(); ++i) {
                Pair<IAType, Boolean> keyPairType = Index.getNonNullableKeyFieldType(secondaryKeyExprs.get(i)
                        .toString(), recType);
                secondaryKeyType = keyPairType.first;
            }
            List<String> partitioningKeys = DatasetUtils.getPartitioningKeys(dataset);
            i = 0;
            for (String partitioningKey : partitioningKeys) {
                IAType keyType = recType.getFieldType(partitioningKey);
                invListsTypeTraits[i] = AqlTypeTraitProvider.INSTANCE.getTypeTrait(keyType);
                ++i;
            }

            tokenComparatorFactories[0] = NonTaggedFormatUtil.getTokenBinaryComparatorFactory(secondaryKeyType);
            tokenTypeTraits[0] = NonTaggedFormatUtil.getTokenTypeTrait(secondaryKeyType);
            if (isPartitioned) {
                // The partitioning field is hardcoded to be a short *without*
                // an Asterix type tag.
                tokenComparatorFactories[1] = PointableBinaryComparatorFactory.of(ShortPointable.FACTORY);
                tokenTypeTraits[1] = ShortPointable.TYPE_TRAITS;
            }
            IBinaryTokenizerFactory tokenizerFactory = NonTaggedFormatUtil.getBinaryTokenizerFactory(
                    secondaryKeyType.getTypeTag(), indexType, secondaryIndex.getGramLength());

            IAsterixApplicationContextInfo appContext = (IAsterixApplicationContextInfo) context.getAppContext();
            Pair<IFileSplitProvider, AlgebricksPartitionConstraint> splitsAndConstraint = splitProviderAndPartitionConstraintsForInternalOrFeedDataset(
                    dataverseName, datasetName, indexName);

            // prepare callback
            JobId jobId = ((JobEventListenerFactory) spec.getJobletEventListenerFactory()).getJobId();
            int datasetId = dataset.getDatasetId();
            int[] primaryKeyFields = new int[primaryKeys.size()];
            i = 0;
            for (LogicalVariable varKey : primaryKeys) {
                int idx = propagatedSchema.findVariable(varKey);
                primaryKeyFields[i] = idx;
                i++;
            }
            TransactionSubsystemProvider txnSubsystemProvider = new TransactionSubsystemProvider();
            SecondaryIndexModificationOperationCallbackFactory modificationCallbackFactory = new SecondaryIndexModificationOperationCallbackFactory(
                    jobId, datasetId, primaryKeyFields, txnSubsystemProvider, indexOp, ResourceType.LSM_INVERTED_INDEX);

            AsterixLSMInvertedIndexInsertDeleteOperatorDescriptor insertDeleteOp = new AsterixLSMInvertedIndexInsertDeleteOperatorDescriptor(
                    spec, recordDesc, appContext.getStorageManagerInterface(), splitsAndConstraint.first,
                    appContext.getIndexLifecycleManagerProvider(), tokenTypeTraits, tokenComparatorFactories,
                    invListsTypeTraits, invListComparatorFactories, tokenizerFactory, fieldPermutation, indexOp,
                    new LSMInvertedIndexDataflowHelperFactory(new AsterixVirtualBufferCacheProvider(datasetId),
                            AsterixRuntimeComponentsProvider.LSMINVERTEDINDEX_PROVIDER,
                            AsterixRuntimeComponentsProvider.LSMINVERTEDINDEX_PROVIDER,
                            AsterixRuntimeComponentsProvider.LSMINVERTEDINDEX_PROVIDER,
                            AsterixRuntimeComponentsProvider.LSMINVERTEDINDEX_PROVIDER, storageProperties
                                    .getBloomFilterFalsePositiveRate()), filterFactory, modificationCallbackFactory);
            return new Pair<IOperatorDescriptor, AlgebricksPartitionConstraint>(insertDeleteOp,
                    splitsAndConstraint.second);
        } catch (MetadataException e) {
            throw new AlgebricksException(e);
        } catch (IOException e) {
            throw new AlgebricksException(e);
        }
    }

    private Pair<IOperatorDescriptor, AlgebricksPartitionConstraint> getRTreeDmlRuntime(String dataverseName,
            String datasetName, String indexName, IOperatorSchema propagatedSchema, IVariableTypeEnvironment typeEnv,
            List<LogicalVariable> primaryKeys, List<LogicalVariable> secondaryKeys,
            AsterixTupleFilterFactory filterFactory, RecordDescriptor recordDesc, JobGenContext context,
            JobSpecification spec, IndexOperation indexOp) throws AlgebricksException {
        try {
            Dataset dataset = MetadataManager.INSTANCE.getDataset(mdTxnCtx, dataverseName, datasetName);
            String itemTypeName = dataset.getItemTypeName();
            IAType itemType = MetadataManager.INSTANCE.getDatatype(mdTxnCtx, dataverseName, itemTypeName).getDatatype();
            if (itemType.getTypeTag() != ATypeTag.RECORD) {
                throw new AlgebricksException("Only record types can be indexed.");
            }
            ARecordType recType = (ARecordType) itemType;
            Index secondaryIndex = MetadataManager.INSTANCE.getIndex(mdTxnCtx, dataset.getDataverseName(),
                    dataset.getDatasetName(), indexName);
            List<String> secondaryKeyExprs = secondaryIndex.getKeyFieldNames();
            Pair<IAType, Boolean> keyPairType = Index.getNonNullableKeyFieldType(secondaryKeyExprs.get(0), recType);
            IAType spatialType = keyPairType.first;
            int dimension = NonTaggedFormatUtil.getNumDimensions(spatialType.getTypeTag());
            int numSecondaryKeys = dimension * 2;
            int numPrimaryKeys = primaryKeys.size();
            int numKeys = numSecondaryKeys + numPrimaryKeys;
            ITypeTraits[] typeTraits = new ITypeTraits[numKeys];
            IBinaryComparatorFactory[] comparatorFactories = new IBinaryComparatorFactory[numKeys];
            int[] fieldPermutation = new int[numKeys];
            int i = 0;

            for (LogicalVariable varKey : secondaryKeys) {
                int idx = propagatedSchema.findVariable(varKey);
                fieldPermutation[i] = idx;
                i++;
            }
            for (LogicalVariable varKey : primaryKeys) {
                int idx = propagatedSchema.findVariable(varKey);
                fieldPermutation[i] = idx;
                i++;
            }
            IAType nestedKeyType = NonTaggedFormatUtil.getNestedSpatialType(spatialType.getTypeTag());
            IPrimitiveValueProviderFactory[] valueProviderFactories = new IPrimitiveValueProviderFactory[numSecondaryKeys];
            for (i = 0; i < numSecondaryKeys; i++) {
                comparatorFactories[i] = AqlBinaryComparatorFactoryProvider.INSTANCE.getBinaryComparatorFactory(
                        nestedKeyType, true);
                typeTraits[i] = AqlTypeTraitProvider.INSTANCE.getTypeTrait(nestedKeyType);
                valueProviderFactories[i] = AqlPrimitiveValueProviderFactory.INSTANCE;
            }
            List<String> partitioningKeys = DatasetUtils.getPartitioningKeys(dataset);
            for (String partitioningKey : partitioningKeys) {
                IAType keyType = recType.getFieldType(partitioningKey);
                comparatorFactories[i] = AqlBinaryComparatorFactoryProvider.INSTANCE.getBinaryComparatorFactory(
                        keyType, true);
                typeTraits[i] = AqlTypeTraitProvider.INSTANCE.getTypeTrait(keyType);
                ++i;
            }

            IBinaryComparatorFactory[] primaryComparatorFactories = DatasetUtils.computeKeysBinaryComparatorFactories(
                    dataset, recType, context.getBinaryComparatorFactoryProvider());
            IAsterixApplicationContextInfo appContext = (IAsterixApplicationContextInfo) context.getAppContext();
            Pair<IFileSplitProvider, AlgebricksPartitionConstraint> splitsAndConstraint = splitProviderAndPartitionConstraintsForInternalOrFeedDataset(
                    dataverseName, datasetName, indexName);

            // prepare callback
            JobId jobId = ((JobEventListenerFactory) spec.getJobletEventListenerFactory()).getJobId();
            int datasetId = dataset.getDatasetId();
            int[] primaryKeyFields = new int[numPrimaryKeys];
            i = 0;
            for (LogicalVariable varKey : primaryKeys) {
                int idx = propagatedSchema.findVariable(varKey);
                primaryKeyFields[i] = idx;
                i++;
            }
            TransactionSubsystemProvider txnSubsystemProvider = new TransactionSubsystemProvider();
            SecondaryIndexModificationOperationCallbackFactory modificationCallbackFactory = new SecondaryIndexModificationOperationCallbackFactory(
                    jobId, datasetId, primaryKeyFields, txnSubsystemProvider, indexOp, ResourceType.LSM_RTREE);

            AsterixLSMTreeInsertDeleteOperatorDescriptor rtreeUpdate = new AsterixLSMTreeInsertDeleteOperatorDescriptor(
                    spec, recordDesc, appContext.getStorageManagerInterface(),
                    appContext.getIndexLifecycleManagerProvider(), splitsAndConstraint.first, typeTraits,
                    comparatorFactories, null, fieldPermutation, indexOp, new LSMRTreeDataflowHelperFactory(
                            valueProviderFactories, RTreePolicyType.RTREE, primaryComparatorFactories,
                            new AsterixVirtualBufferCacheProvider(dataset.getDatasetId()),
                            AsterixRuntimeComponentsProvider.LSMRTREE_PROVIDER,
                            AsterixRuntimeComponentsProvider.LSMRTREE_PROVIDER,
                            AsterixRuntimeComponentsProvider.LSMRTREE_PROVIDER,
                            AsterixRuntimeComponentsProvider.LSMRTREE_PROVIDER, proposeLinearizer(
                                    nestedKeyType.getTypeTag(), comparatorFactories.length),
                            storageProperties.getBloomFilterFalsePositiveRate()), filterFactory,
                    modificationCallbackFactory, false);
            return new Pair<IOperatorDescriptor, AlgebricksPartitionConstraint>(rtreeUpdate, splitsAndConstraint.second);
        } catch (MetadataException | IOException e) {
            throw new AlgebricksException(e);
        }
    }

    public JobId getJobId() {
        return jobId;
    }

    public static ITreeIndexFrameFactory createBTreeNSMInteriorFrameFactory(ITypeTraits[] typeTraits) {
        return new BTreeNSMInteriorFrameFactory(new TypeAwareTupleWriterFactory(typeTraits));
    }

    public static ILinearizeComparatorFactory proposeLinearizer(ATypeTag keyType, int numKeyFields)
            throws AlgebricksException {
        if (numKeyFields / 2 == 2 && (keyType == ATypeTag.DOUBLE)) {
            return new HilbertDoubleComparatorFactory(2);
        } else if (keyType == ATypeTag.DOUBLE) {
            return new ZCurveDoubleComparatorFactory(numKeyFields / 2);
        } else if (keyType == ATypeTag.INT8 || keyType == ATypeTag.INT16 || keyType == ATypeTag.INT32
                || keyType == ATypeTag.INT64) {
            return new ZCurveIntComparatorFactory(numKeyFields / 2);
        } else {
            throw new AlgebricksException("Cannot propose linearizer for key with type " + keyType + ".");
        }
    }

    /**
     * Calculate an estimate size of the bloom filter. Note that this is an
     * estimation which assumes that the data is going to be uniformly
     * distributed across all partitions.
     * 
     * @param dataset
     * @return Number of elements that will be used to create a bloom filter per
     *         dataset per partition
     * @throws MetadataException
     * @throws AlgebricksException
     */
    public long getCardinalityPerPartitionHint(Dataset dataset) throws MetadataException, AlgebricksException {
        String numElementsHintString = dataset.getHints().get(DatasetCardinalityHint.NAME);
        long numElementsHint;
        if (numElementsHintString == null) {
            numElementsHint = DatasetCardinalityHint.DEFAULT;
        } else {
            numElementsHint = Long.parseLong(numElementsHintString);
        }

        int numPartitions = 0;
        InternalDatasetDetails datasetDetails = (InternalDatasetDetails) dataset.getDatasetDetails();
        List<String> nodeGroup = MetadataManager.INSTANCE.getNodegroup(mdTxnCtx, datasetDetails.getNodeGroupName())
                .getNodeNames();
        for (String nd : nodeGroup) {
            numPartitions += AsterixClusterProperties.INSTANCE.getNumberOfIODevices(nd);
        }
        return numElementsHint /= numPartitions;
    }

    @Override
    public IFunctionInfo lookupFunction(FunctionIdentifier fid) {
        return AsterixBuiltinFunctions.lookupFunction(fid);
    }

    public Pair<IFileSplitProvider, AlgebricksPartitionConstraint> splitProviderAndPartitionConstraintsForInternalOrFeedDataset(
            String dataverseName, String datasetName, String targetIdxName) throws AlgebricksException {
        FileSplit[] splits = splitsForInternalOrFeedDataset(mdTxnCtx, dataverseName, datasetName, targetIdxName);
        return splitProviderAndPartitionConstraints(splits);
    }

    public Pair<IFileSplitProvider, AlgebricksPartitionConstraint> splitProviderAndPartitionConstraintsForDataverse(
            String dataverse) {
        FileSplit[] splits = splitsForDataverse(mdTxnCtx, dataverse);
        return splitProviderAndPartitionConstraints(splits);
    }

    private Pair<IFileSplitProvider, AlgebricksPartitionConstraint> splitProviderAndPartitionConstraints(
            FileSplit[] splits) {
        IFileSplitProvider splitProvider = new ConstantFileSplitProvider(splits);
        String[] loc = new String[splits.length];
        for (int p = 0; p < splits.length; p++) {
            loc[p] = splits[p].getNodeName();
        }
        AlgebricksPartitionConstraint pc = new AlgebricksAbsolutePartitionConstraint(loc);
        return new Pair<IFileSplitProvider, AlgebricksPartitionConstraint>(splitProvider, pc);
    }

    private FileSplit[] splitsForDataverse(MetadataTransactionContext mdTxnCtx, String dataverseName) {
        File relPathFile = new File(dataverseName);
        List<FileSplit> splits = new ArrayList<FileSplit>();
        for (Map.Entry<String, String[]> entry : stores.entrySet()) {
            String node = entry.getKey();
            String[] nodeStores = entry.getValue();
            if (nodeStores == null) {
                continue;
            }
            for (int i = 0; i < nodeStores.length; i++) {
                int numIODevices = AsterixClusterProperties.INSTANCE.getNumberOfIODevices(node);
                String[] ioDevices = AsterixClusterProperties.INSTANCE.getIODevices(node);
                for (int j = 0; j < nodeStores.length; j++) {
                    for (int k = 0; k < numIODevices; k++) {
                        File f = new File(ioDevices[k] + File.separator + nodeStores[j] + File.separator + relPathFile);
                        splits.add(new FileSplit(node, new FileReference(f), k));
                    }
                }
            }
        }
        return splits.toArray(new FileSplit[] {});
    }

    private FileSplit[] splitsForInternalOrFeedDataset(MetadataTransactionContext mdTxnCtx, String dataverseName,
            String datasetName, String targetIdxName) throws AlgebricksException {

        try {
            File relPathFile = new File(getRelativePath(dataverseName, datasetName + "_idx_" + targetIdxName));
            Dataset dataset = MetadataManager.INSTANCE.getDataset(mdTxnCtx, dataverseName, datasetName);
            if (dataset.getDatasetType() != DatasetType.INTERNAL) {
                throw new AlgebricksException("Not an internal dataset");
            }
            InternalDatasetDetails datasetDetails = (InternalDatasetDetails) dataset.getDatasetDetails();
            List<String> nodeGroup = MetadataManager.INSTANCE.getNodegroup(mdTxnCtx, datasetDetails.getNodeGroupName())
                    .getNodeNames();
            if (nodeGroup == null) {
                throw new AlgebricksException("Couldn't find node group " + datasetDetails.getNodeGroupName());
            }

            List<FileSplit> splitArray = new ArrayList<FileSplit>();
            for (String nd : nodeGroup) {
                String[] nodeStores = stores.get(nd);
                if (nodeStores == null) {
                    LOGGER.warning("Node " + nd + " has no stores.");
                    throw new AlgebricksException("Node " + nd + " has no stores.");
                } else {
                    int numIODevices;
                    if (datasetDetails.getNodeGroupName().compareTo(MetadataConstants.METADATA_NODEGROUP_NAME) == 0) {
                        numIODevices = 1;
                    } else {
                        numIODevices = AsterixClusterProperties.INSTANCE.getNumberOfIODevices(nd);
                    }
                    String[] ioDevices = AsterixClusterProperties.INSTANCE.getIODevices(nd);
                    for (int j = 0; j < nodeStores.length; j++) {
                        for (int k = 0; k < numIODevices; k++) {
                            File f = new File(ioDevices[k] + File.separator + nodeStores[j] + File.separator
                                    + relPathFile);
                            splitArray.add(new FileSplit(nd, new FileReference(f), k));
                        }
                    }
                }
            }
            FileSplit[] splits = new FileSplit[splitArray.size()];
            int i = 0;
            for (FileSplit fs : splitArray) {
                splits[i++] = fs;
            }
            return splits;
        } catch (MetadataException me) {
            throw new AlgebricksException(me);
        }
    }

    private static Map<String, String> initializeAdapterFactoryMapping() {
        Map<String, String> adapterFactoryMapping = new HashMap<String, String>();
        adapterFactoryMapping.put("edu.uci.ics.asterix.external.dataset.adapter.NCFileSystemAdapter",
                "edu.uci.ics.asterix.external.adapter.factory.NCFileSystemAdapterFactory");
        adapterFactoryMapping.put("edu.uci.ics.asterix.external.dataset.adapter.HDFSAdapter",
                "edu.uci.ics.asterix.external.adapter.factory.HDFSAdapterFactory");
        adapterFactoryMapping.put("edu.uci.ics.asterix.external.dataset.adapter.PullBasedTwitterAdapter",
                "edu.uci.ics.asterix.external.dataset.adapter.PullBasedTwitterAdapterFactory");
        adapterFactoryMapping.put("edu.uci.ics.asterix.external.dataset.adapter.RSSFeedAdapter",
                "edu.uci.ics.asterix.external.dataset.adapter..RSSFeedAdapterFactory");
        adapterFactoryMapping.put("edu.uci.ics.asterix.external.dataset.adapter.CNNFeedAdapter",
                "edu.uci.ics.asterix.external.dataset.adapter.CNNFeedAdapterFactory");
        return adapterFactoryMapping;
    }

    public DatasourceAdapter getAdapter(MetadataTransactionContext mdTxnCtx, String dataverseName, String adapterName)
            throws MetadataException {
        DatasourceAdapter adapter = null;
        // search in default namespace (built-in adapter)
        adapter = MetadataManager.INSTANCE.getAdapter(mdTxnCtx, MetadataConstants.METADATA_DATAVERSE_NAME, adapterName);

        // search in dataverse (user-defined adapter)
        if (adapter == null) {
            adapter = MetadataManager.INSTANCE.getAdapter(mdTxnCtx, dataverseName, adapterName);
        }
        return adapter;
    }

    private static String getRelativePath(String dataverseName, String fileName) {
        return dataverseName + File.separator + fileName;
    }

    public Dataset findDataset(String dataverse, String dataset) throws AlgebricksException {
        try {
            return MetadataManager.INSTANCE.getDataset(mdTxnCtx, dataverse, dataset);
        } catch (MetadataException e) {
            throw new AlgebricksException(e);
        }
    }

    public IAType findType(String dataverse, String typeName) {
        Datatype type;
        try {
            type = MetadataManager.INSTANCE.getDatatype(mdTxnCtx, dataverse, typeName);
        } catch (Exception e) {
            throw new IllegalStateException();
        }
        if (type == null) {
            throw new IllegalStateException();
        }
        return type.getDatatype();
    }

    public Feed findFeed(String dataverse, String feedName) throws AlgebricksException {
        try {
            return MetadataManager.INSTANCE.getFeed(mdTxnCtx, dataverse, feedName);
        } catch (MetadataException e) {
            throw new AlgebricksException(e);
        }
    }

    public FeedPolicy findFeedPolicy(String dataverse, String policyName) throws AlgebricksException {
        try {
            return MetadataManager.INSTANCE.getFeedPolicy(mdTxnCtx, dataverse, policyName);
        } catch (MetadataException e) {
            throw new AlgebricksException(e);
        }
    }

    public List<Index> getDatasetIndexes(String dataverseName, String datasetName) throws AlgebricksException {
        try {
            return MetadataManager.INSTANCE.getDatasetIndexes(mdTxnCtx, dataverseName, datasetName);
        } catch (MetadataException e) {
            throw new AlgebricksException(e);
        }
    }

    public AlgebricksPartitionConstraint getClusterLocations() {
        ArrayList<String> locs = new ArrayList<String>();
        for (String i : stores.keySet()) {
            String[] nodeStores = stores.get(i);
            int numIODevices = AsterixClusterProperties.INSTANCE.getNumberOfIODevices(i);
            for (int j = 0; j < nodeStores.length; j++) {
                for (int k = 0; k < numIODevices; k++) {
                    locs.add(i);
                }
            }
        }
        String[] cluster = new String[locs.size()];
        cluster = locs.toArray(cluster);
        return new AlgebricksAbsolutePartitionConstraint(cluster);
    }

    public IDataFormat getFormat() {
        return FormatUtils.getDefaultFormat();
    }

    /**
     * Add HDFS scheduler and the cluster location constraint into the scheduler
     * 
     * @param properties
     *            the original dataset properties
     * @return a new map containing the original dataset properties and the
     *         scheduler/locations
     */
    private Map<String, Object> wrapProperties(Map<String, String> properties) {
        Map<String, Object> wrappedProperties = new HashMap<String, Object>();
        wrappedProperties.putAll(properties);
        // wrappedProperties.put(SCHEDULER, hdfsScheduler);
        // wrappedProperties.put(CLUSTER_LOCATIONS, getClusterLocations());
        return wrappedProperties;
    }

    /**
     * Adapt the original properties to a string-object map
     * 
     * @param properties
     *            the original properties
     * @return the new stirng-object map
     */
    private Map<String, Object> wrapPropertiesEmpty(Map<String, String> properties) {
        Map<String, Object> wrappedProperties = new HashMap<String, Object>();
        wrappedProperties.putAll(properties);
        return wrappedProperties;
    }

}<|MERGE_RESOLUTION|>--- conflicted
+++ resolved
@@ -19,10 +19,8 @@
 import java.io.IOException;
 import java.util.ArrayList;
 import java.util.HashMap;
-import java.util.HashSet;
 import java.util.List;
 import java.util.Map;
-import java.util.Set;
 import java.util.logging.Logger;
 
 import edu.uci.ics.asterix.common.config.AsterixStorageProperties;
@@ -60,16 +58,15 @@
 import edu.uci.ics.asterix.metadata.entities.Index;
 import edu.uci.ics.asterix.metadata.entities.InternalDatasetDetails;
 import edu.uci.ics.asterix.metadata.feeds.BuiltinFeedPolicies;
-import edu.uci.ics.asterix.metadata.feeds.FeedUtil;
 import edu.uci.ics.asterix.metadata.feeds.EndFeedMessage;
 import edu.uci.ics.asterix.metadata.feeds.ExternalDataScanOperatorDescriptor;
 import edu.uci.ics.asterix.metadata.feeds.FeedConnectionId;
 import edu.uci.ics.asterix.metadata.feeds.FeedIntakeOperatorDescriptor;
 import edu.uci.ics.asterix.metadata.feeds.FeedMessageOperatorDescriptor;
+import edu.uci.ics.asterix.metadata.feeds.FeedUtil;
 import edu.uci.ics.asterix.metadata.feeds.IAdapterFactory;
 import edu.uci.ics.asterix.metadata.feeds.IAdapterFactory.SupportedOperation;
 import edu.uci.ics.asterix.metadata.feeds.IFeedMessage;
-import edu.uci.ics.asterix.metadata.feeds.IFeedMessage.MessageType;
 import edu.uci.ics.asterix.metadata.feeds.IGenericAdapterFactory;
 import edu.uci.ics.asterix.metadata.feeds.ITypedAdapterFactory;
 import edu.uci.ics.asterix.metadata.utils.DatasetUtils;
@@ -418,32 +415,10 @@
         org.apache.commons.lang3.tuple.Pair<IAdapterFactory, ARecordType> factoryOutput = null;
         AlgebricksPartitionConstraint constraint = null;
 
-<<<<<<< HEAD
-            switch (adapterFactory.getAdapterType()) {
-                case TYPED:
-                    ((ITypedAdapterFactory) adapterFactory).configure(configuration);
-                    adapterOutputType = ((ITypedAdapterFactory) adapterFactory).getAdapterOutputType();
-                    
-                    break;
-                case GENERIC:
-                    String outputTypeName = configuration.get("output-type-name");
-                    adapterOutputType = MetadataManager.INSTANCE.getDatatype(mdTxnCtx,
-                            feedDataSource.getDatasourceDataverse(), outputTypeName).getDatatype();
-                    ((IGenericAdapterFactory) adapterFactory).configure(configuration, (ARecordType) adapterOutputType);
-                    break;
-                default:
-                    throw new IllegalStateException(" Unknown factory type for " + adapterFactoryClassname);
-            }
-        } catch (Exception e) {
-            e.printStackTrace();
-            throw new AlgebricksException("unable to create adapter  " + e);
-        }
-=======
         try {
             factoryOutput = FeedUtil.getFeedFactoryAndOutput(feedDataSource.getFeed(), mdTxnCtx);
             IAdapterFactory adapterFactory = factoryOutput.getLeft();
             ARecordType adapterOutputType = factoryOutput.getRight();
->>>>>>> e67365ce
 
             ISerializerDeserializer payloadSerde = NonTaggedDataFormat.INSTANCE.getSerdeProvider()
                     .getSerializerDeserializer(adapterOutputType);
