--- conflicted
+++ resolved
@@ -264,33 +264,6 @@
     public IResultSerializerFactoryProvider getResultSerializerFactoryProvider() {
         return resultSerializerFactoryProvider;
     }
-<<<<<<< HEAD
-=======
-
-    public String getPropertyValue(String propertyName) {
-        return config.get(propertyName);
-    }
-
-    public void setConfig(Map<String, String> config) {
-        this.config = config;
-    }
-
-    public Map<String, String[]> getAllStores() {
-        return stores;
-    }
-
-    public Map<String, String> getConfig() {
-        return config;
-    }
-
-    public static boolean isOptimizeExternalIndexes() {
-        return optimizeExternalIndexes;
-    }
-
-    public static void setOptimizeExternalIndexes(boolean optimizeExternalIndexes) {
-        AqlMetadataProvider.optimizeExternalIndexes = optimizeExternalIndexes;
-    }
->>>>>>> 9ab9b10b
 
     @Override
     public AqlDataSource findDataSource(AqlSourceId id) throws AlgebricksException {
@@ -429,209 +402,6 @@
 
         return new Pair<IOperatorDescriptor, AlgebricksPartitionConstraint>(dataScanner, constraint);
     }
-<<<<<<< HEAD
-=======
-
-    @SuppressWarnings("rawtypes")
-    public Pair<ExternalDataIndexingOperatorDescriptor, AlgebricksPartitionConstraint> buildExternalDataIndexingRuntime(
-            JobSpecification jobSpec, IAType itemType, Dataset dataset, IDataFormat format) throws AlgebricksException {
-        IGenericDatasetAdapterFactory adapterFactory;
-        IDatasourceAdapter adapter;
-        String adapterName;
-        DatasourceAdapter adapterEntity;
-        String adapterFactoryClassname;
-        ExternalDatasetDetails datasetDetails = null;
-        try {
-            datasetDetails = (ExternalDatasetDetails) dataset.getDatasetDetails();
-            adapterName = datasetDetails.getAdapter();
-            adapterEntity = MetadataManager.INSTANCE.getAdapter(mdTxnCtx, MetadataConstants.METADATA_DATAVERSE_NAME,
-                    adapterName);
-            if (adapterEntity != null) {
-                adapterFactoryClassname = adapterEntity.getClassname();
-                adapterFactory = (IGenericDatasetAdapterFactory) Class.forName(adapterFactoryClassname).newInstance();
-            } else {
-                adapterFactoryClassname = adapterFactoryMapping.get(adapterName);
-                if (adapterFactoryClassname == null) {
-                    throw new AlgebricksException(" Unknown adapter :" + adapterName);
-                }
-                adapterFactory = (IGenericDatasetAdapterFactory) Class.forName(adapterFactoryClassname).newInstance();
-            }
-
-            adapter = ((IGenericDatasetAdapterFactory) adapterFactory).createIndexingAdapter(
-                    wrapProperties(datasetDetails.getProperties()), itemType, null);
-        } catch (AlgebricksException ae) {
-            throw ae;
-        } catch (Exception e) {
-            e.printStackTrace();
-            throw new AlgebricksException("Unable to create adapter " + e);
-        }
-        if (!(adapter.getAdapterType().equals(IDatasourceAdapter.AdapterType.READ) || adapter.getAdapterType().equals(
-                IDatasourceAdapter.AdapterType.READ_WRITE))) {
-            throw new AlgebricksException("external dataset adapter does not support read operation");
-        }
-        ARecordType rt = (ARecordType) itemType;
-        ISerializerDeserializer payloadSerde = format.getSerdeProvider().getSerializerDeserializer(itemType);
-        RecordDescriptor indexerDesc = new RecordDescriptor(new ISerializerDeserializer[] { payloadSerde });
-        ExternalDataIndexingOperatorDescriptor dataIndexScanner = null;
-        List<ExternalFile> files = null;
-        HashMap<String, Integer> filesNumbers = null;
-        if (optimizeExternalIndexes) {
-            try {
-                files = MetadataManager.INSTANCE.getDatasetExternalFiles(mdTxnCtx, dataset);
-            } catch (MetadataException e) {
-                e.printStackTrace();
-                throw new AlgebricksException("Unable to get list of external files from metadata " + e);
-            }
-
-            filesNumbers = new HashMap<String, Integer>();
-            for (int i = 0; i < files.size(); i++) {
-                filesNumbers.put(files.get(i).getFileName(), files.get(i).getFileNumber());
-            }
-
-            dataIndexScanner = new ExternalDataIndexingOperatorDescriptor(jobSpec,
-                    wrapPropertiesEmpty(datasetDetails.getProperties()), rt, indexerDesc, adapterFactory, filesNumbers);
-        } else {
-            dataIndexScanner = new ExternalDataIndexingOperatorDescriptor(jobSpec,
-                    wrapPropertiesEmpty(datasetDetails.getProperties()), rt, indexerDesc, adapterFactory, filesNumbers);
-        }
-        AlgebricksPartitionConstraint constraint;
-        try {
-            constraint = adapter.getPartitionConstraint();
-        } catch (Exception e) {
-            throw new AlgebricksException(e);
-        }
-        return new Pair<ExternalDataIndexingOperatorDescriptor, AlgebricksPartitionConstraint>(dataIndexScanner,
-                constraint);
-    }
-
-    public ArrayList<ExternalFile> getExternalDatasetFiles(Dataset dataset) throws AlgebricksException {
-        ArrayList<ExternalFile> files = new ArrayList<ExternalFile>();
-        if (dataset.getDatasetType() != DatasetType.EXTERNAL) {
-            throw new AlgebricksException("Can only get external dataset files");
-        }
-        ExternalDatasetDetails datasetDetails = (ExternalDatasetDetails) dataset.getDatasetDetails();
-        IGenericDatasetAdapterFactory adapterFactory;
-        IDatasourceAdapter adapter;
-        String adapterName;
-        DatasourceAdapter adapterEntity;
-        String adapterFactoryClassname;
-        try {
-            adapterName = datasetDetails.getAdapter();
-            adapterEntity = MetadataManager.INSTANCE.getAdapter(mdTxnCtx, MetadataConstants.METADATA_DATAVERSE_NAME,
-                    adapterName);
-            if (adapterEntity != null) {
-                adapterFactoryClassname = adapterEntity.getClassname();
-                adapterFactory = (IGenericDatasetAdapterFactory) Class.forName(adapterFactoryClassname).newInstance();
-            } else {
-                adapterFactoryClassname = adapterFactoryMapping.get(adapterName);
-                if (adapterFactoryClassname == null) {
-                    throw new AlgebricksException(" Unknown adapter :" + adapterName);
-                }
-                adapterFactory = (IGenericDatasetAdapterFactory) Class.forName(adapterFactoryClassname).newInstance();
-            }
-
-            adapter = ((IGenericDatasetAdapterFactory) adapterFactory).createAdapter(
-                    wrapProperties(datasetDetails.getProperties()), null);
-        } catch (Exception e) {
-            e.printStackTrace();
-            throw new AlgebricksException("Unable to create adapter " + e);
-        }
-
-        try {
-            ArrayList<FileStatus> fileStatuses = ExternalDataFilesMetadataProvider
-                    .getHDFSFileStatus((AbstractDatasourceAdapter) adapter);
-            for (int i = 0; i < fileStatuses.size(); i++) {
-                files.add(new ExternalFile(dataset.getDataverseName(), dataset.getDatasetName(), new Date(fileStatuses
-                        .get(i).getModificationTime()), fileStatuses.get(i).getLen(), fileStatuses.get(i).getPath()
-                        .toUri().getPath(), i));
-            }
-            return files;
-        } catch (IOException e) {
-            e.printStackTrace();
-            throw new AlgebricksException("Unable to get list of HDFS files " + e);
-        }
-    }
-
-    @SuppressWarnings("rawtypes")
-    public Pair<IOperatorDescriptor, AlgebricksPartitionConstraint> buildExternalDataAccesByRIDRuntime(
-            JobSpecification jobSpec, Dataset dataset, Index secondaryIndex) throws AlgebricksException {
-        IAType itemType = null;
-        try {
-            itemType = MetadataManager.INSTANCE.getDatatype(mdTxnCtx, dataset.getDataverseName(),
-                    dataset.getItemTypeName()).getDatatype();
-        } catch (MetadataException e) {
-            e.printStackTrace();
-            throw new AlgebricksException("Unable to get item type from metadata " + e);
-        }
-        if (itemType.getTypeTag() != ATypeTag.RECORD) {
-            throw new AlgebricksException("Can only scan datasets of records.");
-        }
-
-        ExternalDatasetDetails datasetDetails = (ExternalDatasetDetails) dataset.getDatasetDetails();
-        IGenericDatasetAdapterFactory adapterFactory;
-        IDatasourceAdapter adapter;
-        String adapterName;
-        DatasourceAdapter adapterEntity;
-        String adapterFactoryClassname;
-        try {
-            adapterName = datasetDetails.getAdapter();
-            adapterEntity = MetadataManager.INSTANCE.getAdapter(mdTxnCtx, MetadataConstants.METADATA_DATAVERSE_NAME,
-                    adapterName);
-            if (adapterEntity != null) {
-                adapterFactoryClassname = adapterEntity.getClassname();
-                adapterFactory = (IGenericDatasetAdapterFactory) Class.forName(adapterFactoryClassname).newInstance();
-            } else {
-                adapterFactoryClassname = adapterFactoryMapping.get(adapterName);
-                if (adapterFactoryClassname == null) {
-                    throw new AlgebricksException(" Unknown adapter :" + adapterName);
-                }
-                adapterFactory = (IGenericDatasetAdapterFactory) Class.forName(adapterFactoryClassname).newInstance();
-            }
-
-            adapter = ((IGenericDatasetAdapterFactory) adapterFactory).createAdapter(
-                    wrapProperties(datasetDetails.getProperties()), itemType);
-        } catch (AlgebricksException ae) {
-            throw ae;
-        } catch (Exception e) {
-            e.printStackTrace();
-            throw new AlgebricksException("Unable to create adapter " + e);
-        }
-
-        if (!(adapter.getAdapterType().equals(IDatasourceAdapter.AdapterType.READ) || adapter.getAdapterType().equals(
-                IDatasourceAdapter.AdapterType.READ_WRITE))) {
-            throw new AlgebricksException("external dataset adapter does not support read operation");
-        }
-        IDataFormat format = NonTaggedDataFormat.INSTANCE;
-        ISerializerDeserializer payloadSerde = format.getSerdeProvider().getSerializerDeserializer(itemType);
-        RecordDescriptor outRecDesc = new RecordDescriptor(new ISerializerDeserializer[] { payloadSerde });
-
-        ExternalDataAccessByRIDOperatorDescriptor dataAccessOperator = null;
-        if (optimizeExternalIndexes) {
-            //create the hashmap
-            List<ExternalFile> files = null;
-            try {
-                files = MetadataManager.INSTANCE.getDatasetExternalFiles(mdTxnCtx, dataset);
-            } catch (MetadataException e) {
-                e.printStackTrace();
-                throw new AlgebricksException("Couldn't get file names for access by optimized RIDs", e);
-            }
-            HashMap<Integer, String> filesMapping = new HashMap<Integer, String>();
-            for (int i = 0; i < files.size(); i++) {
-                filesMapping.put(files.get(i).getFileNumber(), files.get(i).getFileName());
-            }
-            dataAccessOperator = new ExternalDataAccessByRIDOperatorDescriptor(jobSpec,
-                    wrapPropertiesEmpty(datasetDetails.getProperties()), itemType, outRecDesc, adapterFactory,
-                    filesMapping);
-        } else {
-            dataAccessOperator = new ExternalDataAccessByRIDOperatorDescriptor(jobSpec,
-                    wrapPropertiesEmpty(datasetDetails.getProperties()), itemType, outRecDesc, adapterFactory, null);
-        }
-        Pair<IFileSplitProvider, AlgebricksPartitionConstraint> splitsAndConstraints = splitProviderAndPartitionConstraintsForExternalDataset(
-                dataset.getDataverseName(), dataset.getDatasetName(), secondaryIndex.getIndexName());
-        return new Pair<IOperatorDescriptor, AlgebricksPartitionConstraint>(dataAccessOperator,
-                splitsAndConstraints.second);
-    }
->>>>>>> 9ab9b10b
 
     @SuppressWarnings("rawtypes")
     public Pair<IOperatorDescriptor, AlgebricksPartitionConstraint> buildScannerRuntime(JobSpecification jobSpec,
@@ -739,7 +509,6 @@
             int[] highKeyFields, boolean lowKeyInclusive, boolean highKeyInclusive, Object implConfig)
             throws AlgebricksException {
         boolean isSecondary = true;
-<<<<<<< HEAD
         try {
             Index primaryIndex = MetadataManager.INSTANCE.getIndex(mdTxnCtx, dataset.getDataverseName(),
                     dataset.getDatasetName(), dataset.getDatasetName());
@@ -753,30 +522,16 @@
             ITypeTraits[] typeTraits = null;
             int[] bloomFilterKeyFields;
             if (isSecondary) {
-=======
-        if (dataset.getDatasetType() == DatasetType.EXTERNAL) {
-            try {
-                int numPrimaryKeys = DatasetUtils.getExternalRIDSize(dataset);
-                RecordDescriptor outputRecDesc = JobGenHelper.mkRecordDescriptor(typeEnv, opSchema, context);
-                int numKeys = numPrimaryKeys;;
-                ITypeTraits[] typeTraits = null;
-                int[] bloomFilterKeyFields;
->>>>>>> 9ab9b10b
                 Index secondaryIndex = MetadataManager.INSTANCE.getIndex(mdTxnCtx, dataset.getDataverseName(),
                         dataset.getDatasetName(), indexName);
                 int numSecondaryKeys = secondaryIndex.getKeyFieldNames().size();
                 numKeys += numSecondaryKeys;
-<<<<<<< HEAD
                 keysStartIndex = outputVars.size() - numKeys;
-=======
-                int keysStartIndex = outputVars.size() - numKeys;
->>>>>>> 9ab9b10b
                 typeTraits = JobGenHelper.variablesToTypeTraits(outputVars, keysStartIndex, numKeys, typeEnv, context);
                 bloomFilterKeyFields = new int[numSecondaryKeys];
                 for (int i = 0; i < numSecondaryKeys; i++) {
                     bloomFilterKeyFields[i] = i;
                 }
-<<<<<<< HEAD
             } else {
                 typeTraits = JobGenHelper.variablesToTypeTraits(outputVars, keysStartIndex, numKeys + 1, typeEnv,
                         context);
@@ -813,137 +568,26 @@
                 if (aqlMetadataImplConfig != null && aqlMetadataImplConfig.isInstantLock()) {
                     searchCallbackFactory = new PrimaryIndexInstantSearchOperationCallbackFactory(jobId, datasetId,
                             primaryKeyFields, txnSubsystemProvider, ResourceType.LSM_BTREE);
-=======
-                IBinaryComparatorFactory[] comparatorFactories = JobGenHelper.variablesToAscBinaryComparatorFactories(
-                        outputVars, keysStartIndex, numKeys, typeEnv, context);
-                IAsterixApplicationContextInfo appContext = (IAsterixApplicationContextInfo) context.getAppContext();
-                Pair<IFileSplitProvider, AlgebricksPartitionConstraint> spPc;
-                try {
-                    spPc = splitProviderAndPartitionConstraintsForExternalDataset(dataset.getDataverseName(),
-                            dataset.getDatasetName(), indexName);
-                } catch (Exception e) {
-                    throw new AlgebricksException(e);
+                } else {
+                    searchCallbackFactory = new PrimaryIndexSearchOperationCallbackFactory(jobId, datasetId,
+                            primaryKeyFields, txnSubsystemProvider, ResourceType.LSM_BTREE);
                 }
-                ISearchOperationCallbackFactory searchCallbackFactory = null;
-                searchCallbackFactory = new SecondaryIndexSearchOperationCallbackFactory();
-                AsterixRuntimeComponentsProvider rtcProvider = AsterixRuntimeComponentsProvider.RUNTIME_PROVIDER;
-                BTreeSearchOperatorDescriptor btreeSearchOp = new BTreeSearchOperatorDescriptor(jobSpec, outputRecDesc,
-                        appContext.getStorageManagerInterface(), appContext.getIndexLifecycleManagerProvider(),
-                        spPc.first, typeTraits, comparatorFactories, bloomFilterKeyFields, lowKeyFields, highKeyFields,
-                        lowKeyInclusive, highKeyInclusive, new LSMBTreeDataflowHelperFactory(
-                                new AsterixVirtualBufferCacheProvider(dataset.getDatasetId()), rtcProvider,
-                                isSecondary ? new SecondaryIndexOperationTrackerProvider(dataset.getDatasetId())
-                                        : new PrimaryIndexOperationTrackerProvider(dataset.getDatasetId()),
-                                rtcProvider, LSMBTreeIOOperationCallbackFactory.INSTANCE,
-                                storageProperties.getBloomFilterFalsePositiveRate()), retainInput,
-                        searchCallbackFactory);
-                return new Pair<IOperatorDescriptor, AlgebricksPartitionConstraint>(btreeSearchOp, spPc.second);
-            } catch (MetadataException me) {
-                throw new AlgebricksException(me);
-            }
-        } else {
-            try {
-                Index primaryIndex = MetadataManager.INSTANCE.getIndex(mdTxnCtx, dataset.getDataverseName(),
-                        dataset.getDatasetName(), dataset.getDatasetName());
-                if (primaryIndex != null) {
-                    isSecondary = !indexName.equals(primaryIndex.getIndexName());
-                }
-                int numPrimaryKeys = DatasetUtils.getPartitioningKeys(dataset).size();
-                RecordDescriptor outputRecDesc = JobGenHelper.mkRecordDescriptor(typeEnv, opSchema, context);
-                int numKeys = numPrimaryKeys;
-                int keysStartIndex = outputRecDesc.getFieldCount() - numKeys - 1;
-                ITypeTraits[] typeTraits = null;
-                int[] bloomFilterKeyFields;
-                if (isSecondary) {
-                    Index secondaryIndex = MetadataManager.INSTANCE.getIndex(mdTxnCtx, dataset.getDataverseName(),
-                            dataset.getDatasetName(), indexName);
-                    int numSecondaryKeys = secondaryIndex.getKeyFieldNames().size();
-                    numKeys += numSecondaryKeys;
-                    keysStartIndex = outputVars.size() - numKeys;
-                    typeTraits = JobGenHelper.variablesToTypeTraits(outputVars, keysStartIndex, numKeys, typeEnv,
-                            context);
-                    bloomFilterKeyFields = new int[numSecondaryKeys];
-                    for (int i = 0; i < numSecondaryKeys; i++) {
-                        bloomFilterKeyFields[i] = i;
-                    }
->>>>>>> 9ab9b10b
-                } else {
-                    typeTraits = JobGenHelper.variablesToTypeTraits(outputVars, keysStartIndex, numKeys + 1, typeEnv,
-                            context);
-                    bloomFilterKeyFields = new int[numPrimaryKeys];
-                    for (int i = 0; i < numPrimaryKeys; i++) {
-                        bloomFilterKeyFields[i] = i;
-                    }
-                }
-                IBinaryComparatorFactory[] comparatorFactories = JobGenHelper.variablesToAscBinaryComparatorFactories(
-                        outputVars, keysStartIndex, numKeys, typeEnv, context);
-
-                IAsterixApplicationContextInfo appContext = (IAsterixApplicationContextInfo) context.getAppContext();
-                Pair<IFileSplitProvider, AlgebricksPartitionConstraint> spPc;
-                try {
-                    spPc = splitProviderAndPartitionConstraintsForInternalOrFeedDataset(dataset.getDataverseName(),
-                            dataset.getDatasetName(), indexName);
-                } catch (Exception e) {
-                    throw new AlgebricksException(e);
-                }
-
-                ISearchOperationCallbackFactory searchCallbackFactory = null;
-                if (isSecondary) {
-                    searchCallbackFactory = new SecondaryIndexSearchOperationCallbackFactory();
-                } else {
-                    JobId jobId = ((JobEventListenerFactory) jobSpec.getJobletEventListenerFactory()).getJobId();
-                    int datasetId = dataset.getDatasetId();
-                    int[] primaryKeyFields = new int[numPrimaryKeys];
-                    for (int i = 0; i < numPrimaryKeys; i++) {
-                        primaryKeyFields[i] = i;
-                    }
-
-                    AqlMetadataImplConfig aqlMetadataImplConfig = (AqlMetadataImplConfig) implConfig;
-                    ITransactionSubsystemProvider txnSubsystemProvider = new TransactionSubsystemProvider();
-                    if (aqlMetadataImplConfig != null && aqlMetadataImplConfig.isInstantLock()) {
-                        searchCallbackFactory = new PrimaryIndexInstantSearchOperationCallbackFactory(jobId, datasetId,
-                                primaryKeyFields, txnSubsystemProvider, ResourceType.LSM_BTREE);
-                    } else {
-                        searchCallbackFactory = new PrimaryIndexSearchOperationCallbackFactory(jobId, datasetId,
-                                primaryKeyFields, txnSubsystemProvider, ResourceType.LSM_BTREE);
-                    }
-                }
-                AsterixRuntimeComponentsProvider rtcProvider = AsterixRuntimeComponentsProvider.RUNTIME_PROVIDER;
-                BTreeSearchOperatorDescriptor btreeSearchOp = new BTreeSearchOperatorDescriptor(jobSpec, outputRecDesc,
-                        appContext.getStorageManagerInterface(), appContext.getIndexLifecycleManagerProvider(),
-                        spPc.first, typeTraits, comparatorFactories, bloomFilterKeyFields, lowKeyFields, highKeyFields,
-                        lowKeyInclusive, highKeyInclusive, new LSMBTreeDataflowHelperFactory(
-                                new AsterixVirtualBufferCacheProvider(dataset.getDatasetId()), rtcProvider,
-                                isSecondary ? new SecondaryIndexOperationTrackerProvider(dataset.getDatasetId())
-                                        : new PrimaryIndexOperationTrackerProvider(dataset.getDatasetId()),
-                                rtcProvider, LSMBTreeIOOperationCallbackFactory.INSTANCE,
-                                storageProperties.getBloomFilterFalsePositiveRate()), retainInput,
-                        searchCallbackFactory);
-
-                return new Pair<IOperatorDescriptor, AlgebricksPartitionConstraint>(btreeSearchOp, spPc.second);
-
-            } catch (MetadataException me) {
-                throw new AlgebricksException(me);
-            }
-<<<<<<< HEAD
+            }
             AsterixRuntimeComponentsProvider rtcProvider = AsterixRuntimeComponentsProvider.RUNTIME_PROVIDER;
             BTreeSearchOperatorDescriptor btreeSearchOp = new BTreeSearchOperatorDescriptor(jobSpec, outputRecDesc,
                     appContext.getStorageManagerInterface(), appContext.getIndexLifecycleManagerProvider(), spPc.first,
                     typeTraits, comparatorFactories, bloomFilterKeyFields, lowKeyFields, highKeyFields,
                     lowKeyInclusive, highKeyInclusive, new LSMBTreeDataflowHelperFactory(
                             new AsterixVirtualBufferCacheProvider(dataset.getDatasetId()), rtcProvider,
-                            isSecondary ? new SecondaryIndexOperationTrackerProvider(
-                                    LSMBTreeIOOperationCallbackFactory.INSTANCE, dataset.getDatasetId())
+                            isSecondary ? new SecondaryIndexOperationTrackerProvider(dataset.getDatasetId())
                                     : new PrimaryIndexOperationTrackerProvider(dataset.getDatasetId()), rtcProvider,
-                            rtcProvider, storageProperties.getBloomFilterFalsePositiveRate()), retainInput,
-                    searchCallbackFactory);
+                            LSMBTreeIOOperationCallbackFactory.INSTANCE,
+                            storageProperties.getBloomFilterFalsePositiveRate()), retainInput, searchCallbackFactory);
 
             return new Pair<IOperatorDescriptor, AlgebricksPartitionConstraint>(btreeSearchOp, spPc.second);
 
         } catch (MetadataException me) {
             throw new AlgebricksException(me);
-=======
->>>>>>> 9ab9b10b
         }
     }
 
@@ -1700,23 +1344,9 @@
         }
 
         int numPartitions = 0;
-<<<<<<< HEAD
         InternalDatasetDetails datasetDetails = (InternalDatasetDetails) dataset.getDatasetDetails();
         List<String> nodeGroup = MetadataManager.INSTANCE.getNodegroup(mdTxnCtx, datasetDetails.getNodeGroupName())
                 .getNodeNames();
-=======
-        List<String> nodeGroup = null;
-        if (dataset.getDatasetType() == DatasetType.EXTERNAL) {
-            ExternalDatasetDetails datasetDetails = (ExternalDatasetDetails) dataset.getDatasetDetails();
-            nodeGroup = MetadataManager.INSTANCE.getNodegroup(mdTxnCtx, datasetDetails.getNodeGroupName())
-                    .getNodeNames();
-        } else {
-            InternalDatasetDetails datasetDetails = (InternalDatasetDetails) dataset.getDatasetDetails();
-            nodeGroup = MetadataManager.INSTANCE.getNodegroup(mdTxnCtx, datasetDetails.getNodeGroupName())
-                    .getNodeNames();
-        }
-
->>>>>>> 9ab9b10b
         for (String nd : nodeGroup) {
             numPartitions += AsterixClusterProperties.INSTANCE.getNumberOfIODevices(nd);
         }
@@ -1734,15 +1364,6 @@
         return splitProviderAndPartitionConstraints(splits);
     }
 
-<<<<<<< HEAD
-=======
-    public Pair<IFileSplitProvider, AlgebricksPartitionConstraint> splitProviderAndPartitionConstraintsForExternalDataset(
-            String dataverseName, String datasetName, String targetIdxName) throws AlgebricksException {
-        FileSplit[] splits = splitsForExternalDataset(mdTxnCtx, dataverseName, datasetName, targetIdxName);
-        return splitProviderAndPartitionConstraints(splits);
-    }
-
->>>>>>> 9ab9b10b
     public Pair<IFileSplitProvider, AlgebricksPartitionConstraint> splitProviderAndPartitionConstraintsForDataverse(
             String dataverse) {
         FileSplit[] splits = splitsForDataverse(mdTxnCtx, dataverse);
@@ -1833,59 +1454,6 @@
         }
     }
 
-<<<<<<< HEAD
-=======
-    private FileSplit[] splitsForExternalDataset(MetadataTransactionContext mdTxnCtx, String dataverseName,
-            String datasetName, String targetIdxName) throws AlgebricksException {
-
-        try {
-            File relPathFile = new File(getRelativePath(dataverseName, datasetName + "_idx_" + targetIdxName));
-            Dataset dataset = MetadataManager.INSTANCE.getDataset(mdTxnCtx, dataverseName, datasetName);
-            if (dataset.getDatasetType() != DatasetType.EXTERNAL) {
-                throw new AlgebricksException("Not an external dataset");
-            }
-            ExternalDatasetDetails datasetDetails = (ExternalDatasetDetails) dataset.getDatasetDetails();
-            List<String> nodeGroup = MetadataManager.INSTANCE.getNodegroup(mdTxnCtx, datasetDetails.getNodeGroupName())
-                    .getNodeNames();
-            if (nodeGroup == null) {
-                throw new AlgebricksException("Couldn't find node group " + datasetDetails.getNodeGroupName());
-            }
-
-            List<FileSplit> splitArray = new ArrayList<FileSplit>();
-            for (String nd : nodeGroup) {
-                String[] nodeStores = stores.get(nd);
-                if (nodeStores == null) {
-                    LOGGER.warning("Node " + nd + " has no stores.");
-                    throw new AlgebricksException("Node " + nd + " has no stores.");
-                } else {
-                    int numIODevices;
-                    if (datasetDetails.getNodeGroupName().compareTo(MetadataConstants.METADATA_NODEGROUP_NAME) == 0) {
-                        numIODevices = 1;
-                    } else {
-                        numIODevices = AsterixClusterProperties.INSTANCE.getNumberOfIODevices(nd);
-                    }
-                    String[] ioDevices = AsterixClusterProperties.INSTANCE.getIODevices(nd);
-                    for (int j = 0; j < nodeStores.length; j++) {
-                        for (int k = 0; k < numIODevices; k++) {
-                            File f = new File(ioDevices[k] + File.separator + nodeStores[j] + File.separator
-                                    + relPathFile);
-                            splitArray.add(new FileSplit(nd, new FileReference(f), k));
-                        }
-                    }
-                }
-            }
-            FileSplit[] splits = new FileSplit[splitArray.size()];
-            int i = 0;
-            for (FileSplit fs : splitArray) {
-                splits[i++] = fs;
-            }
-            return splits;
-        } catch (MetadataException me) {
-            throw new AlgebricksException(me);
-        }
-    }
-
->>>>>>> 9ab9b10b
     private static Map<String, String> initializeAdapterFactoryMapping() {
         Map<String, String> adapterFactoryMapping = new HashMap<String, String>();
         adapterFactoryMapping.put("edu.uci.ics.asterix.external.dataset.adapter.NCFileSystemAdapter",
@@ -1898,11 +1466,6 @@
                 "edu.uci.ics.asterix.external.dataset.adapter..RSSFeedAdapterFactory");
         adapterFactoryMapping.put("edu.uci.ics.asterix.external.dataset.adapter.CNNFeedAdapter",
                 "edu.uci.ics.asterix.external.dataset.adapter.CNNFeedAdapterFactory");
-<<<<<<< HEAD
-=======
-        adapterFactoryMapping.put("edu.uci.ics.asterix.external.dataset.adapter.HiveAdapter",
-                "edu.uci.ics.asterix.external.adapter.factory.HiveAdapterFactory");
->>>>>>> 9ab9b10b
         return adapterFactoryMapping;
     }
 
