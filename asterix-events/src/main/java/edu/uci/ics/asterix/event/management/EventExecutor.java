/*
 * Copyright 2009-2012 by The Regents of the University of California
 * Licensed under the Apache License, Version 2.0 (the "License");
 * you may not use this file except in compliance with the License.
 * you may obtain a copy of the License from
 * 
 *     http://www.apache.org/licenses/LICENSE-2.0
 * 
 * Unless required by applicable law or agreed to in writing, software
 * distributed under the License is distributed on an "AS IS" BASIS,
 * WITHOUT WARRANTIES OR CONDITIONS OF ANY KIND, either express or implied.
 * See the License for the specific language governing permissions and
 * limitations under the License.
 */
package edu.uci.ics.asterix.event.management;

import java.io.BufferedInputStream;
import java.io.File;
import java.io.IOException;
import java.io.StringWriter;
import java.math.BigInteger;
import java.util.ArrayList;
import java.util.List;

import org.apache.commons.io.IOUtils;

import edu.uci.ics.asterix.common.config.AsterixProperties;
import edu.uci.ics.asterix.event.driver.EventDriver;
import edu.uci.ics.asterix.event.schema.cluster.Cluster;
import edu.uci.ics.asterix.event.schema.cluster.Node;
import edu.uci.ics.asterix.event.schema.cluster.Property;
import edu.uci.ics.asterix.event.schema.pattern.Pattern;

public class EventExecutor {

	public static final String EVENTS_DIR = "events";
	private static final String EXECUTE_SCRIPT = "execute.sh";
	private static final String IP_LOCATION = "IP_LOCATION";
	private static final String CLUSTER_ENV = "ENV";
	private static final String SCRIPT = "SCRIPT";
	private static final String ARGS = "ARGS";
	private static final String DAEMON = "DAEMON";

	public void executeEvent(Node node, String script, List<String> args,
			boolean isDaemon, Cluster cluster, Pattern pattern,
			IOutputHandler outputHandler, EventrixClient client)
			throws IOException {
		List<String> pargs = new ArrayList<String>();
		pargs.add("/bin/bash");
		pargs.add(client.getEventsDir() + File.separator + "scripts"
				+ File.separator + EXECUTE_SCRIPT);
		StringBuffer envBuffer = new StringBuffer(IP_LOCATION + "="
				+ node.getClusterIp() + " ");
		boolean isMasterNode = node.getId().equals(
				cluster.getMasterNode().getId());

<<<<<<< HEAD
        if (!node.getId().equals(EventDriver.CLIENT_NODE_ID) && cluster.getEnv() != null) {
            for (Property p : cluster.getEnv().getProperty()) {
                if (p.getKey().equals("JAVA_HOME")) {
                    String val = node.getJavaHome() == null ? p.getValue() : node.getJavaHome();
                    envBuffer.append(p.getKey() + "=" + val + " ");
                } else if (p.getKey().equals(AsterixProperties.AsterixConfigurationKeys.NC_JAVA_OPTS)) {
                    if (!isMasterNode) {
                        StringBuilder builder = new StringBuilder();
                        builder.append("\"");
                        String javaOpts = p.getValue();
                        if (javaOpts != null) {
                            builder.append(javaOpts);
                        }
                        builder.append("\"");
                        envBuffer.append("JAVA_OPTS" + "=" + builder + " ");
                    }
                } else if (p.getKey().equals(AsterixProperties.AsterixConfigurationKeys.CC_JAVA_OPTS)) {
                    if (isMasterNode) {
                        StringBuilder builder = new StringBuilder();
                        builder.append("\"");
                        String javaOpts = p.getValue();
                        if (javaOpts != null) {
                            builder.append(javaOpts);
                        }
                        builder.append("\"");
                        envBuffer.append("JAVA_OPTS" + "=" + builder + " ");
                    }
                } else if (p.getKey().equals("LOG_DIR")) {
                    String val = node.getLogDir() == null ? p.getValue() : node.getLogDir();
                    envBuffer.append(p.getKey() + "=" + val + " ");
                } else {
                    envBuffer.append(p.getKey() + "=" + p.getValue() + " ");
                }
=======
		if (!node.getId().equals(EventDriver.CLIENT_NODE_ID)
				&& cluster.getEnv() != null) {
			for (Property p : cluster.getEnv().getProperty()) {
				if (p.getKey().equals("JAVA_HOME")) {
					String val = node.getJavaHome() == null ? p.getValue()
							: node.getJavaHome();
					envBuffer.append(p.getKey() + "=" + val + " ");
				} else if (p.getKey().equals(EventUtil.NC_JAVA_OPTS)) {
					if (!isMasterNode) {
						StringBuilder builder = new StringBuilder();
						builder.append("\"");
						String javaOpts = p.getValue();
						if (javaOpts != null) {
							builder.append(javaOpts);
						}
						builder.append("\"");
						envBuffer.append("JAVA_OPTS" + "=" + builder + " ");
					}
				} else if (p.getKey().equals(EventUtil.CC_JAVA_OPTS)) {
					if (isMasterNode) {
						StringBuilder builder = new StringBuilder();
						builder.append("\"");
						String javaOpts = p.getValue();
						if (javaOpts != null) {
							builder.append(javaOpts);
						}
						builder.append("\"");
						envBuffer.append("JAVA_OPTS" + "=" + builder + " ");
					}
				} else if (p.getKey().equals("LOG_DIR")) {
					String val = node.getLogDir() == null ? p.getValue() : node
							.getLogDir();
					envBuffer.append(p.getKey() + "=" + val + " ");
				} else {
					envBuffer.append(p.getKey() + "=" + p.getValue() + " ");
				}
>>>>>>> 166a8aa4

			}
			pargs.add(cluster.getUsername() == null ? System
					.getProperty("user.name") : cluster.getUsername());
		}

		StringBuffer argBuffer = new StringBuffer();
		if (args != null && args.size() > 0) {
			for (String arg : args) {
				argBuffer.append(arg + " ");
			}
		}

		ProcessBuilder pb = new ProcessBuilder(pargs);
		pb.environment().put(IP_LOCATION, node.getClusterIp());
		pb.environment().put(CLUSTER_ENV, envBuffer.toString());
		pb.environment().put(SCRIPT, script);
		pb.environment().put(ARGS, argBuffer.toString());
		pb.environment().put(DAEMON, isDaemon ? "true" : "false");

		Process p = pb.start();
		if (!isDaemon) {
			BufferedInputStream bis = new BufferedInputStream(p
					.getInputStream());
			StringWriter writer = new StringWriter();
			IOUtils.copy(bis, writer, "UTF-8");
			String result = writer.getBuffer().toString();
			OutputAnalysis analysis = outputHandler.reportEventOutput(pattern
					.getEvent(), result);
			if (!analysis.isExpected()) {
				throw new IOException(analysis.getErrorMessage() + result);
			}
		}
	}
}<|MERGE_RESOLUTION|>--- conflicted
+++ resolved
@@ -33,34 +33,28 @@
 
 public class EventExecutor {
 
-	public static final String EVENTS_DIR = "events";
-	private static final String EXECUTE_SCRIPT = "execute.sh";
-	private static final String IP_LOCATION = "IP_LOCATION";
-	private static final String CLUSTER_ENV = "ENV";
-	private static final String SCRIPT = "SCRIPT";
-	private static final String ARGS = "ARGS";
-	private static final String DAEMON = "DAEMON";
+    public static final String EVENTS_DIR = "events";
+    private static final String EXECUTE_SCRIPT = "execute.sh";
+    private static final String IP_LOCATION = "IP_LOCATION";
+    private static final String CLUSTER_ENV = "ENV";
+    private static final String SCRIPT = "SCRIPT";
+    private static final String ARGS = "ARGS";
+    private static final String DAEMON = "DAEMON";
 
-	public void executeEvent(Node node, String script, List<String> args,
-			boolean isDaemon, Cluster cluster, Pattern pattern,
-			IOutputHandler outputHandler, EventrixClient client)
-			throws IOException {
-		List<String> pargs = new ArrayList<String>();
-		pargs.add("/bin/bash");
-		pargs.add(client.getEventsDir() + File.separator + "scripts"
-				+ File.separator + EXECUTE_SCRIPT);
-		StringBuffer envBuffer = new StringBuffer(IP_LOCATION + "="
-				+ node.getClusterIp() + " ");
-		boolean isMasterNode = node.getId().equals(
-				cluster.getMasterNode().getId());
+    public void executeEvent(Node node, String script, List<String> args, boolean isDaemon, Cluster cluster,
+            Pattern pattern, IOutputHandler outputHandler, EventrixClient client) throws IOException {
+        List<String> pargs = new ArrayList<String>();
+        pargs.add("/bin/bash");
+        pargs.add(client.getEventsDir() + File.separator + "scripts" + File.separator + EXECUTE_SCRIPT);
+        StringBuffer envBuffer = new StringBuffer(IP_LOCATION + "=" + node.getClusterIp() + " ");
+        boolean isMasterNode = node.getId().equals(cluster.getMasterNode().getId());
 
-<<<<<<< HEAD
         if (!node.getId().equals(EventDriver.CLIENT_NODE_ID) && cluster.getEnv() != null) {
             for (Property p : cluster.getEnv().getProperty()) {
                 if (p.getKey().equals("JAVA_HOME")) {
                     String val = node.getJavaHome() == null ? p.getValue() : node.getJavaHome();
                     envBuffer.append(p.getKey() + "=" + val + " ");
-                } else if (p.getKey().equals(AsterixProperties.AsterixConfigurationKeys.NC_JAVA_OPTS)) {
+                } else if (p.getKey().equals(EventUtil.NC_JAVA_OPTS)) {
                     if (!isMasterNode) {
                         StringBuilder builder = new StringBuilder();
                         builder.append("\"");
@@ -71,7 +65,7 @@
                         builder.append("\"");
                         envBuffer.append("JAVA_OPTS" + "=" + builder + " ");
                     }
-                } else if (p.getKey().equals(AsterixProperties.AsterixConfigurationKeys.CC_JAVA_OPTS)) {
+                } else if (p.getKey().equals(EventUtil.CC_JAVA_OPTS)) {
                     if (isMasterNode) {
                         StringBuilder builder = new StringBuilder();
                         builder.append("\"");
@@ -88,76 +82,35 @@
                 } else {
                     envBuffer.append(p.getKey() + "=" + p.getValue() + " ");
                 }
-=======
-		if (!node.getId().equals(EventDriver.CLIENT_NODE_ID)
-				&& cluster.getEnv() != null) {
-			for (Property p : cluster.getEnv().getProperty()) {
-				if (p.getKey().equals("JAVA_HOME")) {
-					String val = node.getJavaHome() == null ? p.getValue()
-							: node.getJavaHome();
-					envBuffer.append(p.getKey() + "=" + val + " ");
-				} else if (p.getKey().equals(EventUtil.NC_JAVA_OPTS)) {
-					if (!isMasterNode) {
-						StringBuilder builder = new StringBuilder();
-						builder.append("\"");
-						String javaOpts = p.getValue();
-						if (javaOpts != null) {
-							builder.append(javaOpts);
-						}
-						builder.append("\"");
-						envBuffer.append("JAVA_OPTS" + "=" + builder + " ");
-					}
-				} else if (p.getKey().equals(EventUtil.CC_JAVA_OPTS)) {
-					if (isMasterNode) {
-						StringBuilder builder = new StringBuilder();
-						builder.append("\"");
-						String javaOpts = p.getValue();
-						if (javaOpts != null) {
-							builder.append(javaOpts);
-						}
-						builder.append("\"");
-						envBuffer.append("JAVA_OPTS" + "=" + builder + " ");
-					}
-				} else if (p.getKey().equals("LOG_DIR")) {
-					String val = node.getLogDir() == null ? p.getValue() : node
-							.getLogDir();
-					envBuffer.append(p.getKey() + "=" + val + " ");
-				} else {
-					envBuffer.append(p.getKey() + "=" + p.getValue() + " ");
-				}
->>>>>>> 166a8aa4
 
-			}
-			pargs.add(cluster.getUsername() == null ? System
-					.getProperty("user.name") : cluster.getUsername());
-		}
+            }
+            pargs.add(cluster.getUsername() == null ? System.getProperty("user.name") : cluster.getUsername());
+        }
 
-		StringBuffer argBuffer = new StringBuffer();
-		if (args != null && args.size() > 0) {
-			for (String arg : args) {
-				argBuffer.append(arg + " ");
-			}
-		}
+        StringBuffer argBuffer = new StringBuffer();
+        if (args != null && args.size() > 0) {
+            for (String arg : args) {
+                argBuffer.append(arg + " ");
+            }
+        }
 
-		ProcessBuilder pb = new ProcessBuilder(pargs);
-		pb.environment().put(IP_LOCATION, node.getClusterIp());
-		pb.environment().put(CLUSTER_ENV, envBuffer.toString());
-		pb.environment().put(SCRIPT, script);
-		pb.environment().put(ARGS, argBuffer.toString());
-		pb.environment().put(DAEMON, isDaemon ? "true" : "false");
+        ProcessBuilder pb = new ProcessBuilder(pargs);
+        pb.environment().put(IP_LOCATION, node.getClusterIp());
+        pb.environment().put(CLUSTER_ENV, envBuffer.toString());
+        pb.environment().put(SCRIPT, script);
+        pb.environment().put(ARGS, argBuffer.toString());
+        pb.environment().put(DAEMON, isDaemon ? "true" : "false");
 
-		Process p = pb.start();
-		if (!isDaemon) {
-			BufferedInputStream bis = new BufferedInputStream(p
-					.getInputStream());
-			StringWriter writer = new StringWriter();
-			IOUtils.copy(bis, writer, "UTF-8");
-			String result = writer.getBuffer().toString();
-			OutputAnalysis analysis = outputHandler.reportEventOutput(pattern
-					.getEvent(), result);
-			if (!analysis.isExpected()) {
-				throw new IOException(analysis.getErrorMessage() + result);
-			}
-		}
-	}
+        Process p = pb.start();
+        if (!isDaemon) {
+            BufferedInputStream bis = new BufferedInputStream(p.getInputStream());
+            StringWriter writer = new StringWriter();
+            IOUtils.copy(bis, writer, "UTF-8");
+            String result = writer.getBuffer().toString();
+            OutputAnalysis analysis = outputHandler.reportEventOutput(pattern.getEvent(), result);
+            if (!analysis.isExpected()) {
+                throw new IOException(analysis.getErrorMessage() + result);
+            }
+        }
+    }
 }