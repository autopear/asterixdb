--- conflicted
+++ resolved
@@ -61,11 +61,7 @@
                 return (ARecordType) type0;
             }
             case ANY: {
-<<<<<<< HEAD
                 return DefaultOpenFieldType.NESTED_OPEN_RECORD_TYPE;
-=======
-                return null;
->>>>>>> 79c806a8
             }
             case UNION: {
                 AUnionType u = (AUnionType) type0;
