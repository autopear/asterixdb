--- conflicted
+++ resolved
@@ -444,19 +444,6 @@
     public final static FunctionIdentifier CAST_RECORD = new FunctionIdentifier(FunctionConstants.ASTERIX_NS,
             "cast-record", 1);
 
-<<<<<<< HEAD
-    public final static FunctionIdentifier GET_POINT_X_COORDINATE_ACCESSOR = new FunctionIdentifier(
-            FunctionConstants.ASTERIX_NS, "get-x", 1);
-    public final static FunctionIdentifier GET_POINT_Y_COORDINATE_ACCESSOR = new FunctionIdentifier(
-            FunctionConstants.ASTERIX_NS, "get-y", 1);
-    public final static FunctionIdentifier GET_CIRCLE_RADIUS_ACCESSOR = new FunctionIdentifier(
-            FunctionConstants.ASTERIX_NS, "get-radius", 1);
-    public final static FunctionIdentifier GET_CIRCLE_CENTER_ACCESSOR = new FunctionIdentifier(
-            FunctionConstants.ASTERIX_NS, "get-center", 1);
-    public final static FunctionIdentifier GET_POINTS_LINE_RECTANGLE_POLYGON_ACCESSOR = new FunctionIdentifier(
-            FunctionConstants.ASTERIX_NS, "get-points", 1);
-
-=======
     // Spatial and temporal type accessors
     public static final FunctionIdentifier ACCESSOR_TEMPORAL_YEAR = new FunctionIdentifier(
             FunctionConstants.ASTERIX_NS, "year", 1);
@@ -513,7 +500,6 @@
     public final static FunctionIdentifier GET_CIRCLE_CENTER_ACCESSOR = new FunctionIdentifier(FunctionConstants.ASTERIX_NS, "get-center", 1);
     public final static FunctionIdentifier GET_POINTS_LINE_RECTANGLE_POLYGON_ACCESSOR = new FunctionIdentifier(FunctionConstants.ASTERIX_NS, "get-points", 1);
     
->>>>>>> bceacdab
     public static final FunctionIdentifier EQ = AlgebricksBuiltinFunctions.EQ;
     public static final FunctionIdentifier LE = AlgebricksBuiltinFunctions.LE;
     public static final FunctionIdentifier GE = AlgebricksBuiltinFunctions.GE;
