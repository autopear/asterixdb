--- conflicted
+++ resolved
@@ -360,7 +360,6 @@
             "tid", 0);
 
     // constructors:
-<<<<<<< HEAD
     public final static FunctionIdentifier BOOLEAN_CONSTRUCTOR = new FunctionIdentifier(
             FunctionNamespace.ASTERIX_PUBLIC.name(), "boolean", 1);
     public final static FunctionIdentifier NULL_CONSTRUCTOR = new FunctionIdentifier(
@@ -399,50 +398,12 @@
             FunctionNamespace.ASTERIX_PUBLIC.name(), "datetime", 1);
     public final static FunctionIdentifier DURATION_CONSTRUCTOR = new FunctionIdentifier(
             FunctionNamespace.ASTERIX_PUBLIC.name(), "duration", 1);
-=======
-    public final static FunctionIdentifier BOOLEAN_CONSTRUCTOR = new FunctionIdentifier(FunctionConstants.ASTERIX_NS,
-            "boolean", 1);
-    public final static FunctionIdentifier NULL_CONSTRUCTOR = new FunctionIdentifier(FunctionConstants.ASTERIX_NS,
-            "null", 1);
-    public final static FunctionIdentifier STRING_CONSTRUCTOR = new FunctionIdentifier(FunctionConstants.ASTERIX_NS,
-            "string", 1);
-    public final static FunctionIdentifier INT8_CONSTRUCTOR = new FunctionIdentifier(FunctionConstants.ASTERIX_NS,
-            "int8", 1);
-    public final static FunctionIdentifier INT16_CONSTRUCTOR = new FunctionIdentifier(FunctionConstants.ASTERIX_NS,
-            "int16", 1);
-    public final static FunctionIdentifier INT32_CONSTRUCTOR = new FunctionIdentifier(FunctionConstants.ASTERIX_NS,
-            "int32", 1);
-    public final static FunctionIdentifier INT64_CONSTRUCTOR = new FunctionIdentifier(FunctionConstants.ASTERIX_NS,
-            "int64", 1);
-    public final static FunctionIdentifier FLOAT_CONSTRUCTOR = new FunctionIdentifier(FunctionConstants.ASTERIX_NS,
-            "float", 1);
-    public final static FunctionIdentifier DOUBLE_CONSTRUCTOR = new FunctionIdentifier(FunctionConstants.ASTERIX_NS,
-            "double", 1);
-    public final static FunctionIdentifier POINT_CONSTRUCTOR = new FunctionIdentifier(FunctionConstants.ASTERIX_NS,
-            "point", 1);
-    public final static FunctionIdentifier POINT3D_CONSTRUCTOR = new FunctionIdentifier(FunctionConstants.ASTERIX_NS,
-            "point3d", 1);
-    public final static FunctionIdentifier LINE_CONSTRUCTOR = new FunctionIdentifier(FunctionConstants.ASTERIX_NS,
-            "line", 1);
-    public final static FunctionIdentifier CIRCLE_CONSTRUCTOR = new FunctionIdentifier(FunctionConstants.ASTERIX_NS,
-            "circle", 1);
-    public final static FunctionIdentifier RECTANGLE_CONSTRUCTOR = new FunctionIdentifier(FunctionConstants.ASTERIX_NS,
-            "rectangle", 1);
-    public final static FunctionIdentifier POLYGON_CONSTRUCTOR = new FunctionIdentifier(FunctionConstants.ASTERIX_NS,
-            "polygon", 1);
-    public final static FunctionIdentifier TIME_CONSTRUCTOR = new FunctionIdentifier(FunctionConstants.ASTERIX_NS,
-            "time", 1);
-    public final static FunctionIdentifier DATE_CONSTRUCTOR = new FunctionIdentifier(FunctionConstants.ASTERIX_NS,
-            "date", 1);
-    public final static FunctionIdentifier DATETIME_CONSTRUCTOR = new FunctionIdentifier(FunctionConstants.ASTERIX_NS,
-            "datetime", 1);
-    public final static FunctionIdentifier DURATION_CONSTRUCTOR = new FunctionIdentifier(FunctionConstants.ASTERIX_NS,
-            "duration", 1);
+
     public final static FunctionIdentifier YEAR_MONTH_DURATION_CONSTRUCTOR = new FunctionIdentifier(
-            FunctionConstants.ASTERIX_NS, "year-month-duration", 1);
+            FunctionNamespace.ASTERIX_PUBLIC.name(), "year-month-duration", 1);
     public final static FunctionIdentifier DAY_TIME_DURATION_CONSTRUCTOR = new FunctionIdentifier(
-            FunctionConstants.ASTERIX_NS, "day-time-duration", 1);
->>>>>>> 77e3c7b5
+            FunctionNamespace.ASTERIX_PUBLIC.name(), "day-time-duration", 1);
+
     public final static FunctionIdentifier INTERVAL_CONSTRUCTOR_DATE = new FunctionIdentifier(
             FunctionNamespace.ASTERIX_PUBLIC.name(), "interval-from-date", 2);
     public final static FunctionIdentifier INTERVAL_CONSTRUCTOR_TIME = new FunctionIdentifier(
@@ -496,31 +457,24 @@
     public final static FunctionIdentifier DAY_TIME_DURATION_GREATER_THAN = new FunctionIdentifier(
             FunctionNamespace.ASTERIX_PRIVATE.name(), "day-time-duration-greater-than", 2);
     public final static FunctionIdentifier DAY_TIME_DURATION_LESS_THAN = new FunctionIdentifier(
-<<<<<<< HEAD
             FunctionNamespace.ASTERIX_PUBLIC.name(), "day-time-duration-less-than", 2);
     public final static FunctionIdentifier DURATION_FROM_MONTHS = new FunctionIdentifier(
             FunctionNamespace.ASTERIX_PUBLIC.name(), "duration-from-months", 1);
+    public final static FunctionIdentifier MONTHS_FROM_YEAR_MONTH_DURATION = new FunctionIdentifier(
+            FunctionNamespace.ASTERIX_PUBLIC.name(), "months-from-year-month-duration", 1);
     public final static FunctionIdentifier MONTHS_OF_YEAR_MONTH_DURATION = new FunctionIdentifier(
             FunctionNamespace.ASTERIX_PUBLIC.name(), "months-of-year-month-duration", 1);
     public final static FunctionIdentifier DURATION_FROM_MILLISECONDS = new FunctionIdentifier(
             FunctionNamespace.ASTERIX_PUBLIC.name(), "duration-from-ms", 1);
+    public final static FunctionIdentifier MILLISECONDS_FROM_DAY_TIME_DURATION = new FunctionIdentifier(
+            FunctionNamespace.ASTERIX_PUBLIC.name(), "ms-from-day-time-duration", 1);
     public final static FunctionIdentifier MILLISECONDS_OF_DAY_TIME_DURATION = new FunctionIdentifier(
             FunctionNamespace.ASTERIX_PUBLIC.name(), "ms-of-day-time-duration", 1);
-=======
-            FunctionConstants.ASTERIX_NS, "day-time-duration-less-than", 2);
-    public final static FunctionIdentifier DURATION_FROM_MONTHS = new FunctionIdentifier(FunctionConstants.ASTERIX_NS,
-            "duration-from-months", 1);
-    public final static FunctionIdentifier MONTHS_FROM_YEAR_MONTH_DURATION = new FunctionIdentifier(
-            FunctionConstants.ASTERIX_NS, "months-from-year-month-duration", 1);
-    public final static FunctionIdentifier DURATION_FROM_MILLISECONDS = new FunctionIdentifier(
-            FunctionConstants.ASTERIX_NS, "duration-from-ms", 1);
-    public final static FunctionIdentifier MILLISECONDS_FROM_DAY_TIME_DURATION = new FunctionIdentifier(
-            FunctionConstants.ASTERIX_NS, "ms-from-day-time-duration", 1);
+
     public final static FunctionIdentifier GET_YEAR_MONTH_DURATION = new FunctionIdentifier(
-            FunctionConstants.ASTERIX_NS, "get-year-month-duration", 1);
-    public final static FunctionIdentifier GET_DAY_TIME_DURATION = new FunctionIdentifier(FunctionConstants.ASTERIX_NS,
-            "get-day-time-duration", 1);
->>>>>>> 77e3c7b5
+            FunctionNamespace.ASTERIX_PUBLIC.name(), "get-year-month-duration", 1);
+    public final static FunctionIdentifier GET_DAY_TIME_DURATION = new FunctionIdentifier(
+            FunctionNamespace.ASTERIX_PUBLIC.name(), "get-day-time-duration", 1);
 
     // spatial
     public final static FunctionIdentifier CREATE_POINT = new FunctionIdentifier(
@@ -665,7 +619,7 @@
         // and then, Asterix builtin functions
         add(NOT_NULL, NotNullTypeComputer.INSTANCE);
         add(ANY_COLLECTION_MEMBER, NonTaggedCollectionMemberResultType.INSTANCE);
-        addPrivateFunction(AVG, OptionalADoubleTypeComputer.INSTANCE);
+        add(AVG, OptionalADoubleTypeComputer.INSTANCE);
         add(BOOLEAN_CONSTRUCTOR, UnaryBooleanOrNullFunctionTypeComputer.INSTANCE);
         add(CARET, NonTaggedNumericAddSubMulDivTypeComputer.INSTANCE);
         add(CIRCLE_CONSTRUCTOR, OptionalACircleTypeComputer.INSTANCE);
@@ -687,7 +641,7 @@
             }
         });
         add(CONTAINS, ABooleanTypeComputer.INSTANCE);
-        addPrivateFunction(COUNT, AInt32TypeComputer.INSTANCE);
+        add(COUNT, AInt32TypeComputer.INSTANCE);
         add(COUNTHASHED_GRAM_TOKENS, OrderedListOfAInt32TypeComputer.INSTANCE);
         add(COUNTHASHED_WORD_TOKENS, OrderedListOfAInt32TypeComputer.INSTANCE);
         add(CREATE_CIRCLE, ACircleTypeComputer.INSTANCE);
@@ -724,7 +678,7 @@
         add(GET_HANDLE, null); // TODO
         add(GET_ITEM, NonTaggedGetItemResultType.INSTANCE);
         add(GET_DATA, null); // TODO
-        addPrivateFunction(GLOBAL_AVG, OptionalADoubleTypeComputer.INSTANCE);
+        add(GLOBAL_AVG, OptionalADoubleTypeComputer.INSTANCE);
         add(GRAM_TOKENS, OrderedListOfAStringTypeComputer.INSTANCE);
         add(GLOBAL_AVG, OptionalADoubleTypeComputer.INSTANCE);
         add(HASHED_GRAM_TOKENS, OrderedListOfAInt32TypeComputer.INSTANCE);
@@ -745,7 +699,7 @@
         add(LIKE, BinaryBooleanOrNullFunctionTypeComputer.INSTANCE);
         add(LINE_CONSTRUCTOR, OptionalALineTypeComputer.INSTANCE);
         add(LISTIFY, OrderedListConstructorResultType.INSTANCE);
-        addPrivateFunction(LOCAL_AVG, NonTaggedLocalAvgTypeComputer.INSTANCE);
+        add(LOCAL_AVG, NonTaggedLocalAvgTypeComputer.INSTANCE);
         add(MAKE_FIELD_INDEX_HANDLE, null); // TODO
         add(MAKE_FIELD_NAME_HANDLE, null); // TODO
         add(MAX, NonTaggedSumTypeComputer.INSTANCE);
@@ -863,7 +817,7 @@
             }
         });
         add(SUBSTRING, SubstringTypeComputer.INSTANCE);
-        addPrivateFunction(SUM, NonTaggedSumTypeComputer.INSTANCE);
+        add(SUM, NonTaggedSumTypeComputer.INSTANCE);
         add(LOCAL_SUM, NonTaggedSumTypeComputer.INSTANCE);
         add(SWITCH_CASE, NonTaggedSwitchCaseComputer.INSTANCE);
         add(REG_EXP, ABooleanTypeComputer.INSTANCE);
