--- conflicted
+++ resolved
@@ -34,28 +34,10 @@
     </license>
   </licenses>
 
-<<<<<<< HEAD
-=======
-	<build>
-		<plugins>
-			<plugin>
-				<groupId>org.apache.maven.plugins</groupId>
-				<artifactId>maven-compiler-plugin</artifactId>
-				<version>2.3.2</version>
-				<configuration>
-					<source>1.7</source>
-					<target>1.7</target>
-					<fork>true</fork>
-				</configuration>
-			</plugin>
-		</plugins>
-	</build>
-
     <properties>
         <appendedResourcesDirectory>${basedir}/../src/main/appended-resources</appendedResourcesDirectory>
     </properties>
 
->>>>>>> 601efeae
 	<dependencies>
 		<dependency>
 			<groupId>org.apache.asterix</groupId>
