--- conflicted
+++ resolved
@@ -1,14 +1,3 @@
-<<<<<<< HEAD
-<project xmlns="http://maven.apache.org/POM/4.0.0" xmlns:xsi="http://www.w3.org/2001/XMLSchema-instance"
-	xsi:schemaLocation="http://maven.apache.org/POM/4.0.0 http://maven.apache.org/xsd/maven-4.0.0.xsd">
-	<modelVersion>4.0.0</modelVersion>
-	<parent>
-		<artifactId>asterix</artifactId>
-		<groupId>edu.uci.ics.asterix</groupId>
-		<version>0.0.5-SNAPSHOT</version>
-	</parent>
-	<artifactId>asterix-installer</artifactId>
-=======
 <project xmlns="http://maven.apache.org/POM/4.0.0" xmlns:xsi="http://www.w3.org/2001/XMLSchema-instance" xsi:schemaLocation="http://maven.apache.org/POM/4.0.0 http://maven.apache.org/xsd/maven-4.0.0.xsd">
   <modelVersion>4.0.0</modelVersion>
   <parent>
@@ -17,8 +6,6 @@
           <version>0.0.6-SNAPSHOT</version>
   </parent>
   <artifactId>asterix-installer</artifactId>
->>>>>>> 07921bf4
-
 	<properties>
 		<project.build.sourceEncoding>UTF-8</project.build.sourceEncoding>
 	</properties>
@@ -124,7 +111,6 @@
 		</plugins>
 	</build>
 
-<<<<<<< HEAD
 	<dependencies>
 		<dependency>
 			<groupId>junit</groupId>
@@ -166,91 +152,37 @@
 		<dependency>
 			<groupId>edu.uci.ics.asterix</groupId>
 			<artifactId>asterix-events</artifactId>
-			<version>0.0.5-SNAPSHOT</version>
+			<version>0.0.6-SNAPSHOT</version>
 			<type>jar</type>
 			<scope>compile</scope>
 		</dependency>
 		<dependency>
 			<groupId>edu.uci.ics.asterix</groupId>
 			<artifactId>asterix-common</artifactId>
-			<version>0.0.5-SNAPSHOT</version>
+			<version>0.0.6-SNAPSHOT</version>
 			<type>jar</type>
 			<scope>compile</scope>
 		</dependency>
                 <dependency>
                         <groupId>edu.uci.ics.asterix</groupId>
                         <artifactId>asterix-common</artifactId>
-                        <version>0.0.5-SNAPSHOT</version>
+                        <version>0.0.6-SNAPSHOT</version>
                         <type>test-jar</type>
                         <scope>test</scope>
                 </dependency>
 		<dependency>
 			<groupId>edu.uci.ics.asterix</groupId>
 			<artifactId>asterix-server</artifactId>
-			<version>0.0.5-SNAPSHOT</version>
+			<version>0.0.6-SNAPSHOT</version>
 			<type>zip</type>
 			<classifier>binary-assembly</classifier>
 		</dependency>
                 <dependency>
                         <groupId>edu.uci.ics.asterix</groupId>
                         <artifactId>asterix-test-framework</artifactId>
-                        <version>0.0.5-SNAPSHOT</version>
+                        <version>0.0.6-SNAPSHOT</version>
                         <scope>test</scope>
                 </dependency>
 	</dependencies>
-=======
-  <dependencies>
-    <dependency>
-      <groupId>junit</groupId>
-      <artifactId>junit</artifactId>
-      <version>3.8.1</version>
-      <scope>test</scope>
-    </dependency>
-    <dependency>
-      <groupId>args4j</groupId>
-      <artifactId>args4j</artifactId>
-      <version>2.0.12</version>
-      <type>jar</type>
-      <scope>compile</scope>
-    </dependency>
-    <dependency>
-      <groupId>org.apache.zookeeper</groupId>
-      <artifactId>zookeeper</artifactId>
-      <version>3.4.5</version>
-      <exclusions>
-            <exclusion>
-                <groupId>com.sun.jmx</groupId>
-                <artifactId>jmxri</artifactId>
-            </exclusion>
-            <exclusion>
-                <groupId>com.sun.jdmk</groupId>
-                <artifactId>jmxtools</artifactId>
-            </exclusion>
-            <exclusion>
-                <groupId>javax.jms</groupId>
-                <artifactId>jms</artifactId>
-            </exclusion>
-        </exclusions>
-    </dependency>
-    <dependency>
-        <groupId>commons-io</groupId>
-        <artifactId>commons-io</artifactId>
-        <version>1.4</version>
-    </dependency>
-    <dependency>
-        <groupId>edu.uci.ics.asterix</groupId>
-        <artifactId>asterix-events</artifactId>
-        <version>0.0.6-SNAPSHOT</version>
-        <type>jar</type>
-        <scope>compile</scope>
-    </dependency>
-    <dependency>
-        <groupId>edu.uci.ics.asterix</groupId>
-        <artifactId>asterix-server</artifactId>
-        <version>0.0.6-SNAPSHOT</version>
-        <type>zip</type>
-        <classifier>binary-assembly</classifier>
-    </dependency>
-  </dependencies>
->>>>>>> 07921bf4
+
 </project>