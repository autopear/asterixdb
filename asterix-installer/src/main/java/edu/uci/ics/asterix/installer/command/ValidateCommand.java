/*
 * Copyright 2009-2012 by The Regents of the University of California
 * Licensed under the Apache License, Version 2.0 (the "License");
 * you may not use this file except in compliance with the License.
 * you may obtain a copy of the License from
 * 
 *     http://www.apache.org/licenses/LICENSE-2.0
 * 
 * Unless required by applicable law or agreed to in writing, software
 * distributed under the License is distributed on an "AS IS" BASIS,
 * WITHOUT WARRANTIES OR CONDITIONS OF ANY KIND, either express or implied.
 * See the License for the specific language governing permissions and
 * limitations under the License.
 */
package edu.uci.ics.asterix.installer.command;

import java.io.File;
import java.util.ArrayList;
import java.util.HashSet;
import java.util.List;
import java.util.Set;

import javax.xml.bind.JAXBContext;
import javax.xml.bind.Unmarshaller;

import org.kohsuke.args4j.Option;

import edu.uci.ics.asterix.event.management.EventUtil;
import edu.uci.ics.asterix.event.schema.cluster.Cluster;
import edu.uci.ics.asterix.event.schema.cluster.MasterNode;
import edu.uci.ics.asterix.event.schema.cluster.Node;
import edu.uci.ics.asterix.installer.driver.InstallerDriver;
import edu.uci.ics.asterix.installer.driver.InstallerUtil;
import edu.uci.ics.asterix.installer.schema.conf.Configuration;
import edu.uci.ics.asterix.installer.schema.conf.Zookeeper;

public class ValidateCommand extends AbstractCommand {

    private static final String OK = " [" + "OK" + "]";
    private static final String ERROR = " [" + "ERROR" + "]";
    private static final String WARNING = " [" + "WARNING" + "]";

    @Override
    protected void execCommand() throws Exception {
        ValidateConfig vConfig = (ValidateConfig) config;
        logValidationResult("Environment", validateEnvironment());
        if (((ValidateConfig) config).cluster != null) {
            logValidationResult("Cluster configuration", validateCluster(vConfig.cluster));
        } else {
            logValidationResult("Managix Configuration", validateConfiguration());
        }
    }

    private void logValidationResult(String prefix, boolean isValid) {
        if (!isValid) {
            LOGGER.fatal(prefix + ERROR);
        } else {
            LOGGER.info(prefix + OK);
        }
    }

    @Override
    protected CommandConfig getCommandConfig() {
        return new ValidateConfig();
    }

    @Override
    protected String getUsageDescription() {
        return "\nValidate the installer's configuration or a cluster configuration" + "\nUsage"
                + "\nFor validating the installer configuration" + "\nuse managix validate"
                + "\n\nFor validating a cluster configuration"
                + "\nuse managix validate -c <path to the cluster configuration file>";
    }

    public boolean validateEnvironment() throws Exception {
        boolean valid = true;
        File home = new File(InstallerDriver.getManagixHome());
        if (!home.exists()) {
            valid = false;
            LOGGER.fatal(InstallerDriver.ENV_MANAGIX_HOME + ": " + home.getAbsolutePath() + " does not exist!" + ERROR);
        }
        return valid;

    }

    public boolean validateCluster(String clusterPath) throws Exception {
        boolean valid = true;
        Cluster cluster = null;
        File f = new File(clusterPath);
        List<String> ipAddresses = new ArrayList<String>();
        if (!f.exists() || !f.isFile()) {
            LOGGER.error(" Invalid path " + f.getAbsolutePath() + ERROR);
            valid = false;
        } else {
            cluster = EventUtil.getCluster(clusterPath);
            validateClusterProperties(cluster);

            Set<String> servers = new HashSet<String>();
            Set<String> serverIds = new HashSet<String>();
            servers.add(cluster.getMasterNode().getClusterIp());
            serverIds.add(cluster.getMasterNode().getId());

            MasterNode masterNode = cluster.getMasterNode();
            Node master = new Node(masterNode.getId(), masterNode.getClusterIp(), masterNode.getJavaHome(),
                    masterNode.getLogDir(), null, null, null);
            ipAddresses.add(masterNode.getClusterIp());

            valid = valid & validateNodeConfiguration(master, cluster);

            for (Node node : cluster.getNode()) {
                servers.add(node.getClusterIp());
                if (serverIds.contains(node.getId())) {
                    valid = false;
                    LOGGER.error("Duplicate node id :" + node.getId() + ERROR);
                } else {
                    valid = valid & validateNodeConfiguration(node, cluster);
                    if (!ipAddresses.contains(node.getClusterIp())) {
                        ipAddresses.add(node.getClusterIp());
                    }
                }
            }
        }

        if (valid) {
            String username = cluster.getUsername();
            if (username == null) {
                username = System.getProperty("user.name");
            }
            valid = checkPasswordLessSSHLogin(username, ipAddresses);
        }
        return valid;
    }

    private boolean checkPasswordLessSSHLogin(String username, List<String> ipAddresses) throws Exception {
        String script = InstallerDriver.getManagixHome() + File.separator + InstallerDriver.MANAGIX_INTERNAL_DIR
                + File.separator + "scripts" + File.separator + "validate_ssh.sh";
        List<String> args = ipAddresses;
        args.add(0, username);
        String output = InstallerUtil.executeLocalScript(script, args);
        ipAddresses.remove(0);
        for (String line : output.split("\n")) {
            ipAddresses.remove(line);
        }
        if (ipAddresses.size() > 0) {
            LOGGER.error(" Password-less SSH (from user account: " + username + " )"
                    + " not configured for the following hosts");
            for (String failedIp : ipAddresses) {
                System.out.println(failedIp);
            }
            return false;
        }
        return true;
    }

    private void validateClusterProperties(Cluster cluster) {
        List<String> tempDirs = new ArrayList<String>();
        if (cluster.getLogDir() != null && checkTemporaryPath(cluster.getLogDir())) {
            tempDirs.add("Log directory: " + cluster.getLogDir());
        }
        if (cluster.getIodevices() != null && checkTemporaryPath(cluster.getIodevices())) {
            tempDirs.add("IO Device: " + cluster.getIodevices());
        }

        if (tempDirs.size() > 0) {
            StringBuffer msg = new StringBuffer();
            msg.append("The following paths are subject to be cleaned up by OS");
            for (String tempDir : tempDirs) {
                msg.append("\n" + tempDir + WARNING);
            }
            LOGGER.warn(msg);
        }

    }

    private boolean validateNodeConfiguration(Node node, Cluster cluster) {
        boolean valid = true;
        if (node.getJavaHome() == null || node.getJavaHome().length() == 0) {
            if (cluster.getJavaHome() == null || cluster.getJavaHome().length() == 0) {
                valid = false;
                LOGGER.fatal("java_home not defined at cluster/node level for node: " + node.getId() + ERROR);
            }
        }

        if (node.getLogDir() == null || node.getLogDir().length() == 0) {
            if (cluster.getLogDir() == null || cluster.getLogDir().length() == 0) {
                valid = false;
                LOGGER.fatal("log_dir not defined at cluster/node level for node: " + node.getId() + ERROR);
            }
        }

        if (node.getStore() == null || node.getStore().length() == 0) {
            if (!cluster.getMasterNode().getId().equals(node.getId())
                    && (cluster.getStore() == null || cluster.getStore().length() == 0)) {
                valid = false;
                LOGGER.fatal("store not defined at cluster/node level for node: " + node.getId() + ERROR);
            }
        }

        if (node.getIodevices() == null || node.getIodevices().length() == 0) {
            if (!cluster.getMasterNode().getId().equals(node.getId())
                    && (cluster.getIodevices() == null || cluster.getIodevices().length() == 0)) {
                valid = false;
                LOGGER.fatal("iodevice(s) not defined at cluster/node level for node: " + node.getId() + ERROR);
            }
        }

        return valid;
    }

    private boolean checkTemporaryPath(String logdir) {
        return logdir.startsWith(System.getProperty("java.io.tmpdir"));
    }

    public boolean validateConfiguration() throws Exception {
        String managixHome = System.getenv(InstallerDriver.ENV_MANAGIX_HOME);
        File configFile = new File(managixHome + File.separator + InstallerDriver.MANAGIX_CONF_XML);
        JAXBContext configCtx = JAXBContext.newInstance(Configuration.class);
        Unmarshaller unmarshaller = configCtx.createUnmarshaller();
        Configuration conf = (Configuration) unmarshaller.unmarshal(configFile);
        return validateZookeeperConfiguration(conf);
    }

    private boolean validateZookeeperConfiguration(Configuration conf) throws Exception {
        boolean valid = true;
        Zookeeper zk = conf.getZookeeper();

        if (zk.getHomeDir() == null || zk.getHomeDir().length() == 0) {
            valid = false;
            LOGGER.fatal("Zookeeper home dir not configured" + ERROR);
        } else if (checkTemporaryPath(zk.getHomeDir())) {
            LOGGER.warn("Zookeeper home dir is subject to be cleaned up by OS" + WARNING);
        }

        if (zk.getServers().getServer() == null || zk.getServers().getServer().isEmpty()) {
            valid = false;
            LOGGER.fatal("Zookeeper servers not configured" + ERROR);
        }

        if (zk.getServers().getJavaHome() == null || zk.getServers().getJavaHome().length() == 0) {
            valid = false;
            LOGGER.fatal("Java home not set for Zookeeper server in " + InstallerDriver.getManagixHome()
                    + File.separator + InstallerDriver.MANAGIX_CONF_XML);
        }

<<<<<<< HEAD
        for (String server : zk.getServers().getServer()) {
            valid = valid && checkNodeReachability(server);
        }

=======
>>>>>>> 166a8aa4
        if (valid) {
            valid = valid & checkPasswordLessSSHLogin(System.getProperty("user.name"), zk.getServers().getServer());
        }

        return valid;
    }

}

class ValidateConfig extends CommandConfig {

    @Option(name = "-c", required = false, usage = "Path to the cluster configuration xml")
    public String cluster;

}<|MERGE_RESOLUTION|>--- conflicted
+++ resolved
@@ -242,13 +242,6 @@
                     + File.separator + InstallerDriver.MANAGIX_CONF_XML);
         }
 
-<<<<<<< HEAD
-        for (String server : zk.getServers().getServer()) {
-            valid = valid && checkNodeReachability(server);
-        }
-
-=======
->>>>>>> 166a8aa4
         if (valid) {
             valid = valid & checkPasswordLessSSHLogin(System.getProperty("user.name"), zk.getServers().getServer());
         }
