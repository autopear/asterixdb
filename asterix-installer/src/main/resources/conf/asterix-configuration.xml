<asterixConfiguration xmlns="asterixconf">

	<property>
		<name>nc.java.opts</name>
		<value>-Xmx1024m</value>
		<description>JVM parameters for each Node Contoller (NC)</description>
	</property>

	<property>
		<name>cc.java.opts</name>
		<value>-Xmx1024m</value>
		<description>JVM parameters for each Cluster Contoller (CC)
		</description>
	</property>

	<property>
		<name>storage.buffercache.pagesize</name>
		<value>32768</value>
		<description>The page size in bytes for pages in the buffer cache.
			(Default = "32768" // 32KB)
		</description>
	</property>

	<property>
		<name>storage.buffercache.size</name>
		<value>33554432</value>
		<description>The size of memory allocated to the disk buffer cache.
			The value should be a multiple of the buffer cache page size(Default
			= "33554432" // 32MB)
		</description>
	</property>

	<property>
		<name>storage.buffercache.maxopenfiles</name>
		<value>214748364</value>
		<description>The maximum number of open files in the buffer cache.
			(Default = "214748364")
		</description>
	</property>

	<property>
		<name>storage.memorycomponent.pagesize</name>
		<value>32768</value>
		<description>The page size in bytes for pages allocated to memory
			components. (Default = "32768" // 32KB)
		</description>
	</property>

	<property>
		<name>storage.memorycomponent.numpages</name>
		<value>1024</value>
		<description>The number of pages to allocate for a memory component.
			(Default = 1024)
		</description>
	</property>

	<property>
		<name>storage.memorycomponent.globalbudget</name>
<<<<<<< HEAD
		<value>536870192</value>
=======
		<value>1073741824</value>
>>>>>>> a6ae41ab
		<description>The total size of memory in bytes that the sum of all
			open memory
			components cannot exceed. (Default = "536870192" // 512MB)
		</description>
	</property>

	<property>
		<name>storage.lsm.mergethreshold</name>
		<value>3</value>
		<description>The number of on-disk components an LSM index can have
			before a merge is triggered. (Default = 3)
		</description>
	</property>

	<property>
		<name>storage.lsm.bloomfilter.falsepositiverate</name>
		<value>0.01</value>
		<description>The maximum acceptable false positive rate for bloom
			filters associated with LSM indexes. (Default = "0.01" // 1%)
		</description>
	</property>

	<property>
		<name>txn.log.directory</name>
		<value>asterix_logs/</value>
		<description>The directory location for transaction logs. (Default =
			"asterix_logs/")
		</description>
	</property>

	<property>
		<name>txn.log.buffer.numpages</name>
		<value>8</value>
		<description>The number of in-memory log buffer pages. (Default = "8")
		</description>
	</property>

	<property>
		<name>txn.log.buffer.pagesize</name>
		<value>131072</value>
		<description>The size of pages in the in-memory log buffer. (Default =
			"131072" // 128KB)
		</description>
	</property>

	<property>
		<name>txn.log.partitionsize</name>
		<value>2147483648</value>
		<description>The maximum size of a log file partition allowed before
			rotating the log to the next partition. (Default = "2147483648" //
			2GB)
		</description>
	</property>

	<property>
		<name>txn.log.disksectorsize</name>
		<value>4096</value>
		<description>The size of a disk sector. (Default = "4096")
		</description>
	</property>

	<property>
		<name>txn.log.groupcommitinterval</name>
		<value>1</value>
		<description>The group commit wait time in milliseconds. (Default =
			"10" // 0.1ms)
		</description>
	</property>

	<property>
		<name>txn.log.checkpoint.lsnthreshold</name>
		<value>67108864</value>
		<description>The size of the window that the maximum LSN is allowed to
			be ahead of the checkpoint LSN by. (Default = ""67108864" // 64M)
		</description>
	</property>

	<property>
		<name>txn.log.checkpoint.pollfrequency</name>
		<value>120</value>
		<description>The time in seconds between that the checkpoint thread
			waits between polls. (Default = "120" // 120s)
		</description>
	</property>

	<property>
		<name>txn.log.checkpoint.history</name>
		<value>0</value>
		<description>The number of old log partition files to keep before
			discarding. (Default = "0")
		</description>
	</property>

	<property>
		<name>txn.lock.escalationthreshold</name>
		<value>1000</value>
		<description>The number of entity level locks that need to be acquired
			before the locks are coalesced and escalated into a dataset level
			lock. (Default = "1000")
		</description>
	</property>

	<property>
		<name>txn.lock.shrinktimer</name>
		<value>5000</value>
		<description>The time in milliseconds to wait before deallocating
			unused lock manager memory. (Default = "5000" // 5s)
		</description>
	</property>

	<property>
		<name>txn.lock.timeout.waitthreshold</name>
		<value>60000</value>
		<description>The time in milliseconds to wait before labeling a
			transaction which has been waiting for a lock timed-out. (Default =
			"60000" // 60s)
		</description>
	</property>

	<property>
		<name>txn.lock.timeout.sweepthreshold</name>
		<value>10000</value>
		<description>The time in milliseconds the timeout thread waits between
			sweeps to detect timed-out transactions. (Default = "10000" // 10s)
		</description>
	</property>

	<property>
		<name>compiler.sortmemory</name>
		<value>33554432</value>
		<description>The amount of memory in bytes given to sort operations.
			(Default = "33554432" // 32mb)
		</description>
	</property>

	<property>
		<name>compiler.joinmemory</name>
		<value>33554432</value>
		<description>The amount of memory in bytes given to join operations.
			(Default = "33554432" // 32mb)
		</description>
	</property>

	<property>
		<name>compiler.framesize</name>
		<value>32768</value>
		<description>The Hyracks frame size that the compiler configures per
			job. (Default = "32768" // 32KB)
		</description>
	</property>

	<property>
		<name>web.port</name>
		<value>19001</value>
		<description>The port for the ASTERIX web interface. (Default = 19001)
		</description>
	</property>

	<property>
		<name>api.port</name>
		<value>19002</value>
		<description>The port for the ASTERIX API server. (Default = 19002)
		</description>
	</property>

	<property>
		<name>log.level</name>
		<value>INFO</value>
		<description>The minimum log level to be displayed. (Default = INFO)
		</description>
	</property>
</asterixConfiguration><|MERGE_RESOLUTION|>--- conflicted
+++ resolved
@@ -56,11 +56,7 @@
 
 	<property>
 		<name>storage.memorycomponent.globalbudget</name>
-<<<<<<< HEAD
 		<value>536870192</value>
-=======
-		<value>1073741824</value>
->>>>>>> a6ae41ab
 		<description>The total size of memory in bytes that the sum of all
 			open memory
 			components cannot exceed. (Default = "536870192" // 512MB)
