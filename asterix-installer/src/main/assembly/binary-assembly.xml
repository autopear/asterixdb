<!--
 ! Copyright 2009-2013 by The Regents of the University of California
 ! Licensed under the Apache License, Version 2.0 (the "License");
 ! you may not use this file except in compliance with the License.
 ! you may obtain a copy of the License from
 ! 
 !     http://www.apache.org/licenses/LICENSE-2.0
 ! 
 ! Unless required by applicable law or agreed to in writing, software
 ! distributed under the License is distributed on an "AS IS" BASIS,
 ! WITHOUT WARRANTIES OR CONDITIONS OF ANY KIND, either express or implied.
 ! See the License for the specific language governing permissions and
 ! limitations under the License.
 !-->
<assembly>
<<<<<<< HEAD
	<id>binary-assembly</id>
	<formats>
		<format>zip</format>
		<format>dir</format>
	</formats>
	<includeBaseDirectory>false</includeBaseDirectory>
	<fileSets>
		<fileSet>
			<directory>src/main/resources/conf</directory>
			<outputDirectory>conf</outputDirectory>
		</fileSet>
		<fileSet>
			<directory>src/main/resources/clusters</directory>
			<outputDirectory>clusters</outputDirectory>
		</fileSet>
		<fileSet>
			<directory>src/main/resources/zookeeper</directory>
			<fileMode>0755</fileMode>
			<outputDirectory>.installer/zookeeper/bin</outputDirectory>
		</fileSet>
		<fileSet>
			<directory>src/main/resources/scripts</directory>
			<fileMode>0755</fileMode>
			<includes>
				<include>managix</include>
			</includes>
			<outputDirectory>bin</outputDirectory>
		</fileSet>
		<fileSet>
			<directory>src/main/resources/scripts</directory>
			<fileMode>0755</fileMode>
			<excludes>
				<exclude>managix</exclude>
			</excludes>
			<outputDirectory>.installer/scripts</outputDirectory>
		</fileSet>
		<fileSet>
			<directory>src/main/resources/hadoop-0.20.2</directory>
			<outputDirectory>.installer/hadoop-0.20.2</outputDirectory>
			<fileMode>0755</fileMode>
		</fileSet>
		<fileSet>
			<directory>target</directory>
			<outputDirectory>lib</outputDirectory>
			<includes>
				<include>*.jar</include>
			</includes>
		</fileSet>
		<fileSet>
			<directory>../asterix-events/src/main/resources/events</directory>
			<outputDirectory>.installer/events</outputDirectory>
			<fileMode>0755</fileMode>
		</fileSet>
	</fileSets>
	<dependencySets>
		<dependencySet>
			<includes>
				<include>log4j:log4j</include>
				<include>edu.uci.ics.asterix:asterix-events</include>
				<include>edu.uci.ics.asterix:asterix-common</include>
				<include>org.apache.zookeeper:zookeeper</include>
				<include>args4j:args4j</include>
				<include>log4j:log4j</include>
				<include>commons-io:commons-io</include>
				<include>org.slf4j:slf4j-api</include>
				<include>org.slf4j:slf4j-log4j12</include>
			</includes>
			<unpack>false</unpack>
			<outputDirectory>lib</outputDirectory>
		</dependencySet>
		<dependencySet>
			<includes>
				<include>org.apache.hadoop:hadoop-core</include>
				<include>commons-cli:commons-cli</include>
				<include>commons-logging:commons-logging</include>
			</includes>
			<unpack>false</unpack>
			<outputDirectory>.installer/hadoop-0.20.2/lib</outputDirectory>
		</dependencySet>
		<dependencySet>
			<includes>
				<include>org.apache.zookeeper:zookeeper</include>
				<include>log4j:log4j</include>
				<include>org.slf4j:slf4j-api</include>
			</includes>
			<unpack>false</unpack>
			<outputDirectory>.installer/zookeeper/lib</outputDirectory>
		</dependencySet>
		<dependencySet>
			<outputDirectory>asterix</outputDirectory>
			<includes>
				<include>asterix-server*</include>
			</includes>
			<useTransitiveDependencies>false</useTransitiveDependencies>
		</dependencySet>
		<dependencySet>
			<outputDirectory>.installer/events</outputDirectory>
			<includes>
				<include>asterix-events*</include>
			</includes>
			<unpack>false</unpack>
			<useTransitiveDependencies>false</useTransitiveDependencies>
		</dependencySet>
	</dependencySets>
=======
  <id>binary-assembly</id>
  <formats>
    <format>dir</format>
    <format>zip</format>
    <format>dir</format>
  </formats>
  <includeBaseDirectory>false</includeBaseDirectory>
  <fileSets>
    <fileSet>
      <directory>src/main/resources/conf</directory>
      <outputDirectory>conf</outputDirectory>
    </fileSet>
    <fileSet>
      <directory>src/main/resources/clusters</directory>
      <outputDirectory>clusters</outputDirectory>
    </fileSet>
    <fileSet>
      <directory>src/main/resources/zookeeper</directory>
      <fileMode>0755</fileMode>
      <outputDirectory>.installer/zookeeper/bin</outputDirectory>
    </fileSet>
    <fileSet>
      <directory>src/main/resources/scripts</directory>
      <fileMode>0755</fileMode>
      <includes>
        <include>managix</include>
      </includes>
      <outputDirectory>bin</outputDirectory>
    </fileSet>
    <fileSet>
      <directory>src/main/resources/scripts</directory>
      <fileMode>0755</fileMode>
      <excludes>
        <exclude>managix</exclude>
      </excludes>
      <outputDirectory>.installer/scripts</outputDirectory>
    </fileSet>
    <fileSet>
      <directory>src/main/resources/hadoop-0.20.2</directory>
      <outputDirectory>.installer/hadoop-0.20.2</outputDirectory>
      <fileMode>0755</fileMode>
    </fileSet>
    <fileSet>
      <directory>target</directory>
      <outputDirectory>lib</outputDirectory>
      <includes>
        <include>*.jar</include>
      </includes>
    </fileSet>
    <fileSet>
      <directory>../asterix-events/src/main/resources/events</directory>
      <outputDirectory>.installer/eventrix/events</outputDirectory>
      <fileMode>0755</fileMode>
    </fileSet>
    <fileSet>
      <directory>../asterix-events/src/main/resources/scripts</directory>
      <outputDirectory>.installer/eventrix/scripts</outputDirectory>
    </fileSet>
  </fileSets>
  <dependencySets>
    <dependencySet>
      <includes>
         <include>log4j:log4j</include>
         <include>edu.uci.ics.asterix:asterix-events</include>
         <include>edu.uci.ics.asterix:asterix-common</include>
         <include>org.apache.zookeeper:zookeeper</include>
         <include>args4j:args4j</include>
         <include>log4j:log4j</include>
         <include>commons-io:commons-io</include>
         <include>org.slf4j:slf4j-api</include>
         <include>org.slf4j:slf4j-log4j12</include>
       </includes>
       <unpack>false</unpack>
       <outputDirectory>lib</outputDirectory>
    </dependencySet>
    <dependencySet>
      <includes>
        <include>org.apache.hadoop:hadoop-core</include>
        <include>commons-cli:commons-cli</include>
        <include>commons-logging:commons-logging</include>
      </includes>
      <unpack>false</unpack>
      <outputDirectory>.installer/hadoop-0.20.2/lib</outputDirectory>
    </dependencySet>
    <dependencySet>
      <includes>
        <include>org.apache.zookeeper:zookeeper</include>
        <include>log4j:log4j</include>
        <include>org.slf4j:slf4j-api</include>
      </includes>
      <unpack>false</unpack>
      <outputDirectory>.installer/zookeeper/lib</outputDirectory>
    </dependencySet>
    <dependencySet>
      <outputDirectory>asterix</outputDirectory>
      <includes>
        <include>asterix-server*</include>
      </includes>
      <useTransitiveDependencies>false</useTransitiveDependencies>
    </dependencySet>
    <dependencySet>
      <outputDirectory>.installer/eventrix</outputDirectory>
      <includes>
        <include>asterix-events*</include>
      </includes>
      <unpack>false</unpack>
      <useTransitiveDependencies>false</useTransitiveDependencies>
    </dependencySet>
  </dependencySets>
>>>>>>> 57f12eba
</assembly><|MERGE_RESOLUTION|>--- conflicted
+++ resolved
@@ -13,7 +13,6 @@
  ! limitations under the License.
  !-->
 <assembly>
-<<<<<<< HEAD
 	<id>binary-assembly</id>
 	<formats>
 		<format>zip</format>
@@ -118,115 +117,4 @@
 			<useTransitiveDependencies>false</useTransitiveDependencies>
 		</dependencySet>
 	</dependencySets>
-=======
-  <id>binary-assembly</id>
-  <formats>
-    <format>dir</format>
-    <format>zip</format>
-    <format>dir</format>
-  </formats>
-  <includeBaseDirectory>false</includeBaseDirectory>
-  <fileSets>
-    <fileSet>
-      <directory>src/main/resources/conf</directory>
-      <outputDirectory>conf</outputDirectory>
-    </fileSet>
-    <fileSet>
-      <directory>src/main/resources/clusters</directory>
-      <outputDirectory>clusters</outputDirectory>
-    </fileSet>
-    <fileSet>
-      <directory>src/main/resources/zookeeper</directory>
-      <fileMode>0755</fileMode>
-      <outputDirectory>.installer/zookeeper/bin</outputDirectory>
-    </fileSet>
-    <fileSet>
-      <directory>src/main/resources/scripts</directory>
-      <fileMode>0755</fileMode>
-      <includes>
-        <include>managix</include>
-      </includes>
-      <outputDirectory>bin</outputDirectory>
-    </fileSet>
-    <fileSet>
-      <directory>src/main/resources/scripts</directory>
-      <fileMode>0755</fileMode>
-      <excludes>
-        <exclude>managix</exclude>
-      </excludes>
-      <outputDirectory>.installer/scripts</outputDirectory>
-    </fileSet>
-    <fileSet>
-      <directory>src/main/resources/hadoop-0.20.2</directory>
-      <outputDirectory>.installer/hadoop-0.20.2</outputDirectory>
-      <fileMode>0755</fileMode>
-    </fileSet>
-    <fileSet>
-      <directory>target</directory>
-      <outputDirectory>lib</outputDirectory>
-      <includes>
-        <include>*.jar</include>
-      </includes>
-    </fileSet>
-    <fileSet>
-      <directory>../asterix-events/src/main/resources/events</directory>
-      <outputDirectory>.installer/eventrix/events</outputDirectory>
-      <fileMode>0755</fileMode>
-    </fileSet>
-    <fileSet>
-      <directory>../asterix-events/src/main/resources/scripts</directory>
-      <outputDirectory>.installer/eventrix/scripts</outputDirectory>
-    </fileSet>
-  </fileSets>
-  <dependencySets>
-    <dependencySet>
-      <includes>
-         <include>log4j:log4j</include>
-         <include>edu.uci.ics.asterix:asterix-events</include>
-         <include>edu.uci.ics.asterix:asterix-common</include>
-         <include>org.apache.zookeeper:zookeeper</include>
-         <include>args4j:args4j</include>
-         <include>log4j:log4j</include>
-         <include>commons-io:commons-io</include>
-         <include>org.slf4j:slf4j-api</include>
-         <include>org.slf4j:slf4j-log4j12</include>
-       </includes>
-       <unpack>false</unpack>
-       <outputDirectory>lib</outputDirectory>
-    </dependencySet>
-    <dependencySet>
-      <includes>
-        <include>org.apache.hadoop:hadoop-core</include>
-        <include>commons-cli:commons-cli</include>
-        <include>commons-logging:commons-logging</include>
-      </includes>
-      <unpack>false</unpack>
-      <outputDirectory>.installer/hadoop-0.20.2/lib</outputDirectory>
-    </dependencySet>
-    <dependencySet>
-      <includes>
-        <include>org.apache.zookeeper:zookeeper</include>
-        <include>log4j:log4j</include>
-        <include>org.slf4j:slf4j-api</include>
-      </includes>
-      <unpack>false</unpack>
-      <outputDirectory>.installer/zookeeper/lib</outputDirectory>
-    </dependencySet>
-    <dependencySet>
-      <outputDirectory>asterix</outputDirectory>
-      <includes>
-        <include>asterix-server*</include>
-      </includes>
-      <useTransitiveDependencies>false</useTransitiveDependencies>
-    </dependencySet>
-    <dependencySet>
-      <outputDirectory>.installer/eventrix</outputDirectory>
-      <includes>
-        <include>asterix-events*</include>
-      </includes>
-      <unpack>false</unpack>
-      <useTransitiveDependencies>false</useTransitiveDependencies>
-    </dependencySet>
-  </dependencySets>
->>>>>>> 57f12eba
-</assembly>+ </assembly>