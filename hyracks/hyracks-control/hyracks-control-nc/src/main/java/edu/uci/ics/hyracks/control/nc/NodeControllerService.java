/*
 * Copyright 2009-2010 by The Regents of the University of California
 * Licensed under the Apache License, Version 2.0 (the "License");
 * you may not use this file except in compliance with the License.
 * you may obtain a copy of the License from
 * 
 *     http://www.apache.org/licenses/LICENSE-2.0
 * 
 * Unless required by applicable law or agreed to in writing, software
 * distributed under the License is distributed on an "AS IS" BASIS,
 * WITHOUT WARRANTIES OR CONDITIONS OF ANY KIND, either express or implied.
 * See the License for the specific language governing permissions and
 * limitations under the License.
 */
package edu.uci.ics.hyracks.control.nc;

import java.io.File;
import java.lang.management.GarbageCollectorMXBean;
import java.lang.management.ManagementFactory;
import java.lang.management.MemoryMXBean;
import java.lang.management.MemoryUsage;
import java.lang.management.OperatingSystemMXBean;
import java.lang.management.RuntimeMXBean;
import java.lang.management.ThreadMXBean;
import java.net.InetAddress;
import java.net.InetSocketAddress;
import java.text.MessageFormat;
import java.util.ArrayList;
import java.util.Hashtable;
import java.util.List;
import java.util.Map;
import java.util.StringTokenizer;
import java.util.Timer;
import java.util.TimerTask;
import java.util.concurrent.Executor;
import java.util.concurrent.ExecutorService;
import java.util.concurrent.Executors;
import java.util.logging.Level;
import java.util.logging.Logger;
import java.util.regex.Matcher;
import java.util.regex.Pattern;

import org.apache.commons.lang3.mutable.Mutable;
import org.apache.commons.lang3.mutable.MutableObject;

import edu.uci.ics.hyracks.api.application.INCApplicationEntryPoint;
import edu.uci.ics.hyracks.api.client.NodeControllerInfo;
import edu.uci.ics.hyracks.api.context.IHyracksRootContext;
import edu.uci.ics.hyracks.api.dataset.IDatasetPartitionManager;
import edu.uci.ics.hyracks.api.io.IODeviceHandle;
import edu.uci.ics.hyracks.api.job.JobId;
import edu.uci.ics.hyracks.control.common.AbstractRemoteService;
import edu.uci.ics.hyracks.control.common.base.IClusterController;
import edu.uci.ics.hyracks.control.common.context.ServerContext;
import edu.uci.ics.hyracks.control.common.controllers.NCConfig;
import edu.uci.ics.hyracks.control.common.controllers.NodeParameters;
import edu.uci.ics.hyracks.control.common.controllers.NodeRegistration;
import edu.uci.ics.hyracks.control.common.heartbeat.HeartbeatData;
import edu.uci.ics.hyracks.control.common.heartbeat.HeartbeatSchema;
import edu.uci.ics.hyracks.control.common.ipc.CCNCFunctions;
import edu.uci.ics.hyracks.control.common.ipc.ClusterControllerRemoteProxy;
import edu.uci.ics.hyracks.control.common.job.profiling.om.JobProfile;
import edu.uci.ics.hyracks.control.common.work.FutureValue;
import edu.uci.ics.hyracks.control.common.work.WorkQueue;
import edu.uci.ics.hyracks.control.nc.application.NCApplicationContext;
import edu.uci.ics.hyracks.control.nc.dataset.DatasetPartitionManager;
import edu.uci.ics.hyracks.control.nc.io.IOManager;
import edu.uci.ics.hyracks.control.nc.net.DatasetNetworkManager;
import edu.uci.ics.hyracks.control.nc.net.NetworkManager;
import edu.uci.ics.hyracks.control.nc.partitions.PartitionManager;
import edu.uci.ics.hyracks.control.nc.runtime.RootHyracksContext;
import edu.uci.ics.hyracks.control.nc.work.AbortTasksWork;
import edu.uci.ics.hyracks.control.nc.work.ApplicationMessageWork;
import edu.uci.ics.hyracks.control.nc.work.BuildJobProfilesWork;
import edu.uci.ics.hyracks.control.nc.work.CleanupJobletWork;
import edu.uci.ics.hyracks.control.nc.work.ReportPartitionAvailabilityWork;
import edu.uci.ics.hyracks.control.nc.work.StartTasksWork;
import edu.uci.ics.hyracks.ipc.api.IIPCHandle;
import edu.uci.ics.hyracks.ipc.api.IIPCI;
import edu.uci.ics.hyracks.ipc.api.IPCPerformanceCounters;
import edu.uci.ics.hyracks.ipc.impl.IPCSystem;
import edu.uci.ics.hyracks.net.protocols.muxdemux.MuxDemuxPerformanceCounters;

public class NodeControllerService extends AbstractRemoteService {
    private static Logger LOGGER = Logger.getLogger(NodeControllerService.class.getName());

    private NCConfig ncConfig;

    private final String id;

    private final IHyracksRootContext ctx;

    private final IPCSystem ipc;

    private final PartitionManager partitionManager;

    private final NetworkManager netManager;

    private final IDatasetPartitionManager datasetPartitionManager;

    private final DatasetNetworkManager datasetNetworkManager;

    private final WorkQueue queue;

    private final Timer timer;

    private boolean registrationPending;

    private Exception registrationException;

    private IClusterController ccs;

    private final Map<JobId, Joblet> jobletMap;

    private final ExecutorService executor;

    private NodeParameters nodeParameters;

    private HeartbeatTask heartbeatTask;

    private final ServerContext serverCtx;

    private NCApplicationContext appCtx;

    private INCApplicationEntryPoint ncAppEntryPoint;

    private final MemoryMXBean memoryMXBean;

    private final List<GarbageCollectorMXBean> gcMXBeans;

    private final ThreadMXBean threadMXBean;

    private final RuntimeMXBean runtimeMXBean;

    private final OperatingSystemMXBean osMXBean;

    private final Mutable<FutureValue<Map<String, NodeControllerInfo>>> getNodeControllerInfosAcceptor;

    public NodeControllerService(NCConfig ncConfig) throws Exception {
        this.ncConfig = ncConfig;
        id = ncConfig.nodeId;
        executor = Executors.newCachedThreadPool();
        NodeControllerIPCI ipci = new NodeControllerIPCI();
        ipc = new IPCSystem(new InetSocketAddress(ncConfig.clusterNetIPAddress, 0), ipci,
                new CCNCFunctions.SerializerDeserializer());
        this.ctx = new RootHyracksContext(this, new IOManager(getDevices(ncConfig.ioDevices), executor));
        if (id == null) {
            throw new Exception("id not set");
        }
        partitionManager = new PartitionManager(this);
        netManager = new NetworkManager(getIpAddress(ncConfig.dataIPAddress), partitionManager, ncConfig.nNetThreads);

        datasetPartitionManager = new DatasetPartitionManager(this, executor, ncConfig.resultManagerMemory);
        datasetNetworkManager = new DatasetNetworkManager(getIpAddress(ncConfig.datasetIPAddress),
                datasetPartitionManager, ncConfig.nNetThreads);

        queue = new WorkQueue();
        jobletMap = new Hashtable<JobId, Joblet>();
        timer = new Timer(true);
        serverCtx = new ServerContext(ServerContext.ServerType.NODE_CONTROLLER, new File(new File(
                NodeControllerService.class.getName()), id));
        memoryMXBean = ManagementFactory.getMemoryMXBean();
        gcMXBeans = ManagementFactory.getGarbageCollectorMXBeans();
        threadMXBean = ManagementFactory.getThreadMXBean();
        runtimeMXBean = ManagementFactory.getRuntimeMXBean();
        osMXBean = ManagementFactory.getOperatingSystemMXBean();
        registrationPending = true;
        getNodeControllerInfosAcceptor = new MutableObject<FutureValue<Map<String, NodeControllerInfo>>>();
    }

    public IHyracksRootContext getRootContext() {
        return ctx;
    }

    public NCApplicationContext getApplicationContext() {
        return appCtx;
    }

    private static List<IODeviceHandle> getDevices(String ioDevices) {
        List<IODeviceHandle> devices = new ArrayList<IODeviceHandle>();
        StringTokenizer tok = new StringTokenizer(ioDevices, ",");
        while (tok.hasMoreElements()) {
            String devPath = tok.nextToken().trim();
            devices.add(new IODeviceHandle(new File(devPath), "."));
        }
        return devices;
    }

    private synchronized void setNodeRegistrationResult(NodeParameters parameters, Exception exception) {
        this.nodeParameters = parameters;
        this.registrationException = exception;
        this.registrationPending = false;
        notifyAll();
    }

    public Map<String, NodeControllerInfo> getNodeControllersInfo() throws Exception {
        FutureValue<Map<String, NodeControllerInfo>> fv = new FutureValue<Map<String, NodeControllerInfo>>();
        synchronized (getNodeControllerInfosAcceptor) {
            while (getNodeControllerInfosAcceptor.getValue() != null) {
                getNodeControllerInfosAcceptor.wait();
            }
            getNodeControllerInfosAcceptor.setValue(fv);
        }
        ccs.getNodeControllerInfos();
        return fv.get();
    }

    private void setNodeControllersInfo(Map<String, NodeControllerInfo> ncInfos) {
        FutureValue<Map<String, NodeControllerInfo>> fv;
        synchronized (getNodeControllerInfosAcceptor) {
            fv = getNodeControllerInfosAcceptor.getValue();
            getNodeControllerInfosAcceptor.setValue(null);
            getNodeControllerInfosAcceptor.notifyAll();
        }
        fv.setValue(ncInfos);
    }

    @Override
    public void start() throws Exception {
        LOGGER.log(Level.INFO, "Starting NodeControllerService");
        ipc.start();
        netManager.start();
<<<<<<< HEAD
=======

        startApplication();

>>>>>>> 5d91c955
        datasetNetworkManager.start();
        IIPCHandle ccIPCHandle = ipc.getHandle(new InetSocketAddress(ncConfig.ccHost, ncConfig.ccPort));
        this.ccs = new ClusterControllerRemoteProxy(ccIPCHandle);
        HeartbeatSchema.GarbageCollectorInfo[] gcInfos = new HeartbeatSchema.GarbageCollectorInfo[gcMXBeans.size()];
        for (int i = 0; i < gcInfos.length; ++i) {
            gcInfos[i] = new HeartbeatSchema.GarbageCollectorInfo(gcMXBeans.get(i).getName());
        }
        HeartbeatSchema hbSchema = new HeartbeatSchema(gcInfos);
        ccs.registerNode(new NodeRegistration(ipc.getSocketAddress(), id, ncConfig, netManager.getNetworkAddress(),
                datasetNetworkManager.getNetworkAddress(), osMXBean.getName(), osMXBean.getArch(), osMXBean
                        .getVersion(), osMXBean.getAvailableProcessors(), runtimeMXBean.getVmName(), runtimeMXBean
                        .getVmVersion(), runtimeMXBean.getVmVendor(), runtimeMXBean.getClassPath(), runtimeMXBean
                        .getLibraryPath(), runtimeMXBean.getBootClassPath(), runtimeMXBean.getInputArguments(),
                runtimeMXBean.getSystemProperties(), hbSchema));

        synchronized (this) {
            while (registrationPending) {
                wait();
            }
        }
        if (registrationException != null) {
            throw registrationException;
        }
        appCtx.setDistributedState(nodeParameters.getDistributedState());

        queue.start();

        heartbeatTask = new HeartbeatTask(ccs);

        // Schedule heartbeat generator.
        timer.schedule(heartbeatTask, 0, nodeParameters.getHeartbeatPeriod());

        if (nodeParameters.getProfileDumpPeriod() > 0) {
            // Schedule profile dump generator.
            timer.schedule(new ProfileDumpTask(ccs), 0, nodeParameters.getProfileDumpPeriod());
        }

        LOGGER.log(Level.INFO, "Started NodeControllerService");
        if (ncAppEntryPoint != null) {
            ncAppEntryPoint.notifyStartupComplete();
        }
    }

    private void startApplication() throws Exception {
        appCtx = new NCApplicationContext(serverCtx, ctx, id);
        String className = ncConfig.appNCMainClass;
        if (className != null) {
            Class<?> c = Class.forName(className);
            ncAppEntryPoint = (INCApplicationEntryPoint) c.newInstance();
            String[] args = ncConfig.appArgs == null ? new String[0] : ncConfig.appArgs
                    .toArray(new String[ncConfig.appArgs.size()]);
            ncAppEntryPoint.start(appCtx, args);
        }
    }

    @Override
    public void stop() throws Exception {
        LOGGER.log(Level.INFO, "Stopping NodeControllerService");
        executor.shutdownNow();
        partitionManager.close();
        datasetPartitionManager.close();
        heartbeatTask.cancel();
        netManager.stop();
        datasetNetworkManager.stop();
        queue.stop();
        LOGGER.log(Level.INFO, "Stopped NodeControllerService");
    }

    public String getId() {
        return id;
    }

    public ServerContext getServerContext() {
        return serverCtx;
    }

    public Map<JobId, Joblet> getJobletMap() {
        return jobletMap;
    }

    public NetworkManager getNetworkManager() {
        return netManager;
    }

    public DatasetNetworkManager getDatasetNetworkManager() {
        return datasetNetworkManager;
    }

    public PartitionManager getPartitionManager() {
        return partitionManager;
    }

    public IClusterController getClusterController() {
        return ccs;
    }

    public NodeParameters getNodeParameters() {
        return nodeParameters;
    }

    public Executor getExecutor() {
        return executor;
    }

    public NCConfig getConfiguration() {
        return ncConfig;
    }

    public WorkQueue getWorkQueue() {
        return queue;
    }

    private static InetAddress getIpAddress(String ipaddrStr) throws Exception {
        ipaddrStr = ipaddrStr.trim();
        Pattern pattern = Pattern.compile("(\\d{1,3})\\.(\\d{1,3})\\.(\\d{1,3})\\.(\\d{1,3})");
        Matcher m = pattern.matcher(ipaddrStr);
        if (!m.matches()) {
            throw new Exception(MessageFormat.format(
                    "Connection Manager IP Address String %s does is not a valid IP Address.", ipaddrStr));
        }
        byte[] ipBytes = new byte[4];
        ipBytes[0] = (byte) Integer.parseInt(m.group(1));
        ipBytes[1] = (byte) Integer.parseInt(m.group(2));
        ipBytes[2] = (byte) Integer.parseInt(m.group(3));
        ipBytes[3] = (byte) Integer.parseInt(m.group(4));
        return InetAddress.getByAddress(ipBytes);
    }

    private class HeartbeatTask extends TimerTask {
        private IClusterController cc;

        private final HeartbeatData hbData;

        public HeartbeatTask(IClusterController cc) {
            this.cc = cc;
            hbData = new HeartbeatData();
            hbData.gcCollectionCounts = new long[gcMXBeans.size()];
            hbData.gcCollectionTimes = new long[gcMXBeans.size()];
        }

        @Override
        public void run() {
            MemoryUsage heapUsage = memoryMXBean.getHeapMemoryUsage();
            hbData.heapInitSize = heapUsage.getInit();
            hbData.heapUsedSize = heapUsage.getUsed();
            hbData.heapCommittedSize = heapUsage.getCommitted();
            hbData.heapMaxSize = heapUsage.getMax();
            MemoryUsage nonheapUsage = memoryMXBean.getNonHeapMemoryUsage();
            hbData.nonheapInitSize = nonheapUsage.getInit();
            hbData.nonheapUsedSize = nonheapUsage.getUsed();
            hbData.nonheapCommittedSize = nonheapUsage.getCommitted();
            hbData.nonheapMaxSize = nonheapUsage.getMax();
            hbData.threadCount = threadMXBean.getThreadCount();
            hbData.peakThreadCount = threadMXBean.getPeakThreadCount();
            hbData.totalStartedThreadCount = threadMXBean.getTotalStartedThreadCount();
            hbData.systemLoadAverage = osMXBean.getSystemLoadAverage();
            int gcN = gcMXBeans.size();
            for (int i = 0; i < gcN; ++i) {
                GarbageCollectorMXBean gcMXBean = gcMXBeans.get(i);
                hbData.gcCollectionCounts[i] = gcMXBean.getCollectionCount();
                hbData.gcCollectionTimes[i] = gcMXBean.getCollectionTime();
            }

            MuxDemuxPerformanceCounters netPC = netManager.getPerformanceCounters();
            hbData.netPayloadBytesRead = netPC.getPayloadBytesRead();
            hbData.netPayloadBytesWritten = netPC.getPayloadBytesWritten();
            hbData.netSignalingBytesRead = netPC.getSignalingBytesRead();
            hbData.netSignalingBytesWritten = netPC.getSignalingBytesWritten();

            MuxDemuxPerformanceCounters datasetNetPC = datasetNetworkManager.getPerformanceCounters();
            hbData.datasetNetPayloadBytesRead = datasetNetPC.getPayloadBytesRead();
            hbData.datasetNetPayloadBytesWritten = datasetNetPC.getPayloadBytesWritten();
            hbData.datasetNetSignalingBytesRead = datasetNetPC.getSignalingBytesRead();
            hbData.datasetNetSignalingBytesWritten = datasetNetPC.getSignalingBytesWritten();

            IPCPerformanceCounters ipcPC = ipc.getPerformanceCounters();
            hbData.ipcMessagesSent = ipcPC.getMessageSentCount();
            hbData.ipcMessageBytesSent = ipcPC.getMessageBytesSent();
            hbData.ipcMessagesReceived = ipcPC.getMessageReceivedCount();
            hbData.ipcMessageBytesReceived = ipcPC.getMessageBytesReceived();

            try {
                cc.nodeHeartbeat(id, hbData);
            } catch (Exception e) {
                e.printStackTrace();
            }
        }
    }

    private class ProfileDumpTask extends TimerTask {
        private IClusterController cc;

        public ProfileDumpTask(IClusterController cc) {
            this.cc = cc;
        }

        @Override
        public void run() {
            try {
                FutureValue<List<JobProfile>> fv = new FutureValue<List<JobProfile>>();
                BuildJobProfilesWork bjpw = new BuildJobProfilesWork(NodeControllerService.this, fv);
                queue.scheduleAndSync(bjpw);
                List<JobProfile> profiles = fv.get();
                if (!profiles.isEmpty()) {
                    cc.reportProfile(id, profiles);
                }
            } catch (Exception e) {
                e.printStackTrace();
            }
        }
    }

    private final class NodeControllerIPCI implements IIPCI {
        @Override
        public void deliverIncomingMessage(IIPCHandle handle, long mid, long rmid, Object payload, Exception exception) {
            CCNCFunctions.Function fn = (CCNCFunctions.Function) payload;
            switch (fn.getFunctionId()) {
                case SEND_APPLICATION_MESSAGE: {
                    CCNCFunctions.SendApplicationMessageFunction amf = (CCNCFunctions.SendApplicationMessageFunction) fn;
                    queue.schedule(new ApplicationMessageWork(NodeControllerService.this, amf.getMessage(), amf
                            .getNodeId()));
                    return;
                }
                case START_TASKS: {
                    CCNCFunctions.StartTasksFunction stf = (CCNCFunctions.StartTasksFunction) fn;
                    queue.schedule(new StartTasksWork(NodeControllerService.this, stf.getJobId(), stf.getPlanBytes(),
                            stf.getTaskDescriptors(), stf.getConnectorPolicies(), stf.getFlags()));
                    return;
                }

                case ABORT_TASKS: {
                    CCNCFunctions.AbortTasksFunction atf = (CCNCFunctions.AbortTasksFunction) fn;
                    queue.schedule(new AbortTasksWork(NodeControllerService.this, atf.getJobId(), atf.getTasks()));
                    return;
                }

                case CLEANUP_JOBLET: {
                    CCNCFunctions.CleanupJobletFunction cjf = (CCNCFunctions.CleanupJobletFunction) fn;
                    queue.schedule(new CleanupJobletWork(NodeControllerService.this, cjf.getJobId(), cjf.getStatus()));
                    return;
                }

                case REPORT_PARTITION_AVAILABILITY: {
                    CCNCFunctions.ReportPartitionAvailabilityFunction rpaf = (CCNCFunctions.ReportPartitionAvailabilityFunction) fn;
                    queue.schedule(new ReportPartitionAvailabilityWork(NodeControllerService.this, rpaf
                            .getPartitionId(), rpaf.getNetworkAddress()));
                    return;
                }

                case NODE_REGISTRATION_RESULT: {
                    CCNCFunctions.NodeRegistrationResult nrrf = (CCNCFunctions.NodeRegistrationResult) fn;
                    setNodeRegistrationResult(nrrf.getNodeParameters(), nrrf.getException());
                    return;
                }

                case GET_NODE_CONTROLLERS_INFO_RESPONSE: {
                    CCNCFunctions.GetNodeControllersInfoResponseFunction gncirf = (CCNCFunctions.GetNodeControllersInfoResponseFunction) fn;
                    setNodeControllersInfo(gncirf.getNodeControllerInfos());
                    return;
                }
            }
            throw new IllegalArgumentException("Unknown function: " + fn.getFunctionId());

        }
    }

<<<<<<< HEAD
    public IDatasetPartitionManager getDatasetPartitionManager() {
        return datasetPartitionManager;
    }

    public void sendApplicationMessageToCC(byte[] data, String appName, String nodeId) throws Exception {
        ccs.sendApplicationMessageToCC(data, appName, nodeId);
=======
    public void sendApplicationMessageToCC(byte[] data, String nodeId) throws Exception {
        ccs.sendApplicationMessageToCC(data, nodeId);
    }

    public IDatasetPartitionManager getDatasetPartitionManager() {
        return datasetPartitionManager;
>>>>>>> 5d91c955
    }
}<|MERGE_RESOLUTION|>--- conflicted
+++ resolved
@@ -220,12 +220,9 @@
         LOGGER.log(Level.INFO, "Starting NodeControllerService");
         ipc.start();
         netManager.start();
-<<<<<<< HEAD
-=======
 
         startApplication();
 
->>>>>>> 5d91c955
         datasetNetworkManager.start();
         IIPCHandle ccIPCHandle = ipc.getHandle(new InetSocketAddress(ncConfig.ccHost, ncConfig.ccPort));
         this.ccs = new ClusterControllerRemoteProxy(ccIPCHandle);
@@ -492,20 +489,11 @@
         }
     }
 
-<<<<<<< HEAD
+    public void sendApplicationMessageToCC(byte[] data, String nodeId) throws Exception {
+        ccs.sendApplicationMessageToCC(data, nodeId);
+    }
+
     public IDatasetPartitionManager getDatasetPartitionManager() {
         return datasetPartitionManager;
     }
-
-    public void sendApplicationMessageToCC(byte[] data, String appName, String nodeId) throws Exception {
-        ccs.sendApplicationMessageToCC(data, appName, nodeId);
-=======
-    public void sendApplicationMessageToCC(byte[] data, String nodeId) throws Exception {
-        ccs.sendApplicationMessageToCC(data, nodeId);
-    }
-
-    public IDatasetPartitionManager getDatasetPartitionManager() {
-        return datasetPartitionManager;
->>>>>>> 5d91c955
-    }
 }