/*
 * Copyright 2009-2010 by The Regents of the University of California
 * Licensed under the Apache License, Version 2.0 (the "License");
 * you may not use this file except in compliance with the License.
 * you may obtain a copy of the License from
 * 
 *     http://www.apache.org/licenses/LICENSE-2.0
 * 
 * Unless required by applicable law or agreed to in writing, software
 * distributed under the License is distributed on an "AS IS" BASIS,
 * WITHOUT WARRANTIES OR CONDITIONS OF ANY KIND, either express or implied.
 * See the License for the specific language governing permissions and
 * limitations under the License.
 */
package edu.uci.ics.hyracks.control.common.ipc;

import java.util.List;

import edu.uci.ics.hyracks.api.comm.NetworkAddress;
import edu.uci.ics.hyracks.api.dataflow.TaskAttemptId;
import edu.uci.ics.hyracks.api.dataset.ResultSetId;
import edu.uci.ics.hyracks.api.deployment.DeploymentId;
import edu.uci.ics.hyracks.api.job.JobId;
import edu.uci.ics.hyracks.control.common.base.IClusterController;
import edu.uci.ics.hyracks.control.common.controllers.NodeRegistration;
import edu.uci.ics.hyracks.control.common.deployment.DeploymentStatus;
import edu.uci.ics.hyracks.control.common.heartbeat.HeartbeatData;
import edu.uci.ics.hyracks.control.common.job.PartitionDescriptor;
import edu.uci.ics.hyracks.control.common.job.PartitionRequest;
import edu.uci.ics.hyracks.control.common.job.profiling.om.JobProfile;
import edu.uci.ics.hyracks.control.common.job.profiling.om.TaskProfile;
import edu.uci.ics.hyracks.ipc.api.IIPCHandle;

public class ClusterControllerRemoteProxy implements IClusterController {
    private final IIPCHandle ipcHandle;

    public ClusterControllerRemoteProxy(IIPCHandle ipcHandle) {
        this.ipcHandle = ipcHandle;
    }

    @Override
    public void registerNode(NodeRegistration reg) throws Exception {
        CCNCFunctions.RegisterNodeFunction fn = new CCNCFunctions.RegisterNodeFunction(reg);
        ipcHandle.send(-1, fn, null);
    }

    @Override
    public void unregisterNode(String nodeId) throws Exception {
        CCNCFunctions.UnregisterNodeFunction fn = new CCNCFunctions.UnregisterNodeFunction(nodeId);
        ipcHandle.send(-1, fn, null);
    }

    @Override
    public void notifyTaskComplete(JobId jobId, TaskAttemptId taskId, String nodeId, TaskProfile statistics)
            throws Exception {
        CCNCFunctions.NotifyTaskCompleteFunction fn = new CCNCFunctions.NotifyTaskCompleteFunction(jobId, taskId,
                nodeId, statistics);
        ipcHandle.send(-1, fn, null);
    }

    @Override
<<<<<<< HEAD
    public void notifyTaskFailure(JobId jobId, TaskAttemptId taskId, String nodeId, String details,
            List<Throwable> caughtExceptions) throws Exception {
        CCNCFunctions.NotifyTaskFailureFunction fn = new CCNCFunctions.NotifyTaskFailureFunction(jobId, taskId, nodeId,
                details, caughtExceptions);
=======
    public void notifyTaskFailure(JobId jobId, TaskAttemptId taskId, String nodeId, List<Exception> exceptions) throws Exception {
        CCNCFunctions.NotifyTaskFailureFunction fn = new CCNCFunctions.NotifyTaskFailureFunction(jobId, taskId, nodeId,
                exceptions);
>>>>>>> fc3f5043
        ipcHandle.send(-1, fn, null);
    }

    @Override
    public void notifyJobletCleanup(JobId jobId, String nodeId) throws Exception {
        CCNCFunctions.NotifyJobletCleanupFunction fn = new CCNCFunctions.NotifyJobletCleanupFunction(jobId, nodeId);
        ipcHandle.send(-1, fn, null);
    }

    @Override
    public void notifyDeployBinary(DeploymentId deploymentId, String nodeId, DeploymentStatus status) throws Exception {
        CCNCFunctions.NotifyDeployBinaryFunction fn = new CCNCFunctions.NotifyDeployBinaryFunction(deploymentId,
                nodeId, status);
        ipcHandle.send(-1, fn, null);
    }

    @Override
    public void nodeHeartbeat(String id, HeartbeatData hbData) throws Exception {
        CCNCFunctions.NodeHeartbeatFunction fn = new CCNCFunctions.NodeHeartbeatFunction(id, hbData);
        ipcHandle.send(-1, fn, null);
    }

    @Override
    public void reportProfile(String id, List<JobProfile> profiles) throws Exception {
        CCNCFunctions.ReportProfileFunction fn = new CCNCFunctions.ReportProfileFunction(id, profiles);
        ipcHandle.send(-1, fn, null);
    }

    @Override
    public void registerPartitionProvider(PartitionDescriptor partitionDescriptor) throws Exception {
        CCNCFunctions.RegisterPartitionProviderFunction fn = new CCNCFunctions.RegisterPartitionProviderFunction(
                partitionDescriptor);
        ipcHandle.send(-1, fn, null);
    }

    @Override
    public void registerPartitionRequest(PartitionRequest partitionRequest) throws Exception {
        CCNCFunctions.RegisterPartitionRequestFunction fn = new CCNCFunctions.RegisterPartitionRequestFunction(
                partitionRequest);
        ipcHandle.send(-1, fn, null);
    }

    @Override
    public void sendApplicationMessageToCC(byte[] data, DeploymentId deploymentId, String nodeId) throws Exception {
        CCNCFunctions.SendApplicationMessageFunction fn = new CCNCFunctions.SendApplicationMessageFunction(data,
                deploymentId, nodeId);
        ipcHandle.send(-1, fn, null);
    }

    public void registerResultPartitionLocation(JobId jobId, ResultSetId rsId, boolean orderedResult, int partition,
            int nPartitions, NetworkAddress networkAddress) throws Exception {
        CCNCFunctions.RegisterResultPartitionLocationFunction fn = new CCNCFunctions.RegisterResultPartitionLocationFunction(
                jobId, rsId, orderedResult, partition, nPartitions, networkAddress);
        ipcHandle.send(-1, fn, null);
    }

    @Override
    public void reportResultPartitionWriteCompletion(JobId jobId, ResultSetId rsId, int partition) throws Exception {
        CCNCFunctions.ReportResultPartitionWriteCompletionFunction fn = new CCNCFunctions.ReportResultPartitionWriteCompletionFunction(
                jobId, rsId, partition);
        ipcHandle.send(-1, fn, null);
    }

    @Override
    public void reportResultPartitionFailure(JobId jobId, ResultSetId rsId, int partition) throws Exception {
        CCNCFunctions.ReportResultPartitionFailureFunction fn = new CCNCFunctions.ReportResultPartitionFailureFunction(
                jobId, rsId, partition);
        ipcHandle.send(-1, fn, null);
    }

    @Override
    public void getNodeControllerInfos() throws Exception {
        ipcHandle.send(-1, new CCNCFunctions.GetNodeControllersInfoFunction(), null);
    }

}<|MERGE_RESOLUTION|>--- conflicted
+++ resolved
@@ -59,16 +59,10 @@
     }
 
     @Override
-<<<<<<< HEAD
-    public void notifyTaskFailure(JobId jobId, TaskAttemptId taskId, String nodeId, String details,
-            List<Throwable> caughtExceptions) throws Exception {
-        CCNCFunctions.NotifyTaskFailureFunction fn = new CCNCFunctions.NotifyTaskFailureFunction(jobId, taskId, nodeId,
-                details, caughtExceptions);
-=======
-    public void notifyTaskFailure(JobId jobId, TaskAttemptId taskId, String nodeId, List<Exception> exceptions) throws Exception {
+    public void notifyTaskFailure(JobId jobId, TaskAttemptId taskId, String nodeId, List<Exception> exceptions)
+            throws Exception {
         CCNCFunctions.NotifyTaskFailureFunction fn = new CCNCFunctions.NotifyTaskFailureFunction(jobId, taskId, nodeId,
                 exceptions);
->>>>>>> fc3f5043
         ipcHandle.send(-1, fn, null);
     }
 
