--- conflicted
+++ resolved
@@ -78,18 +78,11 @@
                 .serdesToComparatorFactories(fieldSerdes, numKeyFields);
         IBinaryComparatorFactory[] btreeCmpFactories = SerdeUtils.serdesToComparatorFactories(fieldSerdes,
                 fieldSerdes.length);
-<<<<<<< HEAD
         LSMRTreeWithAntiMatterTuples lsmTree = LSMRTreeUtils.createLSMTreeWithAntiMatterTuples(virtualBufferCache,
                 ioManager, file, diskBufferCache, diskFileMapProvider, typeTraits, rtreeCmpFactories,
                 btreeCmpFactories, valueProviderFactories, rtreePolicyType, mergePolicy, opTrackerFactory, ioScheduler,
-                ioOpCallbackProvider, LSMRTreeUtils.proposeBestLinearizer(typeTraits, rtreeCmpFactories.length));
-=======
-        LSMRTreeWithAntiMatterTuples lsmTree = LSMRTreeUtils.createLSMTreeWithAntiMatterTuples(memBufferCache,
-                memFreePageManager, ioManager, file, diskBufferCache, diskFileMapProvider, typeTraits,
-                rtreeCmpFactories, btreeCmpFactories, valueProviderFactories, rtreePolicyType, mergePolicy,
-                opTrackerFactory, ioScheduler, ioOpCallbackProvider,
-                LSMRTreeUtils.proposeBestLinearizer(typeTraits, rtreeCmpFactories.length), ioDeviceId);
->>>>>>> b5c02192
+                ioOpCallbackProvider, LSMRTreeUtils.proposeBestLinearizer(typeTraits, rtreeCmpFactories.length),
+                ioDeviceId);
         LSMRTreeWithAntiMatterTuplesTestContext testCtx = new LSMRTreeWithAntiMatterTuplesTestContext(fieldSerdes,
                 lsmTree);
         return testCtx;
