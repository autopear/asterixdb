--- conflicted
+++ resolved
@@ -54,20 +54,11 @@
     protected AbstractRTreeTestContext createTestContext(ISerializerDeserializer[] fieldSerdes,
             IPrimitiveValueProviderFactory[] valueProviderFactories, int numKeys, RTreePolicyType rtreePolicyType)
             throws Exception {
-<<<<<<< HEAD
         return LSMRTreeWithAntiMatterTuplesTestContext.create(harness.getVirtualBufferCache(), harness.getIOManager(),
                 harness.getFileReference(), harness.getDiskBufferCache(), harness.getDiskFileMapProvider(),
                 fieldSerdes, valueProviderFactories, numKeys, rtreePolicyType, harness.getMergePolicy(),
                 harness.getOperationTrackerFactory(), harness.getIOScheduler(),
-                harness.getIOOperationCallbackProvider());
-=======
-        return LSMRTreeWithAntiMatterTuplesTestContext.create(harness.getMemBufferCache(),
-                harness.getMemFreePageManager(), harness.getIOManager(), harness.getFileReference(),
-                harness.getDiskBufferCache(), harness.getDiskFileMapProvider(), fieldSerdes, valueProviderFactories,
-                numKeys, rtreePolicyType, harness.getMergePolicy(), harness.getOperationTrackerFactory(),
-                harness.getIOScheduler(), harness.getIOOperationCallbackProvider(), harness.getIODeviceId());
->>>>>>> b5c02192
-
+                harness.getIOOperationCallbackProvider(), harness.getIODeviceId());
     }
 
     @Override
