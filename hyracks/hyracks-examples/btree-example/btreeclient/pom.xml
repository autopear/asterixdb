--- conflicted
+++ resolved
@@ -6,42 +6,26 @@
   <parent>
     <groupId>edu.uci.ics.hyracks.examples</groupId>
     <artifactId>btree-example</artifactId>
-<<<<<<< HEAD
-    <version>0.2.4-SNAPSHOT</version>
-=======
     <version>0.2.5-SNAPSHOT</version>
->>>>>>> 8867a1a8
   </parent>
 
   <dependencies>
   	<dependency>
   		<groupId>edu.uci.ics.hyracks</groupId>
   		<artifactId>hyracks-dataflow-std</artifactId>
-<<<<<<< HEAD
-  		<version>0.2.4-SNAPSHOT</version>
-=======
   		<version>0.2.5-SNAPSHOT</version>
->>>>>>> 8867a1a8
   		<scope>compile</scope>
   	</dependency>
   	<dependency>
   		<groupId>edu.uci.ics.hyracks</groupId>
   		<artifactId>hyracks-storage-am-btree</artifactId>
-<<<<<<< HEAD
-  		<version>0.2.4-SNAPSHOT</version>
-=======
   		<version>0.2.5-SNAPSHOT</version>
->>>>>>> 8867a1a8
   		<scope>compile</scope>
   	</dependency>
   	<dependency>
   		<groupId>edu.uci.ics.hyracks.examples.btree</groupId>
   		<artifactId>btreehelper</artifactId>
-<<<<<<< HEAD
-  		<version>0.2.4-SNAPSHOT</version>
-=======
   		<version>0.2.5-SNAPSHOT</version>
->>>>>>> 8867a1a8
   		<type>jar</type>
   		<scope>compile</scope>
   	</dependency>
