--- conflicted
+++ resolved
@@ -27,18 +27,20 @@
     <version>0.2.18-SNAPSHOT</version>
   </parent>
 
-<<<<<<< HEAD
+    <properties>
+        <root.dir>${basedir}/../../../../..</root.dir>
+    </properties>
     <dependencies>
         <dependency>
             <groupId>org.apache.hyracks</groupId>
             <artifactId>hyracks-dataflow-std</artifactId>
-            <version>0.2.17-SNAPSHOT</version>
+            <version>0.2.18-SNAPSHOT</version>
             <scope>compile</scope>
         </dependency>
         <dependency>
             <groupId>org.apache.hyracks</groupId>
             <artifactId>hyracks-data-std</artifactId>
-            <version>0.2.17-SNAPSHOT</version>
+            <version>0.2.18-SNAPSHOT</version>
         </dependency>
     </dependencies>
     <build>
@@ -101,70 +103,13 @@
                     </execution>
                 </executions>
             </plugin>
+            <plugin>
+                <groupId>org.apache.maven.plugins</groupId>
+                <artifactId>maven-deploy-plugin</artifactId>
+                <configuration>
+                    <skip>true</skip>
+                </configuration>
+            </plugin>
         </plugins>
     </build>
-=======
-
-  <properties>
-      <root.dir>${basedir}/../../../../..</root.dir>
-  </properties>
-
-  <dependencies>
-  	<dependency>
-  		<groupId>org.apache.hyracks</groupId>
-  		<artifactId>hyracks-dataflow-std</artifactId>
-  		<version>0.2.18-SNAPSHOT</version>
-  		<scope>compile</scope>
-  	</dependency>
-  	<dependency>
-  		<groupId>org.apache.hyracks</groupId>
-  		<artifactId>hyracks-data-std</artifactId>
-  		<version>0.2.18-SNAPSHOT</version>
-  	</dependency>
-  </dependencies>
-  <build>
-    <plugins>
-      <plugin>
-        <groupId>org.apache.maven.plugins</groupId>
-        <artifactId>maven-compiler-plugin</artifactId>
-        <version>2.0.2</version>
-        <configuration>
-          <source>1.7</source>
-          <target>1.7</target>
-          <fork>true</fork>
-        </configuration>
-      </plugin>
-      <plugin>
-        <groupId>org.codehaus.mojo</groupId>
-        <artifactId>appassembler-maven-plugin</artifactId>
-        <version>1.3</version>
-        <executions>
-          <execution>
-            <configuration>
-              <programs>
-                <program>
-                  <mainClass>org.apache.hyracks.examples.tpch.client.Sort</mainClass>
-                  <name>tpchclient</name>
-                </program>
-              </programs>
-              <repositoryLayout>flat</repositoryLayout>
-              <repositoryName>lib</repositoryName>
-            </configuration>
-            <phase>package</phase>
-            <goals>
-              <goal>assemble</goal>
-            </goals>
-          </execution>
-        </executions>
-      </plugin>
-      <plugin>
-      <groupId>org.apache.maven.plugins</groupId>
-      <artifactId>maven-deploy-plugin</artifactId>
-      <configuration>
-          <skip>true</skip>
-      </configuration>
-    </plugin>
-    </plugins>
-  </build>
->>>>>>> 14be946e
 </project>