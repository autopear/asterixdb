/*
 * Copyright 2009-2013 by The Regents of the University of California
 * Licensed under the Apache License, Version 2.0 (the "License");
 * you may not use this file except in compliance with the License.
 * you may obtain a copy of the License from
 * 
 *     http://www.apache.org/licenses/LICENSE-2.0
 * 
 * Unless required by applicable law or agreed to in writing, software
 * distributed under the License is distributed on an "AS IS" BASIS,
 * WITHOUT WARRANTIES OR CONDITIONS OF ANY KIND, either express or implied.
 * See the License for the specific language governing permissions and
 * limitations under the License.
 */

package edu.uci.ics.asterix.transaction.management.service.locking;

import java.io.IOException;
import java.io.OutputStream;
import java.util.HashMap;
import java.util.Iterator;
import java.util.Map;
import java.util.Map.Entry;
import java.util.Set;
import java.util.concurrent.locks.ReadWriteLock;
import java.util.concurrent.locks.ReentrantReadWriteLock;

import edu.uci.ics.asterix.common.config.AsterixTransactionProperties;
import edu.uci.ics.asterix.common.exceptions.ACIDException;
import edu.uci.ics.asterix.common.transactions.DatasetId;
import edu.uci.ics.asterix.common.transactions.ILockManager;
import edu.uci.ics.asterix.common.transactions.ITransactionContext;
import edu.uci.ics.asterix.common.transactions.ITransactionManager;
import edu.uci.ics.asterix.common.transactions.JobId;
import edu.uci.ics.asterix.transaction.management.service.logging.LogPage;
import edu.uci.ics.asterix.transaction.management.service.logging.LogPageReader;
import edu.uci.ics.asterix.transaction.management.service.logging.LogRecord;
import edu.uci.ics.asterix.transaction.management.service.logging.LogType;
import edu.uci.ics.asterix.transaction.management.service.transaction.TransactionManagementConstants.LockManagerConstants.LockMode;
import edu.uci.ics.asterix.transaction.management.service.transaction.TransactionSubsystem;
import edu.uci.ics.hyracks.api.lifecycle.ILifeCycleComponent;

/**
 * An implementation of the ILockManager interface for the
 * specific case of locking protocol with two lock modes: (S) and (X),
 * where S lock mode is shown by 0, and X lock mode is shown by 1.
 * 
 * @author pouria, kisskys
 */

public class LockManager implements ILockManager, ILifeCycleComponent {

    public static final boolean IS_DEBUG_MODE = false;//true
    //This variable indicates that the dataset granule X lock request is allowed when 
    //there are concurrent lock requests. As of 4/16/2013, we only allow the dataset granule X lock 
    //during DDL operation which is preceded by holding X latch on metadata.
    //Therefore, we don't allow the concurrent lock requests with the dataset granule X lock. 
    public static final boolean ALLOW_DATASET_GRANULE_X_LOCK_WITH_OTHER_CONCURRENT_LOCK_REQUESTS = false;

    public static final boolean ALLOW_ESCALATE_FROM_ENTITY_TO_DATASET = true;
    private static final int DO_ESCALATE = 0;
    private static final int ESCALATED = 1;
    private static final int DONOT_ESCALATE = 2;

    private TransactionSubsystem txnSubsystem;

    //all threads accessing to LockManager's tables such as jobHT and datasetResourceHT
    //are serialized through LockTableLatch. All threads waiting the latch will be fairly served
    //in FIFO manner when the latch is available. 
    private final ReadWriteLock lockTableLatch;
    private final ReadWriteLock waiterLatch;
    private HashMap<JobId, JobInfo> jobHT;
    private HashMap<DatasetId, DatasetLockInfo> datasetResourceHT;

    private EntityLockInfoManager entityLockInfoManager;
    private EntityInfoManager entityInfoManager;
    private LockWaiterManager lockWaiterManager;

    private DeadlockDetector deadlockDetector;
    private TimeOutDetector toutDetector;
    private DatasetId tempDatasetIdObj; //temporary object to avoid object creation
    private JobId tempJobIdObj;

    private int tryLockDatasetGranuleRevertOperation;

    private LockRequestTracker lockRequestTracker; //for debugging
    private ConsecutiveWakeupContext consecutiveWakeupContext;

    public LockManager(TransactionSubsystem txnSubsystem) throws ACIDException {
        this.txnSubsystem = txnSubsystem;
        this.lockTableLatch = new ReentrantReadWriteLock(true);
        this.waiterLatch = new ReentrantReadWriteLock(true);
        this.jobHT = new HashMap<JobId, JobInfo>();
        this.datasetResourceHT = new HashMap<DatasetId, DatasetLockInfo>();
        this.entityInfoManager = new EntityInfoManager(txnSubsystem.getTransactionProperties()
                .getLockManagerShrinkTimer());
        this.lockWaiterManager = new LockWaiterManager();
        this.entityLockInfoManager = new EntityLockInfoManager(entityInfoManager, lockWaiterManager);
        this.deadlockDetector = new DeadlockDetector(jobHT, datasetResourceHT, entityLockInfoManager,
                entityInfoManager, lockWaiterManager);
        this.toutDetector = new TimeOutDetector(this, txnSubsystem.getAsterixAppRuntimeContextProvider()
                .getThreadExecutor());
        this.tempDatasetIdObj = new DatasetId(0);
        this.tempJobIdObj = new JobId(0);
        this.consecutiveWakeupContext = new ConsecutiveWakeupContext();
        if (IS_DEBUG_MODE) {
            this.lockRequestTracker = new LockRequestTracker();
        }
    }

    public AsterixTransactionProperties getTransactionProperties() {
        return this.txnSubsystem.getTransactionProperties();
    }

    @Override
    public void lock(DatasetId datasetId, int entityHashValue, byte lockMode, ITransactionContext txnContext)
            throws ACIDException {
        internalLock(datasetId, entityHashValue, lockMode, txnContext, false);
    }

    private void internalLock(DatasetId datasetId, int entityHashValue, byte lockMode, ITransactionContext txnContext,
            boolean isInstant) throws ACIDException {

        JobId jobId = txnContext.getJobId();
        int jId = jobId.getId(); //int-type jobId
        int dId = datasetId.getId(); //int-type datasetId
        int entityInfo;
        int eLockInfo = -1;
        DatasetLockInfo dLockInfo = null;
        JobInfo jobInfo;
        byte datasetLockMode = entityHashValue == -1 ? lockMode : lockMode == LockMode.S ? LockMode.IS : LockMode.IX;
        boolean doEscalate = false;
        boolean caughtLockMgrLatchException = false;

        latchLockTable();
        try {
            validateJob(txnContext);

            if (IS_DEBUG_MODE) {
                trackLockRequest("Requested", RequestType.LOCK, datasetId, entityHashValue, lockMode, txnContext,
                        dLockInfo, eLockInfo);
            }

            dLockInfo = datasetResourceHT.get(datasetId);
            jobInfo = jobHT.get(jobId);

            if (ALLOW_ESCALATE_FROM_ENTITY_TO_DATASET) {
                if (!isInstant && datasetLockMode == LockMode.IS && jobInfo != null && dLockInfo != null) {
                    int escalateStatus = needEscalateFromEntityToDataset(jobInfo, dId, lockMode);
                    switch (escalateStatus) {
                        case DO_ESCALATE:
                            entityHashValue = -1;
                            doEscalate = true;
                            break;

                        case ESCALATED:
                            return;

                        default:
                            break;
                    }
                }
            }

            //#. if the datasetLockInfo doesn't exist in datasetResourceHT 
            if (dLockInfo == null || dLockInfo.isNoHolder()) {
                if (dLockInfo == null) {
                    dLockInfo = new DatasetLockInfo(entityLockInfoManager, entityInfoManager, lockWaiterManager);
                    datasetResourceHT.put(new DatasetId(dId), dLockInfo); //datsetId obj should be created
                }
                entityInfo = entityInfoManager.allocate(jId, dId, entityHashValue, lockMode);

                //if dataset-granule lock
                if (entityHashValue == -1) { //-1 stands for dataset-granule
                    entityInfoManager.increaseDatasetLockCount(entityInfo);
                    dLockInfo.increaseLockCount(datasetLockMode);
                    dLockInfo.addHolder(entityInfo);
                } else {
                    entityInfoManager.increaseDatasetLockCount(entityInfo);
                    dLockInfo.increaseLockCount(datasetLockMode);
                    //add entityLockInfo
                    eLockInfo = entityLockInfoManager.allocate();
                    dLockInfo.getEntityResourceHT().put(entityHashValue, eLockInfo);
                    entityInfoManager.increaseEntityLockCount(entityInfo);
                    entityLockInfoManager.increaseLockCount(eLockInfo, lockMode);
                    entityLockInfoManager.addHolder(eLockInfo, entityInfo);
                }

                if (jobInfo == null) {
                    jobInfo = new JobInfo(entityInfoManager, lockWaiterManager, txnContext);
                    jobHT.put(jobId, jobInfo); //jobId obj doesn't have to be created
                }
                jobInfo.addHoldingResource(entityInfo);

                if (ALLOW_ESCALATE_FROM_ENTITY_TO_DATASET) {
                    if (!isInstant && datasetLockMode == LockMode.IS) {
                        jobInfo.increaseDatasetISLockCount(dId);
                        if (doEscalate) {
                            throw new IllegalStateException(
                                    "ESCALATE_TRHESHOLD_ENTITY_TO_DATASET should not be set to "
                                            + txnSubsystem.getTransactionProperties()
                                                    .getEntityToDatasetLockEscalationThreshold());
                        }
                    }
                }

                if (IS_DEBUG_MODE) {
                    trackLockRequest("Granted", RequestType.LOCK, datasetId, entityHashValue, lockMode, txnContext,
                            dLockInfo, eLockInfo);
                }

                return;
            }

            //#. the datasetLockInfo exists in datasetResourceHT.
            //1. handle dataset-granule lock
            entityInfo = lockDatasetGranule(datasetId, entityHashValue, lockMode, txnContext);

            //2. handle entity-granule lock
            if (entityHashValue != -1) {
                lockEntityGranule(datasetId, entityHashValue, lockMode, entityInfo, txnContext);
            }

            if (ALLOW_ESCALATE_FROM_ENTITY_TO_DATASET) {
                if (!isInstant) {
                    if (doEscalate) {
                        //jobInfo must not be null.
                        assert jobInfo != null;
                        jobInfo.increaseDatasetISLockCount(dId);
                        //release pre-acquired locks
                        releaseDatasetISLocks(jobInfo, jobId, datasetId, txnContext);
                    } else if (datasetLockMode == LockMode.IS) {
                        if (jobInfo == null) {
                            jobInfo = jobHT.get(jobId);
                            //jobInfo must not be null;
                            assert jobInfo != null;
                        }
                        jobInfo.increaseDatasetISLockCount(dId);
                    }
                }
            }

            if (IS_DEBUG_MODE) {
                trackLockRequest("Granted", RequestType.LOCK, datasetId, entityHashValue, lockMode, txnContext,
                        dLockInfo, eLockInfo);
            }
        } catch (Exception e) {
            if (e instanceof LockMgrLatchHandlerException) {
                // don't unlatch
                caughtLockMgrLatchException = true;
                throw new ACIDException(((LockMgrLatchHandlerException) e).getInternalException());
            }
        } finally {
            if (!caughtLockMgrLatchException) {
                unlatchLockTable();
            }
        }

        return;
    }

    private void releaseDatasetISLocks(JobInfo jobInfo, JobId jobId, DatasetId datasetId, ITransactionContext txnContext)
            throws ACIDException {
        int entityInfo;
        int prevEntityInfo;
        int entityHashValue;
        int did;//int-type dataset id

        //while traversing all holding resources, 
        //release IS locks on the escalated dataset and
        //release S locks on the corresponding enttites
        //by calling unlock() method.
        entityInfo = jobInfo.getLastHoldingResource();
        while (entityInfo != -1) {
            prevEntityInfo = entityInfoManager.getPrevJobResource(entityInfo);

            //release a lock only if the datset is the escalated dataset and
            //the entityHashValue is not -1("not -1" means a non-dataset-level lock)
            did = entityInfoManager.getDatasetId(entityInfo);
            entityHashValue = entityInfoManager.getPKHashVal(entityInfo);
            if (did == datasetId.getId() && entityHashValue != -1) {
                this.unlock(datasetId, entityHashValue, txnContext);
            }

            entityInfo = prevEntityInfo;
        }
    }

    private int needEscalateFromEntityToDataset(JobInfo jobInfo, int datasetId, byte lockMode) {
        //we currently allow upgrade only if the lockMode is S. 
        if (lockMode != LockMode.S) {
            return DONOT_ESCALATE;
        }

        int count = jobInfo.getDatasetISLockCount(datasetId);
        if (count == txnSubsystem.getTransactionProperties().getEntityToDatasetLockEscalationThreshold()) {
            return DO_ESCALATE;
        } else if (count > txnSubsystem.getTransactionProperties().getEntityToDatasetLockEscalationThreshold()) {
            return ESCALATED;
        } else {
            return DONOT_ESCALATE;
        }
    }

    private void validateJob(ITransactionContext txnContext) throws ACIDException {
        if (txnContext.getTxnState() == ITransactionManager.ABORTED) {
            throw new ACIDException("" + txnContext.getJobId() + " is in ABORTED state.");
        } else if (txnContext.isTimeout()) {
            requestAbort(txnContext);
        }
    }

    private int lockDatasetGranule(DatasetId datasetId, int entityHashValue, byte lockMode,
            ITransactionContext txnContext) throws ACIDException {
        JobId jobId = txnContext.getJobId();
        int jId = jobId.getId(); //int-type jobId
        int dId = datasetId.getId(); //int-type datasetId
        int waiterObjId;
        int entityInfo = -1;
        DatasetLockInfo dLockInfo;
        JobInfo jobInfo;
        boolean isUpgrade = false;
        int weakerModeLockCount;
        int waiterCount = 0;
        byte datasetLockMode = entityHashValue == -1 ? lockMode : lockMode == LockMode.S ? LockMode.IS : LockMode.IX;

        dLockInfo = datasetResourceHT.get(datasetId);
        jobInfo = jobHT.get(jobId);

        //check duplicated call

        //1. lock request causing duplicated upgrading requests from different threads in a same job
        waiterObjId = dLockInfo.findUpgraderFromUpgraderList(jId, entityHashValue);
        if (waiterObjId != -1) {
            //make the caller wait on the same LockWaiter object
            entityInfo = lockWaiterManager.getLockWaiter(waiterObjId).getEntityInfoSlot();
            waiterCount = handleLockWaiter(dLockInfo, -1, entityInfo, true, true, txnContext, jobInfo, waiterObjId);

            //Only for the first-get-up thread, the waiterCount will be more than 0 and
            //the thread updates lock count on behalf of the all other waiting threads.
            //Therefore, all the next-get-up threads will not update any lock count.
            if (waiterCount > 0) {
                //add ((the number of waiting upgrader) - 1) to entityInfo's dataset lock count and datasetLockInfo's lock count
                //where -1 is for not counting the first upgrader's request since the lock count for the first upgrader's request
                //is already counted.
                weakerModeLockCount = entityInfoManager.getDatasetLockCount(entityInfo);
                entityInfoManager.setDatasetLockMode(entityInfo, lockMode);
                entityInfoManager.increaseDatasetLockCount(entityInfo, waiterCount - 1);

                if (entityHashValue == -1) { //dataset-granule lock
                    dLockInfo.increaseLockCount(LockMode.X, weakerModeLockCount + waiterCount - 1);//new lock mode
                    dLockInfo.decreaseLockCount(LockMode.S, weakerModeLockCount);//current lock mode
                } else {
                    dLockInfo.increaseLockCount(LockMode.IX, weakerModeLockCount + waiterCount - 1);
                    dLockInfo.decreaseLockCount(LockMode.IS, weakerModeLockCount);
                }
            }

            return entityInfo;
        }

        //2. lock request causing duplicated waiting requests from different threads in a same job
        waiterObjId = dLockInfo.findWaiterFromWaiterList(jId, entityHashValue);
        if (waiterObjId != -1) {
            //make the caller wait on the same LockWaiter object
            entityInfo = lockWaiterManager.getLockWaiter(waiterObjId).getEntityInfoSlot();
            waiterCount = handleLockWaiter(dLockInfo, -1, entityInfo, false, true, txnContext, jobInfo, waiterObjId);

            if (waiterCount > 0) {
                entityInfoManager.increaseDatasetLockCount(entityInfo, waiterCount);
                if (entityHashValue == -1) {
                    dLockInfo.increaseLockCount(datasetLockMode, waiterCount);
                    dLockInfo.addHolder(entityInfo);
                } else {
                    dLockInfo.increaseLockCount(datasetLockMode, waiterCount);
                    //IS and IX holders are implicitly handled.
                }
                //add entityInfo to JobInfo's holding-resource list
                jobInfo.addHoldingResource(entityInfo);
            }

            return entityInfo;
        }

        //3. lock request causing duplicated holding requests from different threads or a single thread in a same job
        entityInfo = dLockInfo.findEntityInfoFromHolderList(jId, entityHashValue);
        if (entityInfo == -1) {

            entityInfo = entityInfoManager.allocate(jId, dId, entityHashValue, lockMode);
            if (jobInfo == null) {
                jobInfo = new JobInfo(entityInfoManager, lockWaiterManager, txnContext);
                jobHT.put(jobId, jobInfo);
            }

            //wait if any upgrader exists or upgrading lock mode is not compatible
            if (dLockInfo.getFirstUpgrader() != -1 || dLockInfo.getFirstWaiter() != -1
                    || !dLockInfo.isCompatible(datasetLockMode)) {

                /////////////////////////////////////////////////////////////////////////////////////////////
                //[Notice] Mimicking SIX mode
                //When the lock escalation from IS to S in dataset-level is allowed, the following case occurs
                //DatasetLockInfo's SCount = 1 and the same job who carried out the escalation tries to insert,
                //then the job should be able to insert without being blocked by itself. 
                //Our approach is to introduce SIX mode, but we don't have currently, 
                //so I simply mimicking SIX by allowing S and IX coexist in the dataset level 
                //only if their job id is identical for the requests. 
                if (ALLOW_ESCALATE_FROM_ENTITY_TO_DATASET) {
                    if (datasetLockMode == LockMode.IX && dLockInfo.getSCount() == 1
                            && jobInfo.isDatasetLockGranted(dId, LockMode.S)) {
                        entityInfoManager.increaseDatasetLockCount(entityInfo);
                        //IX holders are implicitly handled without adding holder
                        dLockInfo.increaseLockCount(datasetLockMode);
                        //add entityInfo to JobInfo's holding-resource list
                        jobInfo.addHoldingResource(entityInfo);
                        return entityInfo;
                    }
                }
                ///////////////////////////////////////////////////////////////////////////////////////////////

                /////////////////////////////////////////////////////////////////////////////////////////////
                if (ALLOW_DATASET_GRANULE_X_LOCK_WITH_OTHER_CONCURRENT_LOCK_REQUESTS) {
                    //The following case only may occur when the dataset level X lock is requested 
                    //with the other lock

                    //[Notice]
                    //There has been no same caller as (jId, dId, entityHashValue) triplet.
                    //But there could be the same caller in terms of (jId, dId) pair.
                    //For example, 
                    //1) (J1, D1, E1) acquires IS in Dataset D1
                    //2) (J2, D1, -1) requests X  in Dataset D1, but waits
                    //3) (J1, D1, E2) requests IS in Dataset D1, but should wait 
                    //The 3) may cause deadlock if 1) and 3) are under the same thread.
                    //Even if (J1, D1, E1) and (J1, D1, E2) are two different thread, instead of
                    //aborting (J1, D1, E1) triggered by the deadlock, we give higher priority to 3) than 2)
                    //as long as the dataset level lock D1 is being held by the same jobId. 
                    //The above consideration is covered in the following code.
                    //find the same dataset-granule lock request, that is, (J1, D1) pair in the above example.
                    if (jobInfo.isDatasetLockGranted(dId, LockMode.IS)) {
                        if (dLockInfo.isCompatible(datasetLockMode)) {
                            //this is duplicated call
                            entityInfoManager.increaseDatasetLockCount(entityInfo);
                            if (entityHashValue == -1) {
                                dLockInfo.increaseLockCount(datasetLockMode);
                                dLockInfo.addHolder(entityInfo);
                            } else {
                                dLockInfo.increaseLockCount(datasetLockMode);
                                //IS and IX holders are implicitly handled.
                            }
                            //add entityInfo to JobInfo's holding-resource list
                            jobInfo.addHoldingResource(entityInfo);

                            return entityInfo;
                        } else {
                            //considered as upgrader
                            waiterCount = handleLockWaiter(dLockInfo, -1, entityInfo, true, true, txnContext, jobInfo,
                                    -1);
                            if (waiterCount > 0) {
                                entityInfoManager.increaseDatasetLockCount(entityInfo);
                                if (entityHashValue == -1) {
                                    dLockInfo.increaseLockCount(datasetLockMode);
                                    dLockInfo.addHolder(entityInfo);
                                } else {
                                    dLockInfo.increaseLockCount(datasetLockMode);
                                    //IS and IX holders are implicitly handled.
                                }
                                //add entityInfo to JobInfo's holding-resource list
                                jobInfo.addHoldingResource(entityInfo);
                            }
                            return entityInfo;
                        }
                    }
                }
                /////////////////////////////////////////////////////////////////////////////////////////////

                waiterCount = handleLockWaiter(dLockInfo, -1, entityInfo, false, true, txnContext, jobInfo, -1);
            } else {
                waiterCount = 1;
            }

            if (waiterCount > 0) {
                entityInfoManager.increaseDatasetLockCount(entityInfo);
                if (entityHashValue == -1) {
                    dLockInfo.increaseLockCount(datasetLockMode);
                    dLockInfo.addHolder(entityInfo);
                } else {
                    dLockInfo.increaseLockCount(datasetLockMode);
                    //IS and IX holders are implicitly handled.
                }
                //add entityInfo to JobInfo's holding-resource list
                jobInfo.addHoldingResource(entityInfo);
            }
        } else {
            isUpgrade = isLockUpgrade(entityInfoManager.getDatasetLockMode(entityInfo), lockMode);
            if (isUpgrade) { //upgrade call 
                //wait if any upgrader exists or upgrading lock mode is not compatible
                if (dLockInfo.getFirstUpgrader() != -1 || !dLockInfo.isUpgradeCompatible(datasetLockMode, entityInfo)) {
                    waiterCount = handleLockWaiter(dLockInfo, -1, entityInfo, true, true, txnContext, jobInfo, -1);
                } else {
                    waiterCount = 1;
                }

                if (waiterCount > 0) {
                    //add ((the number of waiting upgrader) - 1) to entityInfo's dataset lock count and datasetLockInfo's lock count
                    //where -1 is for not counting the first upgrader's request since the lock count for the first upgrader's request
                    //is already counted.
                    weakerModeLockCount = entityInfoManager.getDatasetLockCount(entityInfo);
                    entityInfoManager.setDatasetLockMode(entityInfo, lockMode);
                    entityInfoManager.increaseDatasetLockCount(entityInfo, waiterCount - 1);

                    if (entityHashValue == -1) { //dataset-granule lock
                        dLockInfo.increaseLockCount(LockMode.X, weakerModeLockCount + waiterCount - 1);//new lock mode
                        dLockInfo.decreaseLockCount(LockMode.S, weakerModeLockCount);//current lock mode
                    } else {
                        dLockInfo.increaseLockCount(LockMode.IX, weakerModeLockCount + waiterCount - 1);
                        dLockInfo.decreaseLockCount(LockMode.IS, weakerModeLockCount);
                    }
                }
            } else { //duplicated call
                entityInfoManager.increaseDatasetLockCount(entityInfo);
                datasetLockMode = entityInfoManager.getDatasetLockMode(entityInfo);

                if (entityHashValue == -1) { //dataset-granule
                    dLockInfo.increaseLockCount(datasetLockMode);
                } else { //entity-granule
                    datasetLockMode = datasetLockMode == LockMode.S ? LockMode.IS : LockMode.IX;
                    dLockInfo.increaseLockCount(datasetLockMode);
                }
            }
        }

        return entityInfo;
    }

    private void lockEntityGranule(DatasetId datasetId, int entityHashValue, byte lockMode,
            int entityInfoFromDLockInfo, ITransactionContext txnContext) throws ACIDException {
        JobId jobId = txnContext.getJobId();
        int jId = jobId.getId(); //int-type jobId
        int waiterObjId;
        int eLockInfo = -1;
        int entityInfo;
        DatasetLockInfo dLockInfo;
        JobInfo jobInfo;
        boolean isUpgrade = false;
        int waiterCount = 0;
        int weakerModeLockCount;

        dLockInfo = datasetResourceHT.get(datasetId);
        jobInfo = jobHT.get(jobId);
        eLockInfo = dLockInfo.getEntityResourceHT().get(entityHashValue);

        if (eLockInfo != -1) {
            //check duplicated call

            //1. lock request causing duplicated upgrading requests from different threads in a same job
            waiterObjId = entityLockInfoManager.findUpgraderFromUpgraderList(eLockInfo, jId, entityHashValue);
            if (waiterObjId != -1) {
                entityInfo = lockWaiterManager.getLockWaiter(waiterObjId).getEntityInfoSlot();
                waiterCount = handleLockWaiter(dLockInfo, eLockInfo, -1, true, false, txnContext, jobInfo, waiterObjId);

                if (waiterCount > 0) {
                    weakerModeLockCount = entityInfoManager.getEntityLockCount(entityInfo);
                    entityInfoManager.setEntityLockMode(entityInfo, LockMode.X);
                    entityInfoManager.increaseEntityLockCount(entityInfo, waiterCount - 1);

                    entityLockInfoManager.increaseLockCount(eLockInfo, LockMode.X, (short) (weakerModeLockCount
                            + waiterCount - 1));//new lock mode
                    entityLockInfoManager.decreaseLockCount(eLockInfo, LockMode.S, (short) weakerModeLockCount);//old lock mode 
                }
                return;
            }

            //2. lock request causing duplicated waiting requests from different threads in a same job
            waiterObjId = entityLockInfoManager.findWaiterFromWaiterList(eLockInfo, jId, entityHashValue);
            if (waiterObjId != -1) {
                entityInfo = lockWaiterManager.getLockWaiter(waiterObjId).getEntityInfoSlot();
                waiterCount = handleLockWaiter(dLockInfo, eLockInfo, -1, false, false, txnContext, jobInfo, waiterObjId);

                if (waiterCount > 0) {
                    entityInfoManager.increaseEntityLockCount(entityInfo, waiterCount);
                    entityLockInfoManager.increaseLockCount(eLockInfo, lockMode, (short) waiterCount);
                    entityLockInfoManager.addHolder(eLockInfo, entityInfo);
                }
                return;
            }

            //3. lock request causing duplicated holding requests from different threads or a single thread in a same job
            entityInfo = entityLockInfoManager.findEntityInfoFromHolderList(eLockInfo, jId, entityHashValue);
            if (entityInfo != -1) {//duplicated call or upgrader

                isUpgrade = isLockUpgrade(entityInfoManager.getEntityLockMode(entityInfo), lockMode);
                if (isUpgrade) {//upgrade call
                    //wait if any upgrader exists or upgrading lock mode is not compatible
                    if (entityLockInfoManager.getUpgrader(eLockInfo) != -1
                            || !entityLockInfoManager.isUpgradeCompatible(eLockInfo, lockMode, entityInfo)) {
                        waiterCount = handleLockWaiter(dLockInfo, eLockInfo, entityInfo, true, false, txnContext,
                                jobInfo, -1);
                    } else {
                        waiterCount = 1;
                    }

                    if (waiterCount > 0) {
                        weakerModeLockCount = entityInfoManager.getEntityLockCount(entityInfo);
                        entityInfoManager.setEntityLockMode(entityInfo, lockMode);
                        entityInfoManager.increaseEntityLockCount(entityInfo, waiterCount - 1);

                        entityLockInfoManager.increaseLockCount(eLockInfo, LockMode.X, (short) (weakerModeLockCount
                                + waiterCount - 1));//new lock mode
                        entityLockInfoManager.decreaseLockCount(eLockInfo, LockMode.S, (short) weakerModeLockCount);//old lock mode 
                    }

                } else {//duplicated call
                    entityInfoManager.increaseEntityLockCount(entityInfo);
                    entityLockInfoManager.increaseLockCount(eLockInfo, entityInfoManager.getEntityLockMode(entityInfo));
                }
            } else {//new call from this job, but still eLockInfo exists since other threads hold it or wait on it
                entityInfo = entityInfoFromDLockInfo;
                if (entityLockInfoManager.getUpgrader(eLockInfo) != -1
                        || entityLockInfoManager.getFirstWaiter(eLockInfo) != -1
                        || !entityLockInfoManager.isCompatible(eLockInfo, lockMode)) {
                    waiterCount = handleLockWaiter(dLockInfo, eLockInfo, entityInfo, false, false, txnContext, jobInfo,
                            -1);
                } else {
                    waiterCount = 1;
                }

                if (waiterCount > 0) {
                    entityInfoManager.increaseEntityLockCount(entityInfo, waiterCount);
                    entityLockInfoManager.increaseLockCount(eLockInfo, lockMode, (short) waiterCount);
                    entityLockInfoManager.addHolder(eLockInfo, entityInfo);
                }
            }
        } else {//eLockInfo doesn't exist, so this lock request is the first request and can be granted without waiting.
            eLockInfo = entityLockInfoManager.allocate();
            dLockInfo.getEntityResourceHT().put(entityHashValue, eLockInfo);
            entityInfoManager.increaseEntityLockCount(entityInfoFromDLockInfo);
            entityLockInfoManager.increaseLockCount(eLockInfo, lockMode);
            entityLockInfoManager.addHolder(eLockInfo, entityInfoFromDLockInfo);
        }
    }

    @Override
    public void unlock(DatasetId datasetId, int entityHashValue, ITransactionContext txnContext) throws ACIDException {
        internalUnlock(datasetId, entityHashValue, txnContext, false);
    }

    private void instantUnlock(DatasetId datasetId, int entityHashValue, ITransactionContext txnContext)
            throws ACIDException {
        internalUnlock(datasetId, entityHashValue, txnContext, true);
    }

    private void internalUnlock(DatasetId datasetId, int entityHashValue, ITransactionContext txnContext,
            boolean isInstant) throws ACIDException {
        JobId jobId = txnContext.getJobId();
        int eLockInfo = -1;
        DatasetLockInfo dLockInfo = null;
        JobInfo jobInfo;
        int entityInfo = -1;
        byte datasetLockMode;

        if (IS_DEBUG_MODE) {
            if (entityHashValue == -1) {
                throw new UnsupportedOperationException(
                        "Unsupported unlock request: dataset-granule unlock is not supported");
            }
        }

        latchLockTable();
        try {
            if (IS_DEBUG_MODE) {
                trackLockRequest("Requested", RequestType.UNLOCK, datasetId, entityHashValue, (byte) 0, txnContext,
                        dLockInfo, eLockInfo);
            }

            //find the resource to be unlocked
            dLockInfo = datasetResourceHT.get(datasetId);
            jobInfo = jobHT.get(jobId);
            if (dLockInfo == null || jobInfo == null) {
                throw new IllegalStateException("Invalid unlock request: Corresponding lock info doesn't exist.");
            }

            eLockInfo = dLockInfo.getEntityResourceHT().get(entityHashValue);

            if (eLockInfo == -1) {
                throw new IllegalStateException("Invalid unlock request: Corresponding lock info doesn't exist.");
            }

            //find the corresponding entityInfo
            entityInfo = entityLockInfoManager.findEntityInfoFromHolderList(eLockInfo, jobId.getId(), entityHashValue);
            if (entityInfo == -1) {
                throw new IllegalStateException("Invalid unlock request[" + jobId.getId() + "," + datasetId.getId()
                        + "," + entityHashValue + "]: Corresponding lock info doesn't exist.");
            }

            datasetLockMode = entityInfoManager.getDatasetLockMode(entityInfo) == LockMode.S ? LockMode.IS
                    : LockMode.IX;

            //decrease the corresponding count of dLockInfo/eLockInfo/entityInfo
            dLockInfo.decreaseLockCount(datasetLockMode);
            entityLockInfoManager.decreaseLockCount(eLockInfo, entityInfoManager.getEntityLockMode(entityInfo));
            entityInfoManager.decreaseDatasetLockCount(entityInfo);
            entityInfoManager.decreaseEntityLockCount(entityInfo);

            if (entityInfoManager.getEntityLockCount(entityInfo) == 0
                    && entityInfoManager.getDatasetLockCount(entityInfo) == 0) {
                int threadCount = 0; //number of threads(in the same job) waiting on the same resource 
                int waiterObjId = jobInfo.getFirstWaitingResource();
                int waitingEntityInfo;
                LockWaiter waiterObj;

                //1) wake up waiters and remove holder
                //wake up waiters of dataset-granule lock
                wakeUpDatasetLockWaiters(dLockInfo);
                //wake up waiters of entity-granule lock
                wakeUpEntityLockWaiters(eLockInfo);
                //remove the holder from eLockInfo's holder list and remove the holding resource from jobInfo's holding resource list
                //this can be done in the following single function call.
                entityLockInfoManager.removeHolder(eLockInfo, entityInfo, jobInfo);

                //2) if 
                //      there is no waiting thread on the same resource (this can be checked through jobInfo)
                //   then 
                //      a) delete the corresponding entityInfo
                //      b) write commit log for the unlocked resource(which is a committed txn).
                while (waiterObjId != -1) {
                    waiterObj = lockWaiterManager.getLockWaiter(waiterObjId);
                    waitingEntityInfo = waiterObj.getEntityInfoSlot();
                    if (entityInfoManager.getDatasetId(waitingEntityInfo) == datasetId.getId()
                            && entityInfoManager.getPKHashVal(waitingEntityInfo) == entityHashValue) {
                        threadCount++;
                        break;
                    }
                    waiterObjId = waiterObj.getNextWaiterObjId();
                }
                if (threadCount == 0) {
                    entityInfoManager.deallocate(entityInfo);
                }
            }

            //deallocate entityLockInfo's slot if there is no txn referring to the entityLockInfo.
            if (entityLockInfoManager.getFirstWaiter(eLockInfo) == -1
                    && entityLockInfoManager.getLastHolder(eLockInfo) == -1
                    && entityLockInfoManager.getUpgrader(eLockInfo) == -1) {
                dLockInfo.getEntityResourceHT().remove(entityHashValue);
                entityLockInfoManager.deallocate(eLockInfo);
            }

            //we don't deallocate datasetLockInfo even if there is no txn referring to the datasetLockInfo
            //since the datasetLockInfo is likely to be referred to again.

            if (ALLOW_ESCALATE_FROM_ENTITY_TO_DATASET) {
                if (!isInstant && datasetLockMode == LockMode.IS) {
                    jobInfo.decreaseDatasetISLockCount(datasetId.getId(), txnSubsystem.getTransactionProperties()
                            .getEntityToDatasetLockEscalationThreshold());
                }
            }

            if (IS_DEBUG_MODE) {
                trackLockRequest("Granted", RequestType.UNLOCK, datasetId, entityHashValue, (byte) 0, txnContext,
                        dLockInfo, eLockInfo);
            }
        } finally {
            unlatchLockTable();
        }
    }

    @Override
    public void releaseLocks(ITransactionContext txnContext) throws ACIDException {
        LockWaiter waiterObj;
        int entityInfo;
        int prevEntityInfo;
        int entityHashValue;
        DatasetLockInfo dLockInfo = null;
        int eLockInfo = -1;
        int did;//int-type dataset id
        int datasetLockCount;
        int entityLockCount;
        byte lockMode;
        boolean existWaiter = false;

        JobId jobId = txnContext.getJobId();

        latchLockTable();
        try {
            if (IS_DEBUG_MODE) {
                trackLockRequest("Requested", RequestType.RELEASE_LOCKS, new DatasetId(0), 0, (byte) 0, txnContext,
                        dLockInfo, eLockInfo);
            }

            JobInfo jobInfo = jobHT.get(jobId);
            if (jobInfo == null) {
                return;
            }

            //remove waiterObj of JobInfo 
            //[Notice]
            //waiterObjs may exist if aborted thread is the caller of this function.
            //Even if there are the waiterObjs, there is no waiting thread on the objects. 
            //If the caller of this function is an aborted thread, it is guaranteed that there is no waiting threads
            //on the waiterObjs since when the aborted caller thread is waken up, all other waiting threads are
            //also waken up at the same time through 'notifyAll()' call.
            //In contrast, if the caller of this function is not an aborted thread, then there is no waiting object.
            int waiterObjId = jobInfo.getFirstWaitingResource();
            int nextWaiterObjId;
            while (waiterObjId != -1) {
                existWaiter = true;
                waiterObj = lockWaiterManager.getLockWaiter(waiterObjId);
                nextWaiterObjId = waiterObj.getNextWaitingResourceObjId();
                entityInfo = waiterObj.getEntityInfoSlot();
                if (IS_DEBUG_MODE) {
                    if (jobId.getId() != entityInfoManager.getJobId(entityInfo)) {
                        throw new IllegalStateException("JobInfo(" + jobId + ") has diffrent Job(JID:"
                                + entityInfoManager.getJobId(entityInfo) + "'s lock request!!!");
                    }
                }

                //1. remove from waiter(or upgrader)'s list of dLockInfo or eLockInfo.
                did = entityInfoManager.getDatasetId(entityInfo);
                tempDatasetIdObj.setId(did);
                dLockInfo = datasetResourceHT.get(tempDatasetIdObj);

                if (waiterObj.isWaitingOnEntityLock()) {
                    entityHashValue = entityInfoManager.getPKHashVal(entityInfo);
                    eLockInfo = dLockInfo.getEntityResourceHT().get(entityHashValue);
                    if (waiterObj.isWaiter()) {
                        entityLockInfoManager.removeWaiter(eLockInfo, waiterObjId);
                    } else {
                        entityLockInfoManager.removeUpgrader(eLockInfo, waiterObjId);
                    }
                } else {
                    if (waiterObj.isWaiter()) {
                        dLockInfo.removeWaiter(waiterObjId);
                    } else {
                        dLockInfo.removeUpgrader(waiterObjId);
                    }
                }

                //2. wake-up waiters
                latchWaitNotify();
                synchronized (waiterObj) {
                    unlatchWaitNotify();
                    waiterObj.setWait(false);
                    if (IS_DEBUG_MODE) {
                        System.out.println("" + Thread.currentThread().getName() + "\twake-up(D): WID(" + waiterObjId
                                + "),EID(" + waiterObj.getEntityInfoSlot() + ")");
                    }
                    waiterObj.notifyAll();
                }

                //3. deallocate waiterObj
                lockWaiterManager.deallocate(waiterObjId);

                //4. deallocate entityInfo only if this waiter is not an upgrader
                if (entityInfoManager.getDatasetLockCount(entityInfo) == 0
                        && entityInfoManager.getEntityLockCount(entityInfo) == 0) {
                    entityInfoManager.deallocate(entityInfo);
                }
                waiterObjId = nextWaiterObjId;
            }

            //release holding resources
            entityInfo = jobInfo.getLastHoldingResource();
            while (entityInfo != -1) {
                prevEntityInfo = entityInfoManager.getPrevJobResource(entityInfo);

                //decrease lock count of datasetLock and entityLock
                did = entityInfoManager.getDatasetId(entityInfo);
                tempDatasetIdObj.setId(did);
                dLockInfo = datasetResourceHT.get(tempDatasetIdObj);
                entityHashValue = entityInfoManager.getPKHashVal(entityInfo);

                if (entityHashValue == -1) {
                    //decrease datasetLockCount
                    lockMode = entityInfoManager.getDatasetLockMode(entityInfo);
                    datasetLockCount = entityInfoManager.getDatasetLockCount(entityInfo);
                    if (datasetLockCount != 0) {
                        dLockInfo.decreaseLockCount(lockMode, datasetLockCount);

                        //wakeup waiters of datasetLock and remove holder from datasetLockInfo
                        wakeUpDatasetLockWaiters(dLockInfo);

                        //remove the holder from datasetLockInfo only if the lock is dataset-granule lock.
                        //--> this also removes the holding resource from jobInfo               
                        //(Because the IX and IS lock's holders are handled implicitly, 
                        //those are not in the holder list of datasetLockInfo.)
                        dLockInfo.removeHolder(entityInfo, jobInfo);
                    }
                } else {
                    //decrease datasetLockCount
                    lockMode = entityInfoManager.getDatasetLockMode(entityInfo);
                    lockMode = lockMode == LockMode.S ? LockMode.IS : LockMode.IX;
                    datasetLockCount = entityInfoManager.getDatasetLockCount(entityInfo);

                    if (datasetLockCount != 0) {
                        dLockInfo.decreaseLockCount(lockMode, datasetLockCount);
                    }

                    //decrease entityLockCount
                    lockMode = entityInfoManager.getEntityLockMode(entityInfo);
                    entityLockCount = entityInfoManager.getEntityLockCount(entityInfo);
                    eLockInfo = dLockInfo.getEntityResourceHT().get(entityHashValue);
                    if (IS_DEBUG_MODE) {
                        if (eLockInfo < 0) {
                            System.out.println("eLockInfo:" + eLockInfo);
                        }
                    }

                    if (entityLockCount != 0) {
                        entityLockInfoManager.decreaseLockCount(eLockInfo, lockMode, (short) entityLockCount);
                    }

                    if (datasetLockCount != 0) {
                        //wakeup waiters of datasetLock and don't remove holder from datasetLockInfo
                        wakeUpDatasetLockWaiters(dLockInfo);
                    }

                    if (entityLockCount != 0) {
                        //wakeup waiters of entityLock
                        wakeUpEntityLockWaiters(eLockInfo);

                        //remove the holder from entityLockInfo 
                        //--> this also removes the holding resource from jobInfo
                        entityLockInfoManager.removeHolder(eLockInfo, entityInfo, jobInfo);
                    }

                    //deallocate entityLockInfo if there is no holder and waiter.
                    if (entityLockInfoManager.getLastHolder(eLockInfo) == -1
                            && entityLockInfoManager.getFirstWaiter(eLockInfo) == -1
                            && entityLockInfoManager.getUpgrader(eLockInfo) == -1) {
                        dLockInfo.getEntityResourceHT().remove(entityHashValue);
                        entityLockInfoManager.deallocate(eLockInfo);
                    }
                }

                //deallocate entityInfo
                entityInfoManager.deallocate(entityInfo);

                entityInfo = prevEntityInfo;
            }

            //remove JobInfo
            jobHT.remove(jobId);

            if (existWaiter) {
                txnContext.setTimeout(true);
                txnContext.setTxnState(ITransactionManager.ABORTED);
            }

            if (IS_DEBUG_MODE) {
                trackLockRequest("Granted", RequestType.RELEASE_LOCKS, new DatasetId(0), 0, (byte) 0, txnContext,
                        dLockInfo, eLockInfo);
            }
        } finally {
            unlatchLockTable();
        }
    }

    @Override
    public void instantLock(DatasetId datasetId, int entityHashValue, byte lockMode, ITransactionContext txnContext)
            throws ACIDException {

        //        try {
        //            internalLock(datasetId, entityHashValue, lockMode, txnContext);
        //            return;
        //        } finally {
        //            unlock(datasetId, entityHashValue, txnContext);
        //        }
        internalLock(datasetId, entityHashValue, lockMode, txnContext, true);
        instantUnlock(datasetId, entityHashValue, txnContext);
    }

    @Override
    public boolean tryLock(DatasetId datasetId, int entityHashValue, byte lockMode, ITransactionContext txnContext)
            throws ACIDException {
        return internalTryLock(datasetId, entityHashValue, lockMode, txnContext, false);
    }

    @Override
    public boolean instantTryLock(DatasetId datasetId, int entityHashValue, byte lockMode,
            ITransactionContext txnContext) throws ACIDException {
        return internalInstantTryLock(datasetId, entityHashValue, lockMode, txnContext);
    }

    private boolean internalInstantTryLock(DatasetId datasetId, int entityHashValue, byte lockMode,
            ITransactionContext txnContext) throws ACIDException {
        DatasetLockInfo dLockInfo = null;
        boolean isSuccess = true;

        latchLockTable();
        try {
            validateJob(txnContext);

            if (IS_DEBUG_MODE) {
                trackLockRequest("Requested", RequestType.INSTANT_TRY_LOCK, datasetId, entityHashValue, lockMode,
                        txnContext, dLockInfo, -1);
            }

            dLockInfo = datasetResourceHT.get(datasetId);

            //#. if the datasetLockInfo doesn't exist in datasetResourceHT 
            if (dLockInfo == null || dLockInfo.isNoHolder()) {
                if (IS_DEBUG_MODE) {
                    trackLockRequest("Granted", RequestType.INSTANT_TRY_LOCK, datasetId, entityHashValue, lockMode,
                            txnContext, dLockInfo, -1);
                }
                return true;
            }

            //#. the datasetLockInfo exists in datasetResourceHT.
            //1. handle dataset-granule lock
            byte datasetLockMode = entityHashValue == -1 ? lockMode : lockMode == LockMode.S ? LockMode.IS
                    : LockMode.IX;
            if (datasetLockMode == LockMode.IS) {
                //[Notice]
                //Skip checking the dataset level lock compatibility if the requested LockMode is IS lock.
                //We know that this internalInstantTryLock() call with IS lock mode will be always granted 
                //because we don't allow X lock on dataset-level except DDL operation. 
                //During DDL operation, all other operations will be pending, so there is no conflict. 
                isSuccess = true;
            } else {
                isSuccess = instantTryLockDatasetGranule(datasetId, entityHashValue, lockMode, txnContext, dLockInfo,
                        datasetLockMode);
            }

            if (isSuccess && entityHashValue != -1) {
                //2. handle entity-granule lock
                isSuccess = instantTryLockEntityGranule(datasetId, entityHashValue, lockMode, txnContext, dLockInfo);
            }

            if (IS_DEBUG_MODE) {
                if (isSuccess) {
                    trackLockRequest("Granted", RequestType.INSTANT_TRY_LOCK, datasetId, entityHashValue, lockMode,
                            txnContext, dLockInfo, -1);
                } else {
                    trackLockRequest("Failed", RequestType.INSTANT_TRY_LOCK, datasetId, entityHashValue, lockMode,
                            txnContext, dLockInfo, -1);
                }
            }

        } finally {
            unlatchLockTable();
        }

        return isSuccess;
    }

    private boolean instantTryLockDatasetGranule(DatasetId datasetId, int entityHashValue, byte lockMode,
            ITransactionContext txnContext, DatasetLockInfo dLockInfo, byte datasetLockMode) throws ACIDException {
        JobId jobId = txnContext.getJobId();
        int jId = jobId.getId(); //int-type jobId
        int dId = datasetId.getId(); //int-type datasetId
        int waiterObjId;
        int entityInfo = -1;
        JobInfo jobInfo;
        boolean isUpgrade = false;

        jobInfo = jobHT.get(jobId);

        //check duplicated call

        //1. lock request causing duplicated upgrading requests from different threads in a same job
        waiterObjId = dLockInfo.findUpgraderFromUpgraderList(jId, entityHashValue);
        if (waiterObjId != -1) {
            return false;
        }

        //2. lock request causing duplicated waiting requests from different threads in a same job
        waiterObjId = dLockInfo.findWaiterFromWaiterList(jId, entityHashValue);
        if (waiterObjId != -1) {
            return false;
        }

        //3. lock request causing duplicated holding requests from different threads or a single thread in a same job
        entityInfo = dLockInfo.findEntityInfoFromHolderList(jId, entityHashValue);
        if (entityInfo == -1) { //new call from this job -> doesn't mean that eLockInfo doesn't exist since another thread might have create the eLockInfo already.

            //return fail if any upgrader exists or upgrading lock mode is not compatible
            if (dLockInfo.getFirstUpgrader() != -1 || dLockInfo.getFirstWaiter() != -1
                    || !dLockInfo.isCompatible(datasetLockMode)) {

                if (ALLOW_DATASET_GRANULE_X_LOCK_WITH_OTHER_CONCURRENT_LOCK_REQUESTS) {
                    //The following case only may occur when the dataset level X lock is requested 
                    //with the other lock

                    //[Notice]
                    //There has been no same caller as (jId, dId, entityHashValue) triplet.
                    //But there could be the same caller in terms of (jId, dId) pair.
                    //For example, 
                    //1) (J1, D1, E1) acquires IS in Dataset D1
                    //2) (J2, D1, -1) requests X  in Dataset D1, but waits
                    //3) (J1, D1, E2) requests IS in Dataset D1, but should wait 
                    //The 3) may cause deadlock if 1) and 3) are under the same thread.
                    //Even if (J1, D1, E1) and (J1, D1, E2) are two different thread, instead of
                    //aborting (J1, D1, E1) triggered by the deadlock, we give higher priority to 3) than 2)
                    //as long as the dataset level lock D1 is being held by the same jobId. 
                    //The above consideration is covered in the following code.
                    //find the same dataset-granule lock request, that is, (J1, D1) pair in the above example.
                    if (jobInfo != null && jobInfo.isDatasetLockGranted(dId, LockMode.IS)) {
                        if (dLockInfo.isCompatible(datasetLockMode)) {
                            //this is duplicated call
                            return true;
                        }
                    }
                }

                return false;
            }
        } else {
            isUpgrade = isLockUpgrade(entityInfoManager.getDatasetLockMode(entityInfo), lockMode);
            if (isUpgrade) { //upgrade call 
                //return fail if any upgrader exists or upgrading lock mode is not compatible
                if (dLockInfo.getFirstUpgrader() != -1 || !dLockInfo.isUpgradeCompatible(datasetLockMode, entityInfo)) {
                    return false;
                }
            }
            /************************************
             * else { //duplicated call
             * //do nothing
             * }
             *************************************/
        }

        return true;
    }

    private boolean instantTryLockEntityGranule(DatasetId datasetId, int entityHashValue, byte lockMode,
            ITransactionContext txnContext, DatasetLockInfo dLockInfo) throws ACIDException {
        JobId jobId = txnContext.getJobId();
        int jId = jobId.getId(); //int-type jobId
        int waiterObjId;
        int eLockInfo = -1;
        int entityInfo;
        boolean isUpgrade = false;

        dLockInfo = datasetResourceHT.get(datasetId);
        eLockInfo = dLockInfo.getEntityResourceHT().get(entityHashValue);

        if (eLockInfo != -1) {
            //check duplicated call

            //1. lock request causing duplicated upgrading requests from different threads in a same job
            waiterObjId = entityLockInfoManager.findUpgraderFromUpgraderList(eLockInfo, jId, entityHashValue);
            if (waiterObjId != -1) {
                return false;
            }

            //2. lock request causing duplicated waiting requests from different threads in a same job
            waiterObjId = entityLockInfoManager.findWaiterFromWaiterList(eLockInfo, jId, entityHashValue);
            if (waiterObjId != -1) {
                return false;
            }

            //3. lock request causing duplicated holding requests from different threads or a single thread in a same job
            entityInfo = entityLockInfoManager.findEntityInfoFromHolderList(eLockInfo, jId, entityHashValue);
            if (entityInfo != -1) {//duplicated call or upgrader

                isUpgrade = isLockUpgrade(entityInfoManager.getEntityLockMode(entityInfo), lockMode);
                if (isUpgrade) {//upgrade call
                    //wait if any upgrader exists or upgrading lock mode is not compatible
                    if (entityLockInfoManager.getUpgrader(eLockInfo) != -1
                            || !entityLockInfoManager.isUpgradeCompatible(eLockInfo, lockMode, entityInfo)) {
                        return false;
                    }
                }
                /***************************
                 * else {//duplicated call
                 * //do nothing
                 * }
                 ****************************/
            } else {//new call from this job, but still eLockInfo exists since other threads hold it or wait on it
                if (entityLockInfoManager.getUpgrader(eLockInfo) != -1
                        || entityLockInfoManager.getFirstWaiter(eLockInfo) != -1
                        || !entityLockInfoManager.isCompatible(eLockInfo, lockMode)) {
                    return false;
                }
            }
        }
        /*******************************
         * else {//eLockInfo doesn't exist, so this lock request is the first request and can be granted without waiting.
         * //do nothing
         * }
         *********************************/

        return true;
    }

    private boolean internalTryLock(DatasetId datasetId, int entityHashValue, byte lockMode,
            ITransactionContext txnContext, boolean isInstant) throws ACIDException {
        JobId jobId = txnContext.getJobId();
        int jId = jobId.getId(); //int-type jobId
        int dId = datasetId.getId(); //int-type datasetId
        int entityInfo;
        int eLockInfo = -1;
        DatasetLockInfo dLockInfo = null;
        JobInfo jobInfo;
        byte datasetLockMode = entityHashValue == -1 ? lockMode : lockMode == LockMode.S ? LockMode.IS : LockMode.IX;
        boolean isSuccess = true;
        boolean doEscalate = false;

        latchLockTable();
        try {
            validateJob(txnContext);

            if (IS_DEBUG_MODE) {
                trackLockRequest("Requested", RequestType.TRY_LOCK, datasetId, entityHashValue, lockMode, txnContext,
                        dLockInfo, eLockInfo);
            }

            dLockInfo = datasetResourceHT.get(datasetId);
            jobInfo = jobHT.get(jobId);

            if (ALLOW_ESCALATE_FROM_ENTITY_TO_DATASET) {
                if (!isInstant && datasetLockMode == LockMode.IS && jobInfo != null && dLockInfo != null) {
                    int upgradeStatus = needEscalateFromEntityToDataset(jobInfo, dId, lockMode);
                    switch (upgradeStatus) {
                        case DO_ESCALATE:
                            entityHashValue = -1;
                            doEscalate = true;
                            break;

                        case ESCALATED:
                            return true;

                        default:
                            break;
                    }
                }
            }

            //#. if the datasetLockInfo doesn't exist in datasetResourceHT 
            if (dLockInfo == null || dLockInfo.isNoHolder()) {
                if (dLockInfo == null) {
                    dLockInfo = new DatasetLockInfo(entityLockInfoManager, entityInfoManager, lockWaiterManager);
                    datasetResourceHT.put(new DatasetId(dId), dLockInfo); //datsetId obj should be created
                }
                entityInfo = entityInfoManager.allocate(jId, dId, entityHashValue, lockMode);

                //if dataset-granule lock
                if (entityHashValue == -1) { //-1 stands for dataset-granule
                    entityInfoManager.increaseDatasetLockCount(entityInfo);
                    dLockInfo.increaseLockCount(datasetLockMode);
                    dLockInfo.addHolder(entityInfo);
                } else {
                    entityInfoManager.increaseDatasetLockCount(entityInfo);
                    dLockInfo.increaseLockCount(datasetLockMode);
                    //add entityLockInfo
                    eLockInfo = entityLockInfoManager.allocate();
                    dLockInfo.getEntityResourceHT().put(entityHashValue, eLockInfo);
                    entityInfoManager.increaseEntityLockCount(entityInfo);
                    entityLockInfoManager.increaseLockCount(eLockInfo, lockMode);
                    entityLockInfoManager.addHolder(eLockInfo, entityInfo);
                }

                if (jobInfo == null) {
                    jobInfo = new JobInfo(entityInfoManager, lockWaiterManager, txnContext);
                    jobHT.put(jobId, jobInfo); //jobId obj doesn't have to be created
                }
                jobInfo.addHoldingResource(entityInfo);

                if (ALLOW_ESCALATE_FROM_ENTITY_TO_DATASET) {
                    if (!isInstant && datasetLockMode == LockMode.IS) {
                        jobInfo.increaseDatasetISLockCount(dId);
                        if (doEscalate) {
                            //This exception is thrown when the threshold value is set to 1.
                            //We don't want to allow the lock escalation when there is a first lock request on a dataset. 
                            throw new IllegalStateException(
                                    "ESCALATE_TRHESHOLD_ENTITY_TO_DATASET should not be set to "
                                            + txnSubsystem.getTransactionProperties()
                                                    .getEntityToDatasetLockEscalationThreshold());
                        }
                    }
                }

                if (IS_DEBUG_MODE) {
                    trackLockRequest("Granted", RequestType.TRY_LOCK, datasetId, entityHashValue, lockMode, txnContext,
                            dLockInfo, eLockInfo);
                }

                return true;
            }

            //#. the datasetLockInfo exists in datasetResourceHT.
            //1. handle dataset-granule lock
            tryLockDatasetGranuleRevertOperation = 0;
            entityInfo = tryLockDatasetGranule(datasetId, entityHashValue, lockMode, txnContext);
            if (entityInfo == -2) {//-2 represents fail
                isSuccess = false;
            } else {
                //2. handle entity-granule lock
                if (entityHashValue != -1) {
                    isSuccess = tryLockEntityGranule(datasetId, entityHashValue, lockMode, entityInfo, txnContext);
                    if (!isSuccess) {
                        revertTryLockDatasetGranuleOperation(datasetId, entityHashValue, lockMode, entityInfo,
                                txnContext);
                    }
                }
            }

            if (ALLOW_ESCALATE_FROM_ENTITY_TO_DATASET) {
                if (!isInstant) {
                    if (doEscalate) {
                        //jobInfo must not be null.
                        assert jobInfo != null;
                        jobInfo.increaseDatasetISLockCount(dId);
                        //release pre-acquired locks
                        releaseDatasetISLocks(jobInfo, jobId, datasetId, txnContext);
                    } else if (datasetLockMode == LockMode.IS) {
                        if (jobInfo == null) {
                            jobInfo = jobHT.get(jobId);
                            //jobInfo must not be null;
                            assert jobInfo != null;
                        }
                        jobInfo.increaseDatasetISLockCount(dId);
                    }
                }
            }

            if (IS_DEBUG_MODE) {
                if (isSuccess) {
                    trackLockRequest("Granted", RequestType.TRY_LOCK, datasetId, entityHashValue, lockMode, txnContext,
                            dLockInfo, eLockInfo);
                } else {
                    trackLockRequest("Failed", RequestType.TRY_LOCK, datasetId, entityHashValue, lockMode, txnContext,
                            dLockInfo, eLockInfo);
                }
            }

        } finally {
            unlatchLockTable();
        }

        return isSuccess;
    }

    private void trackLockRequest(String msg, int requestType, DatasetId datasetIdObj, int entityHashValue,
            byte lockMode, ITransactionContext txnContext, DatasetLockInfo dLockInfo, int eLockInfo) {
        StringBuilder s = new StringBuilder();
        LockRequest request = new LockRequest(Thread.currentThread().getName(), requestType, datasetIdObj,
                entityHashValue, lockMode, txnContext);
        s.append(Thread.currentThread().getId() + ":");
        s.append(msg);
        if (msg.equals("Granted")) {
            if (dLockInfo != null) {
                s.append("\t|D| ");
                s.append(dLockInfo.getIXCount()).append(",");
                s.append(dLockInfo.getISCount()).append(",");
                s.append(dLockInfo.getXCount()).append(",");
                s.append(dLockInfo.getSCount()).append(",");
                if (dLockInfo.getFirstUpgrader() != -1) {
                    s.append("+");
                } else {
                    s.append("-");
                }
                s.append(",");
                if (dLockInfo.getFirstWaiter() != -1) {
                    s.append("+");
                } else {
                    s.append("-");
                }
            }

            if (eLockInfo != -1) {
                s.append("\t|E| ");
                s.append(entityLockInfoManager.getXCount(eLockInfo)).append(",");
                s.append(entityLockInfoManager.getSCount(eLockInfo)).append(",");
                if (entityLockInfoManager.getUpgrader(eLockInfo) != -1) {
                    s.append("+");
                } else {
                    s.append("-");
                }
                s.append(",");
                if (entityLockInfoManager.getFirstWaiter(eLockInfo) != -1) {
                    s.append("+");
                } else {
                    s.append("-");
                }
            }
        }

        lockRequestTracker.addEvent(s.toString(), request);
        if (msg.equals("Requested")) {
            lockRequestTracker.addRequest(request);
        }
        System.out.println(request.prettyPrint() + "--> " + s.toString());
    }

    public String getHistoryForAllJobs() {
        if (IS_DEBUG_MODE) {
            return lockRequestTracker.getHistoryForAllJobs();
        }
        return null;
    }

    public String getHistoryPerJob() {
        if (IS_DEBUG_MODE) {
            return lockRequestTracker.getHistoryPerJob();
        }
        return null;
    }

    public String getRequestHistoryForAllJobs() {
        if (IS_DEBUG_MODE) {
            return lockRequestTracker.getRequestHistoryForAllJobs();
        }
        return null;
    }

    private void revertTryLockDatasetGranuleOperation(DatasetId datasetId, int entityHashValue, byte lockMode,
            int entityInfo, ITransactionContext txnContext) {
        JobId jobId = txnContext.getJobId();
        DatasetLockInfo dLockInfo;
        JobInfo jobInfo;
        int lockCount;
        byte datasetLockMode = entityHashValue == -1 ? lockMode : lockMode == LockMode.S ? LockMode.IS : LockMode.IX;

        dLockInfo = datasetResourceHT.get(datasetId);
        jobInfo = jobHT.get(jobId);

        //see tryLockDatasetGranule() function to know the revert operation
        switch (tryLockDatasetGranuleRevertOperation) {

            case 1://[revertOperation1]: reverting 'adding a holder'

                if (entityHashValue == -1) {
                    dLockInfo.decreaseLockCount(datasetLockMode);
                    dLockInfo.removeHolder(entityInfo, jobInfo); //--> this call removes entityInfo from JobInfo's holding-resource-list as well.
                } else {
                    dLockInfo.decreaseLockCount(datasetLockMode);
                    jobInfo.removeHoldingResource(entityInfo);
                }
                entityInfoManager.decreaseDatasetLockCount(entityInfo);
                if (jobInfo.getLastHoldingResource() == -1 && jobInfo.getFirstWaitingResource() == -1) {
                    jobHT.remove(jobId);
                }
                entityInfoManager.deallocate(entityInfo);
                break;

            case 2://[revertOperation2]: reverting 'adding an upgrader'
                lockCount = entityInfoManager.getDatasetLockCount(entityInfo);
                if (entityHashValue == -1) { //dataset-granule lock
                    dLockInfo.decreaseLockCount(LockMode.X, lockCount);
                    dLockInfo.increaseLockCount(LockMode.S, lockCount);
                } else {
                    dLockInfo.decreaseLockCount(LockMode.IX, lockCount);
                    dLockInfo.increaseLockCount(LockMode.IS, lockCount);
                }
                entityInfoManager.setDatasetLockMode(entityInfo, LockMode.S);
                break;

            case 3://[revertOperation3]: reverting 'adding a duplicated call'
                entityInfoManager.decreaseDatasetLockCount(entityInfo);
                datasetLockMode = entityInfoManager.getDatasetLockMode(entityInfo);
                if (entityHashValue == -1) { //dataset-granule
                    dLockInfo.decreaseLockCount(datasetLockMode);
                } else { //entity-granule
                    datasetLockMode = datasetLockMode == LockMode.S ? LockMode.IS : LockMode.IX;
                    dLockInfo.decreaseLockCount(datasetLockMode);
                }

                break;
            default:
                //do nothing;
        }
    }

    private int tryLockDatasetGranule(DatasetId datasetId, int entityHashValue, byte lockMode,
            ITransactionContext txnContext) throws ACIDException {
        JobId jobId = txnContext.getJobId();
        int jId = jobId.getId(); //int-type jobId
        int dId = datasetId.getId(); //int-type datasetId
        int waiterObjId;
        int entityInfo = -1;
        DatasetLockInfo dLockInfo;
        JobInfo jobInfo;
        boolean isUpgrade = false;
        int weakerModeLockCount;
        byte datasetLockMode = entityHashValue == -1 ? lockMode : lockMode == LockMode.S ? LockMode.IS : LockMode.IX;

        dLockInfo = datasetResourceHT.get(datasetId);
        jobInfo = jobHT.get(jobId);

        //check duplicated call

        //1. lock request causing duplicated upgrading requests from different threads in a same job
        waiterObjId = dLockInfo.findUpgraderFromUpgraderList(jId, entityHashValue);
        if (waiterObjId != -1) {
            return -2;
        }

        //2. lock request causing duplicated waiting requests from different threads in a same job
        waiterObjId = dLockInfo.findWaiterFromWaiterList(jId, entityHashValue);
        if (waiterObjId != -1) {
            return -2;
        }

        //3. lock request causing duplicated holding requests from different threads or a single thread in a same job
        entityInfo = dLockInfo.findEntityInfoFromHolderList(jId, entityHashValue);
        if (entityInfo == -1) { //new call from this job -> doesn't mean that eLockInfo doesn't exist since another thread might have create the eLockInfo already.

            //////////////////////////////////////////////////////////////////////////////////////
            //[part of revertOperation1]
            entityInfo = entityInfoManager.allocate(jId, dId, entityHashValue, lockMode);
            if (jobInfo == null) {
                jobInfo = new JobInfo(entityInfoManager, lockWaiterManager, txnContext);
                jobHT.put(jobId, jobInfo);
            }
            //////////////////////////////////////////////////////////////////////////////////////

            //return fail if any upgrader exists or upgrading lock mode is not compatible
            if (dLockInfo.getFirstUpgrader() != -1 || dLockInfo.getFirstWaiter() != -1
                    || !dLockInfo.isCompatible(datasetLockMode)) {

                if (ALLOW_DATASET_GRANULE_X_LOCK_WITH_OTHER_CONCURRENT_LOCK_REQUESTS) {
                    //The following case only may occur when the dataset level X lock is requested 
                    //with the other lock

                    //[Notice]
                    //There has been no same caller as (jId, dId, entityHashValue) triplet.
                    //But there could be the same caller in terms of (jId, dId) pair.
                    //For example, 
                    //1) (J1, D1, E1) acquires IS in Dataset D1
                    //2) (J2, D1, -1) requests X  in Dataset D1, but waits
                    //3) (J1, D1, E2) requests IS in Dataset D1, but should wait 
                    //The 3) may cause deadlock if 1) and 3) are under the same thread.
                    //Even if (J1, D1, E1) and (J1, D1, E2) are two different thread, instead of
                    //aborting (J1, D1, E1) triggered by the deadlock, we give higher priority to 3) than 2)
                    //as long as the dataset level lock D1 is being held by the same jobId. 
                    //The above consideration is covered in the following code.
                    //find the same dataset-granule lock request, that is, (J1, D1) pair in the above example.
                    if (jobInfo.isDatasetLockGranted(dId, LockMode.IS)) {
                        if (dLockInfo.isCompatible(datasetLockMode)) {
                            //this is duplicated call
                            entityInfoManager.increaseDatasetLockCount(entityInfo);
                            if (entityHashValue == -1) {
                                dLockInfo.increaseLockCount(datasetLockMode);
                                dLockInfo.addHolder(entityInfo);
                            } else {
                                dLockInfo.increaseLockCount(datasetLockMode);
                                //IS and IX holders are implicitly handled.
                            }
                            //add entityInfo to JobInfo's holding-resource list
                            jobInfo.addHoldingResource(entityInfo);

                            tryLockDatasetGranuleRevertOperation = 1;

                            return entityInfo;
                        }
                    }
                }

                //revert [part of revertOperation1] before return
                if (jobInfo.getLastHoldingResource() == -1 && jobInfo.getFirstWaitingResource() == -1) {
                    jobHT.remove(jobId);
                }
                entityInfoManager.deallocate(entityInfo);

                return -2;
            }

            //////////////////////////////////////////////////////////////////////////////////////
            //revert the following operations if the caller thread has to wait during this call.
            //[revertOperation1]
            entityInfoManager.increaseDatasetLockCount(entityInfo);
            if (entityHashValue == -1) {
                dLockInfo.increaseLockCount(datasetLockMode);
                dLockInfo.addHolder(entityInfo);
            } else {
                dLockInfo.increaseLockCount(datasetLockMode);
                //IS and IX holders are implicitly handled.
            }
            //add entityInfo to JobInfo's holding-resource list
            jobInfo.addHoldingResource(entityInfo);

            //set revert operation to be reverted when tryLock() fails
            tryLockDatasetGranuleRevertOperation = 1;
            //////////////////////////////////////////////////////////////////////////////////////

        } else {
            isUpgrade = isLockUpgrade(entityInfoManager.getDatasetLockMode(entityInfo), lockMode);
            if (isUpgrade) { //upgrade call 
                //return fail if any upgrader exists or upgrading lock mode is not compatible
                if (dLockInfo.getFirstUpgrader() != -1 || !dLockInfo.isUpgradeCompatible(datasetLockMode, entityInfo)) {
                    return -2;
                }

                //update entityInfo's dataset lock count and datasetLockInfo's lock count
                weakerModeLockCount = entityInfoManager.getDatasetLockCount(entityInfo);

                //////////////////////////////////////////////////////////////////////////////////////
                //revert the following operations if the caller thread has to wait during this call.
                //[revertOperation2]
                entityInfoManager.setDatasetLockMode(entityInfo, lockMode);

                if (entityHashValue == -1) { //dataset-granule lock
                    dLockInfo.increaseLockCount(LockMode.X, weakerModeLockCount);//new lock mode
                    dLockInfo.decreaseLockCount(LockMode.S, weakerModeLockCount);//current lock mode
                } else {
                    dLockInfo.increaseLockCount(LockMode.IX, weakerModeLockCount);
                    dLockInfo.decreaseLockCount(LockMode.IS, weakerModeLockCount);
                }
                tryLockDatasetGranuleRevertOperation = 2;
                //////////////////////////////////////////////////////////////////////////////////////

            } else { //duplicated call

                //////////////////////////////////////////////////////////////////////////////////////
                //revert the following operations if the caller thread has to wait during this call.
                //[revertOperation3]
                entityInfoManager.increaseDatasetLockCount(entityInfo);
                datasetLockMode = entityInfoManager.getDatasetLockMode(entityInfo);

                if (entityHashValue == -1) { //dataset-granule
                    dLockInfo.increaseLockCount(datasetLockMode);
                } else { //entity-granule
                    datasetLockMode = datasetLockMode == LockMode.S ? LockMode.IS : LockMode.IX;
                    dLockInfo.increaseLockCount(datasetLockMode);
                }

                tryLockDatasetGranuleRevertOperation = 3;
                //////////////////////////////////////////////////////////////////////////////////////

            }
        }

        return entityInfo;
    }

    private boolean tryLockEntityGranule(DatasetId datasetId, int entityHashValue, byte lockMode,
            int entityInfoFromDLockInfo, ITransactionContext txnContext) throws ACIDException {
        JobId jobId = txnContext.getJobId();
        int jId = jobId.getId(); //int-type jobId
        int waiterObjId;
        int eLockInfo = -1;
        int entityInfo;
        DatasetLockInfo dLockInfo;
        boolean isUpgrade = false;
        int weakerModeLockCount;

        dLockInfo = datasetResourceHT.get(datasetId);
        eLockInfo = dLockInfo.getEntityResourceHT().get(entityHashValue);

        if (eLockInfo != -1) {
            //check duplicated call

            //1. lock request causing duplicated upgrading requests from different threads in a same job
            waiterObjId = entityLockInfoManager.findUpgraderFromUpgraderList(eLockInfo, jId, entityHashValue);
            if (waiterObjId != -1) {
                return false;
            }

            //2. lock request causing duplicated waiting requests from different threads in a same job
            waiterObjId = entityLockInfoManager.findWaiterFromWaiterList(eLockInfo, jId, entityHashValue);
            if (waiterObjId != -1) {
                return false;
            }

            //3. lock request causing duplicated holding requests from different threads or a single thread in a same job
            entityInfo = entityLockInfoManager.findEntityInfoFromHolderList(eLockInfo, jId, entityHashValue);
            if (entityInfo != -1) {//duplicated call or upgrader

                isUpgrade = isLockUpgrade(entityInfoManager.getEntityLockMode(entityInfo), lockMode);
                if (isUpgrade) {//upgrade call
                    //wait if any upgrader exists or upgrading lock mode is not compatible
                    if (entityLockInfoManager.getUpgrader(eLockInfo) != -1
                            || !entityLockInfoManager.isUpgradeCompatible(eLockInfo, lockMode, entityInfo)) {
                        return false;
                    }

                    weakerModeLockCount = entityInfoManager.getEntityLockCount(entityInfo);
                    entityInfoManager.setEntityLockMode(entityInfo, lockMode);

                    entityLockInfoManager.increaseLockCount(eLockInfo, LockMode.X, (short) weakerModeLockCount);//new lock mode
                    entityLockInfoManager.decreaseLockCount(eLockInfo, LockMode.S, (short) weakerModeLockCount);//old lock mode

                } else {//duplicated call
                    entityInfoManager.increaseEntityLockCount(entityInfo);
                    entityLockInfoManager.increaseLockCount(eLockInfo, entityInfoManager.getEntityLockMode(entityInfo));
                }
            } else {//new call from this job, but still eLockInfo exists since other threads hold it or wait on it
                entityInfo = entityInfoFromDLockInfo;
                if (entityLockInfoManager.getUpgrader(eLockInfo) != -1
                        || entityLockInfoManager.getFirstWaiter(eLockInfo) != -1
                        || !entityLockInfoManager.isCompatible(eLockInfo, lockMode)) {
                    return false;
                }

                entityInfoManager.increaseEntityLockCount(entityInfo);
                entityLockInfoManager.increaseLockCount(eLockInfo, lockMode);
                entityLockInfoManager.addHolder(eLockInfo, entityInfo);
            }
        } else {//eLockInfo doesn't exist, so this lock request is the first request and can be granted without waiting.
            eLockInfo = entityLockInfoManager.allocate();
            dLockInfo.getEntityResourceHT().put(entityHashValue, eLockInfo);
            entityInfoManager.increaseEntityLockCount(entityInfoFromDLockInfo);
            entityLockInfoManager.increaseLockCount(eLockInfo, lockMode);
            entityLockInfoManager.addHolder(eLockInfo, entityInfoFromDLockInfo);
        }

        return true;
    }

    private void latchLockTable() {
        lockTableLatch.writeLock().lock();
    }

    private void unlatchLockTable() {
        lockTableLatch.writeLock().unlock();
    }

    private void latchWaitNotify() {
        waiterLatch.writeLock().lock();
    }

    private void unlatchWaitNotify() {
        waiterLatch.writeLock().unlock();
    }

    private int handleLockWaiter(DatasetLockInfo dLockInfo, int eLockInfo, int entityInfo, boolean isUpgrade,
            boolean isDatasetLockInfo, ITransactionContext txnContext, JobInfo jobInfo, int duplicatedWaiterObjId)
            throws ACIDException {
        int waiterId = -1;
        LockWaiter waiter;
        int waiterCount = 0;
        boolean isInterruptedExceptionOccurred = false;

        if (duplicatedWaiterObjId != -1
                || isDeadlockFree(dLockInfo, eLockInfo, entityInfo, isDatasetLockInfo, isUpgrade)) {//deadlock free -> wait
            if (duplicatedWaiterObjId == -1) {
                waiterId = lockWaiterManager.allocate(); //initial value of waiterObj: wait = true, victim = false
                waiter = lockWaiterManager.getLockWaiter(waiterId);
                waiter.setEntityInfoSlot(entityInfo);
                jobInfo.addWaitingResource(waiterId);
                waiter.setBeginWaitTime(System.currentTimeMillis());
            } else {
                waiterId = duplicatedWaiterObjId;
                waiter = lockWaiterManager.getLockWaiter(waiterId);
            }

            if (duplicatedWaiterObjId == -1) {
                //add actor properly
                if (isDatasetLockInfo) {
                    waiter.setWaitingOnEntityLock(false);
                    if (isUpgrade) {
                        dLockInfo.addUpgrader(waiterId);
                        waiter.setWaiter(false);
                    } else {
                        dLockInfo.addWaiter(waiterId);
                        waiter.setWaiter(true);
                    }
                } else {
                    waiter.setWaitingOnEntityLock(true);
                    if (isUpgrade) {
                        waiter.setWaiter(false);
                        entityLockInfoManager.addUpgrader(eLockInfo, waiterId);
                    } else {
                        waiter.setWaiter(true);
                        entityLockInfoManager.addWaiter(eLockInfo, waiterId);
                    }
                }
            }
            waiter.increaseWaiterCount();
            waiter.setFirstGetUp(true);

            latchWaitNotify();
            unlatchLockTable();
            try {
                synchronized (waiter) {
                    unlatchWaitNotify();
                    while (waiter.needWait()) {
                        try {
                            if (IS_DEBUG_MODE) {
                                System.out.println("" + Thread.currentThread().getName() + "\twaits("
                                        + waiter.getWaiterCount() + "): WID(" + waiterId + "),EID("
                                        + waiter.getEntityInfoSlot() + ")");
                            }
                            waiter.wait();
                        } catch (InterruptedException e) {
                            //TODO figure-out what is the appropriate way to handle this exception
                            e.printStackTrace();
                            isInterruptedExceptionOccurred = true;
                            waiter.setWait(false);
                        }
                    }
                }

                if (isInterruptedExceptionOccurred) {
                    throw new ACIDException("InterruptedException is caught");
                }
            } catch (Exception e) {
                throw new LockMgrLatchHandlerException(e);
            }

            //waiter woke up -> remove/deallocate waiter object and abort if timeout
            latchLockTable();

            if (txnContext.isTimeout() || waiter.isVictim()) {
                requestAbort(txnContext);
            }

            if (waiter.isFirstGetUp()) {
                waiter.setFirstGetUp(false);
                waiterCount = waiter.getWaiterCount();
            } else {
                waiterCount = 0;
            }

            waiter.decreaseWaiterCount();
            if (IS_DEBUG_MODE) {
                System.out.println("" + Thread.currentThread().getName() + "\tgot-up!(" + waiter.getWaiterCount()
                        + "): WID(" + waiterId + "),EID(" + waiter.getEntityInfoSlot() + ")");
            }
            if (waiter.getWaiterCount() == 0) {
                //remove actor properly
                if (isDatasetLockInfo) {
                    if (isUpgrade) {
                        dLockInfo.removeUpgrader(waiterId);
                    } else {
                        dLockInfo.removeWaiter(waiterId);
                    }
                } else {
                    if (isUpgrade) {
                        entityLockInfoManager.removeUpgrader(eLockInfo, waiterId);
                    } else {
                        entityLockInfoManager.removeWaiter(eLockInfo, waiterId);
                    }
                }

                //if (!isUpgrade && isDatasetLockInfo) {
                jobInfo.removeWaitingResource(waiterId);
                //}
                lockWaiterManager.deallocate(waiterId);
            }

        } else { //deadlock -> abort
            //[Notice]
            //Before requesting abort, the entityInfo for waiting datasetLock request is deallocated.
            if (!isUpgrade && isDatasetLockInfo) {
                //deallocate the entityInfo
                entityInfoManager.deallocate(entityInfo);
            }
            requestAbort(txnContext);
        }

        return waiterCount;
    }

    private boolean isDeadlockFree(DatasetLockInfo dLockInfo, int eLockInfo, int entityInfo, boolean isDatasetLockInfo,
            boolean isUpgrade) {
        return deadlockDetector.isSafeToAdd(dLockInfo, eLockInfo, entityInfo, isDatasetLockInfo, isUpgrade);
    }

    private void requestAbort(ITransactionContext txnContext) throws ACIDException {
        txnContext.setTimeout(true);
        throw new ACIDException("Transaction " + txnContext.getJobId()
                + " should abort (requested by the Lock Manager)");
    }

    /**
     * For now, upgrading lock granule from entity-granule to dataset-granule is not supported!!
     * 
     * @param fromLockMode
     * @param toLockMode
     * @return
     */
    private boolean isLockUpgrade(byte fromLockMode, byte toLockMode) {
        return fromLockMode == LockMode.S && toLockMode == LockMode.X;
    }

    /**
     * wake up upgraders first, then waiters.
     * Criteria to wake up upgraders: if the upgrading lock mode is compatible, then wake up the upgrader.
     */
    private void wakeUpDatasetLockWaiters(DatasetLockInfo dLockInfo) {
        int waiterObjId = dLockInfo.getFirstUpgrader();
        int entityInfo;
        LockWaiter waiterObj;
        byte datasetLockMode;
        byte lockMode;
        boolean areAllUpgradersAwaken = true;

        consecutiveWakeupContext.reset();
        while (waiterObjId != -1) {
            //wake up upgraders
            waiterObj = lockWaiterManager.getLockWaiter(waiterObjId);
            entityInfo = waiterObj.getEntityInfoSlot();
            datasetLockMode = entityInfoManager.getPKHashVal(entityInfo) == -1 ? LockMode.X : LockMode.IX;
            if (dLockInfo.isUpgradeCompatible(datasetLockMode, entityInfo)
                    && consecutiveWakeupContext.isCompatible(datasetLockMode)) {
                consecutiveWakeupContext.setLockMode(datasetLockMode);
                //compatible upgrader is waken up
                latchWaitNotify();
                synchronized (waiterObj) {
                    unlatchWaitNotify();
                    waiterObj.setWait(false);
                    if (IS_DEBUG_MODE) {
                        System.out.println("" + Thread.currentThread().getName() + "\twake-up(D): WID(" + waiterObjId
                                + "),EID(" + waiterObj.getEntityInfoSlot() + ")");
                    }
                    waiterObj.notifyAll();
                }
                waiterObjId = waiterObj.getNextWaiterObjId();
            } else {
                areAllUpgradersAwaken = false;
                break;
            }
        }

        if (areAllUpgradersAwaken) {
            //wake up waiters
            waiterObjId = dLockInfo.getFirstWaiter();
            while (waiterObjId != -1) {
                waiterObj = lockWaiterManager.getLockWaiter(waiterObjId);
                entityInfo = waiterObj.getEntityInfoSlot();
                lockMode = entityInfoManager.getDatasetLockMode(entityInfo);
                datasetLockMode = entityInfoManager.getPKHashVal(entityInfo) == -1 ? lockMode
                        : lockMode == LockMode.S ? LockMode.IS : LockMode.IX;
                if (dLockInfo.isCompatible(datasetLockMode) && consecutiveWakeupContext.isCompatible(datasetLockMode)) {
                    consecutiveWakeupContext.setLockMode(datasetLockMode);
                    //compatible waiter is waken up
                    latchWaitNotify();
                    synchronized (waiterObj) {
                        unlatchWaitNotify();
                        waiterObj.setWait(false);
                        if (IS_DEBUG_MODE) {
                            System.out.println("" + Thread.currentThread().getName() + "\twake-up(D): WID("
                                    + waiterObjId + "),EID(" + waiterObj.getEntityInfoSlot() + ")");
                        }
                        waiterObj.notifyAll();
                    }
                    waiterObjId = waiterObj.getNextWaiterObjId();
                } else {
                    break;
                }
            }
        }
    }

    private void wakeUpEntityLockWaiters(int eLockInfo) {
        boolean areAllUpgradersAwaken = true;
        int waiterObjId = entityLockInfoManager.getUpgrader(eLockInfo);
        int entityInfo;
        LockWaiter waiterObj;
        byte entityLockMode;

        consecutiveWakeupContext.reset();
        while (waiterObjId != -1) {
            //wake up upgraders
            waiterObj = lockWaiterManager.getLockWaiter(waiterObjId);
            entityInfo = waiterObj.getEntityInfoSlot();
            if (entityLockInfoManager.isUpgradeCompatible(eLockInfo, LockMode.X, entityInfo)
                    && consecutiveWakeupContext.isCompatible(LockMode.X)) {
                consecutiveWakeupContext.setLockMode(LockMode.X);
                latchWaitNotify();
                synchronized (waiterObj) {
                    unlatchWaitNotify();
                    waiterObj.setWait(false);
                    if (IS_DEBUG_MODE) {
                        System.out.println("" + Thread.currentThread().getName() + "\twake-up(E): WID(" + waiterObjId
                                + "),EID(" + waiterObj.getEntityInfoSlot() + ")");
                    }
                    waiterObj.notifyAll();
                }
                waiterObjId = waiterObj.getNextWaiterObjId();
            } else {
                areAllUpgradersAwaken = false;
                break;
            }
        }

        if (areAllUpgradersAwaken) {
            //wake up waiters
            waiterObjId = entityLockInfoManager.getFirstWaiter(eLockInfo);
            while (waiterObjId != -1) {
                waiterObj = lockWaiterManager.getLockWaiter(waiterObjId);
                entityInfo = waiterObj.getEntityInfoSlot();
                entityLockMode = entityInfoManager.getEntityLockMode(entityInfo);
                if (entityLockInfoManager.isCompatible(eLockInfo, entityLockMode)
                        && consecutiveWakeupContext.isCompatible(entityLockMode)) {
                    consecutiveWakeupContext.setLockMode(entityLockMode);
                    //compatible waiter is waken up
                    latchWaitNotify();
                    synchronized (waiterObj) {
                        unlatchWaitNotify();
                        waiterObj.setWait(false);
                        if (IS_DEBUG_MODE) {
                            System.out.println("" + Thread.currentThread().getName() + "\twake-up(E): WID("
                                    + waiterObjId + "),EID(" + waiterObj.getEntityInfoSlot() + ")");
                        }
                        waiterObj.notifyAll();
                    }
                } else {
                    break;
                }
                waiterObjId = waiterObj.getNextWaiterObjId();
            }
        }
    }

    @Override
    public String prettyPrint() throws ACIDException {
        StringBuilder s = new StringBuilder("\n########### LockManager Status #############\n");
        return s + "\n";
    }

    public void sweepForTimeout() throws ACIDException {
        JobInfo jobInfo;
        int waiterObjId;
        LockWaiter waiterObj;

        latchLockTable();
        try {

            Iterator<Entry<JobId, JobInfo>> iter = jobHT.entrySet().iterator();
            while (iter.hasNext()) {
                Map.Entry<JobId, JobInfo> pair = (Map.Entry<JobId, JobInfo>) iter.next();
                jobInfo = pair.getValue();
                waiterObjId = jobInfo.getFirstWaitingResource();
                while (waiterObjId != -1) {
                    waiterObj = lockWaiterManager.getLockWaiter(waiterObjId);
                    toutDetector.checkAndSetVictim(waiterObj);
                    waiterObjId = waiterObj.getNextWaiterObjId();
                }
            }
        } finally {
            unlatchLockTable();
        }
    }

    @Override
    public void start() {
        //no op
    }

    @Override
    public void stop(boolean dumpState, OutputStream os) {
        if (dumpState) {

            //#. dump Configurable Variables
            dumpConfVars(os);

            //#. dump jobHT
            dumpJobInfo(os);

            //#. dump datasetResourceHT
            dumpDatasetLockInfo(os);

            //#. dump entityLockInfoManager
            dumpEntityLockInfo(os);

            //#. dump entityInfoManager
            dumpEntityInfo(os);

            //#. dump lockWaiterManager

            dumpLockWaiterInfo(os);
            try {
                os.flush();
            } catch (IOException e) {
                //ignore
            }
        }
    }

    private void dumpConfVars(OutputStream os) {
        try {
            StringBuilder sb = new StringBuilder();
            sb.append("\n>>dump_begin\t>>----- [ConfVars] -----");
            sb.append("\nESCALATE_TRHESHOLD_ENTITY_TO_DATASET: "
                    + txnSubsystem.getTransactionProperties().getEntityToDatasetLockEscalationThreshold());
            sb.append("\nSHRINK_TIMER_THRESHOLD (entityLockInfoManager): "
                    + entityLockInfoManager.getShrinkTimerThreshold());
            sb.append("\nSHRINK_TIMER_THRESHOLD (entityInfoManager): " + entityInfoManager.getShrinkTimerThreshold());
            sb.append("\nSHRINK_TIMER_THRESHOLD (lockWaiterManager): " + lockWaiterManager.getShrinkTimerThreshold());
            sb.append("\n>>dump_end\t>>----- [ConfVars] -----\n");
            os.write(sb.toString().getBytes());
        } catch (Exception e) {
            //ignore exception and continue dumping as much as possible.
            if (IS_DEBUG_MODE) {
                e.printStackTrace();
            }
        }
    }

    private void dumpJobInfo(OutputStream os) {
        JobId jobId;
        JobInfo jobInfo;
        StringBuilder sb = new StringBuilder();

        try {
            sb.append("\n>>dump_begin\t>>----- [JobInfo] -----");
            Set<Map.Entry<JobId, JobInfo>> entrySet = jobHT.entrySet();
            if (entrySet != null) {
                for (Map.Entry<JobId, JobInfo> entry : entrySet) {
                    if (entry != null) {
                        jobId = entry.getKey();
                        if (jobId != null) {
                            sb.append("\n" + jobId);
                        } else {
                            sb.append("\nJID:null");
                        }

                        jobInfo = entry.getValue();
                        if (jobInfo != null) {
                            sb.append(jobInfo.coreDump());
                        } else {
                            sb.append("\nJobInfo:null");
                        }
                    }
                }
            }
            sb.append("\n>>dump_end\t>>----- [JobInfo] -----\n");
            os.write(sb.toString().getBytes());
        } catch (Exception e) {
            //ignore exception and continue dumping as much as possible.
            if (IS_DEBUG_MODE) {
                e.printStackTrace();
            }
        }
    }

    private void dumpDatasetLockInfo(OutputStream os) {
        DatasetId datasetId;
        DatasetLockInfo datasetLockInfo;
        StringBuilder sb = new StringBuilder();

        try {
            sb.append("\n>>dump_begin\t>>----- [DatasetLockInfo] -----");
            Set<Map.Entry<DatasetId, DatasetLockInfo>> entrySet = datasetResourceHT.entrySet();
            if (entrySet != null) {
                for (Map.Entry<DatasetId, DatasetLockInfo> entry : entrySet) {
                    if (entry != null) {
                        datasetId = entry.getKey();
                        if (datasetId != null) {
                            sb.append("\nDatasetId:" + datasetId.getId());
                        } else {
                            sb.append("\nDatasetId:null");
                        }

                        datasetLockInfo = entry.getValue();
                        if (datasetLockInfo != null) {
                            sb.append(datasetLockInfo.coreDump());
                        } else {
                            sb.append("\nDatasetLockInfo:null");
                        }
                    }
                    sb.append("\n>>dump_end\t>>----- [DatasetLockInfo] -----\n");
                    os.write(sb.toString().getBytes());

                    //create a new sb to avoid possible OOM exception
                    sb = new StringBuilder();
                }
            }
        } catch (Exception e) {
            //ignore exception and continue dumping as much as possible.
            if (IS_DEBUG_MODE) {
                e.printStackTrace();
            }
        }
    }

    private void dumpEntityLockInfo(OutputStream os) {
        StringBuilder sb = new StringBuilder();
        try {
            sb.append("\n>>dump_begin\t>>----- [EntityLockInfo] -----");
            entityLockInfoManager.coreDump(os);
            sb.append("\n>>dump_end\t>>----- [EntityLockInfo] -----\n");
            os.write(sb.toString().getBytes());
        } catch (Exception e) {
            //ignore exception and continue dumping as much as possible.
            if (IS_DEBUG_MODE) {
                e.printStackTrace();
            }
        }
    }

    private void dumpEntityInfo(OutputStream os) {
        StringBuilder sb = new StringBuilder();
        try {
            sb.append("\n>>dump_begin\t>>----- [EntityInfo] -----");
            entityInfoManager.coreDump(os);
            sb.append("\n>>dump_end\t>>----- [EntityInfo] -----\n");
            os.write(sb.toString().getBytes());
        } catch (Exception e) {
            //ignore exception and continue dumping as much as possible.
            if (IS_DEBUG_MODE) {
                e.printStackTrace();
            }
        }
    }

    private void dumpLockWaiterInfo(OutputStream os) {
        StringBuilder sb = new StringBuilder();
        try {
            sb.append("\n>>dump_begin\t>>----- [LockWaiterInfo] -----");
            lockWaiterManager.coreDump(os);
            sb.append("\n>>dump_end\t>>----- [LockWaiterInfo] -----\n");
            os.write(sb.toString().getBytes());
        } catch (Exception e) {
            //ignore exception and continue dumping as much as possible.
            if (IS_DEBUG_MODE) {
                e.printStackTrace();
            }
        }
    }

    public void batchUnlock(LogPage logPage, LogPageReader logPageReader) throws ACIDException {
        latchLockTable();
        try {
            ITransactionContext txnCtx = null;
            LogRecord logRecord = logPageReader.next();
            while (logRecord != null) {
                if (logRecord.getLogType() == LogType.ENTITY_COMMIT) {
                    tempDatasetIdObj.setId(logRecord.getDatasetId());
                    tempJobIdObj.setId(logRecord.getJobId());
<<<<<<< HEAD
                    txnCtx = txnSubsystem.getTransactionManager().getTransactionContext(tempJobIdObj);
                    unlock(tempDatasetIdObj, logRecord.getPKHashValue(), txnCtx);
                    txnCtx.notifyOptracker(false);
                } else if (logRecord.getLogType() == LogType.JOB_COMMIT) {
                    tempJobIdObj.setId(logRecord.getJobId());
                    txnCtx = txnSubsystem.getTransactionManager().getTransactionContext(tempJobIdObj);
                    txnCtx.notifyOptracker(true);
                    ((LogPage) logPage).notifyJobCommitter();
=======
                    txnCtx = txnSubsystem.getTransactionManager().getTransactionContext(tempJobIdObj, false);
                    unlock(tempDatasetIdObj, logRecord.getPKHashValue(), txnCtx);
                    txnCtx.notifyOptracker(false);
                } else if (logRecord.getLogType() == LogType.JOB_COMMIT || logRecord.getLogType() == LogType.ABORT) {
                    tempJobIdObj.setId(logRecord.getJobId());
                    txnCtx = txnSubsystem.getTransactionManager().getTransactionContext(tempJobIdObj, false);
                    txnCtx.notifyOptracker(true);
                    ((LogPage) logPage).notifyJobTerminator();
>>>>>>> b6b73086
                }
                logRecord = logPageReader.next();
            }
        } finally {
            unlatchLockTable();
        }
    }
}

class ConsecutiveWakeupContext {
    private boolean IS;
    private boolean IX;
    private boolean S;
    private boolean X;

    public void reset() {
        IS = false;
        IX = false;
        S = false;
        X = false;
    }

    public boolean isCompatible(byte lockMode) {
        switch (lockMode) {
            case LockMode.IX:
                return !S && !X;

            case LockMode.IS:
                return !X;

            case LockMode.X:
                return !IS && !IX && !S && !X;

            case LockMode.S:
                return !IX && !X;

            default:
                throw new IllegalStateException("Invalid upgrade lock mode");
        }
    }

    public void setLockMode(byte lockMode) {
        switch (lockMode) {
            case LockMode.IX:
                IX = true;
                return;

            case LockMode.IS:
                IS = true;
                return;

            case LockMode.X:
                X = true;
                return;

            case LockMode.S:
                S = true;
                return;

            default:
                throw new IllegalStateException("Invalid lock mode");
        }

    }

}<|MERGE_RESOLUTION|>--- conflicted
+++ resolved
@@ -2211,16 +2211,6 @@
                 if (logRecord.getLogType() == LogType.ENTITY_COMMIT) {
                     tempDatasetIdObj.setId(logRecord.getDatasetId());
                     tempJobIdObj.setId(logRecord.getJobId());
-<<<<<<< HEAD
-                    txnCtx = txnSubsystem.getTransactionManager().getTransactionContext(tempJobIdObj);
-                    unlock(tempDatasetIdObj, logRecord.getPKHashValue(), txnCtx);
-                    txnCtx.notifyOptracker(false);
-                } else if (logRecord.getLogType() == LogType.JOB_COMMIT) {
-                    tempJobIdObj.setId(logRecord.getJobId());
-                    txnCtx = txnSubsystem.getTransactionManager().getTransactionContext(tempJobIdObj);
-                    txnCtx.notifyOptracker(true);
-                    ((LogPage) logPage).notifyJobCommitter();
-=======
                     txnCtx = txnSubsystem.getTransactionManager().getTransactionContext(tempJobIdObj, false);
                     unlock(tempDatasetIdObj, logRecord.getPKHashValue(), txnCtx);
                     txnCtx.notifyOptracker(false);
@@ -2229,7 +2219,6 @@
                     txnCtx = txnSubsystem.getTransactionManager().getTransactionContext(tempJobIdObj, false);
                     txnCtx.notifyOptracker(true);
                     ((LogPage) logPage).notifyJobTerminator();
->>>>>>> b6b73086
                 }
                 logRecord = logPageReader.next();
             }
