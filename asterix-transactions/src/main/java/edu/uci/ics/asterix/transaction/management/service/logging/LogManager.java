--- conflicted
+++ resolved
@@ -591,11 +591,7 @@
 
     public boolean isMemoryRead(long readLSN) {
         long flushLSN = lastFlushedLSN.get();
-<<<<<<< HEAD
-        if ((flushLSN + 1) == currentLSN) {
-=======
         if ((flushLSN + 1) == readLSN) {
->>>>>>> 0942597b
             return false;
         }
         long logPageBeginOffset = flushLSN - (flushLSN % logPageSize);
