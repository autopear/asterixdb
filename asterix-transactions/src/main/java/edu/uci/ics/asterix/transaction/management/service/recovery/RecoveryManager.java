/*
 * Copyright 2009-2013 by The Regents of the University of California
 * Licensed under the Apache License, Version 2.0 (the "License");
 * you may not use this file except in compliance with the License.
 * you may obtain a copy of the License from
 * 
 *     http://www.apache.org/licenses/LICENSE-2.0
 * 
 * Unless required by applicable law or agreed to in writing, software
 * distributed under the License is distributed on an "AS IS" BASIS,
 * WITHOUT WARRANTIES OR CONDITIONS OF ANY KIND, either express or implied.
 * See the License for the specific language governing permissions and
 * limitations under the License.
 */
package edu.uci.ics.asterix.transaction.management.service.recovery;

import java.io.File;
import java.io.FileInputStream;
import java.io.FileNotFoundException;
import java.io.FileOutputStream;
import java.io.FilenameFilter;
import java.io.IOException;
import java.io.ObjectInputStream;
import java.io.ObjectOutputStream;
import java.io.OutputStream;
import java.util.ArrayList;
import java.util.Arrays;
import java.util.Collections;
import java.util.HashMap;
import java.util.HashSet;
import java.util.Iterator;
import java.util.LinkedList;
import java.util.List;
import java.util.Map;
import java.util.Map.Entry;
import java.util.Set;
import java.util.logging.Level;
import java.util.logging.Logger;

import edu.uci.ics.asterix.common.api.ILocalResourceMetadata;
import edu.uci.ics.asterix.common.exceptions.ACIDException;
import edu.uci.ics.asterix.common.ioopcallbacks.AbstractLSMIOOperationCallback;
import edu.uci.ics.asterix.common.transactions.IAsterixAppRuntimeContextProvider;
import edu.uci.ics.asterix.common.transactions.ILogReader;
import edu.uci.ics.asterix.common.transactions.ILogRecord;
import edu.uci.ics.asterix.common.transactions.IRecoveryManager;
import edu.uci.ics.asterix.common.transactions.ITransactionContext;
import edu.uci.ics.asterix.transaction.management.service.logging.LogManager;
import edu.uci.ics.asterix.transaction.management.service.logging.LogType;
import edu.uci.ics.asterix.transaction.management.service.transaction.TransactionManagementConstants;
import edu.uci.ics.asterix.transaction.management.service.transaction.TransactionManager;
import edu.uci.ics.asterix.transaction.management.service.transaction.TransactionSubsystem;
import edu.uci.ics.hyracks.api.exceptions.HyracksDataException;
import edu.uci.ics.hyracks.api.lifecycle.ILifeCycleComponent;
import edu.uci.ics.hyracks.dataflow.common.data.accessors.ITupleReference;
import edu.uci.ics.hyracks.storage.am.common.api.IIndex;
import edu.uci.ics.hyracks.storage.am.common.api.IIndexLifecycleManager;
import edu.uci.ics.hyracks.storage.am.common.impls.NoOpOperationCallback;
import edu.uci.ics.hyracks.storage.am.common.ophelpers.IndexOperation;
import edu.uci.ics.hyracks.storage.am.lsm.common.api.ILSMIndex;
import edu.uci.ics.hyracks.storage.am.lsm.common.api.ILSMIndexAccessor;
import edu.uci.ics.hyracks.storage.am.lsm.common.impls.BlockingIOOperationCallbackWrapper;
import edu.uci.ics.hyracks.storage.common.file.ILocalResourceRepository;
import edu.uci.ics.hyracks.storage.common.file.LocalResource;

/**
 * This is the Recovery Manager and is responsible for rolling back a
 * transaction as well as doing a system recovery. TODO: Crash Recovery logic is
 * not in place completely. Once we have physical logging implemented, we would
 * add support for crash recovery.
 */
public class RecoveryManager implements IRecoveryManager, ILifeCycleComponent {

    public static final boolean IS_DEBUG_MODE = false;//true
    private static final Logger LOGGER = Logger.getLogger(RecoveryManager.class.getName());
    private final TransactionSubsystem txnSubsystem;
    private final LogManager logMgr;
    private final int checkpointHistory;
    private final long SHARP_CHECKPOINT_LSN = -1;

    /**
     * A file at a known location that contains the LSN of the last log record
     * traversed doing a successful checkpoint.
     */
    private static final String CHECKPOINT_FILENAME_PREFIX = "checkpoint_";
    private SystemState state;

    public RecoveryManager(TransactionSubsystem txnSubsystem) throws ACIDException {
        this.txnSubsystem = txnSubsystem;
        this.logMgr = (LogManager) txnSubsystem.getLogManager();
        this.checkpointHistory = this.txnSubsystem.getTransactionProperties().getCheckpointHistory();
    }

    /**
     * returns system state which could be one of the three states: HEALTHY, RECOVERING, CORRUPTED.
     * This state information could be used in a case where more than one thread is running
     * in the bootstrap process to provide higher availability. In other words, while the system
     * is recovered, another thread may start a new transaction with understanding the side effect
     * of the operation, or the system can be recovered concurrently. This kind of concurrency is
     * not supported, yet.
     */
    public SystemState getSystemState() throws ACIDException {

        //#. read checkpoint file
        CheckpointObject checkpointObject = null;
        try {
            checkpointObject = readCheckpoint();
        } catch (FileNotFoundException e) {
            //This is initial bootstrap. 
            //Otherwise, the checkpoint file is deleted unfortunately. What we can do in this case?
            state = SystemState.NEW_UNIVERSE;
            if (LOGGER.isLoggable(Level.INFO)) {
                LOGGER.info("The checkpoint file doesn't exist: systemState = NEW_UNIVERSE");
            }
            return state;
        }

        long readableSmallestLSN = logMgr.getReadableSmallestLSN();
        if (logMgr.getAppendLSN() == readableSmallestLSN) {
            if (checkpointObject.getMinMCTFirstLsn() != SHARP_CHECKPOINT_LSN) {
                if (LOGGER.isLoggable(Level.INFO)) {
                    LOGGER.info("[Warning] ---------------------------------------------------");
                    LOGGER.info("[Warning] Some(or all) of transaction log files are lost.");
                    LOGGER.info("[Warning] ---------------------------------------------------");
                    //No choice but continuing when the log files are lost. 
                }
            }
            state = SystemState.HEALTHY;
            return state;
        } else if (checkpointObject.getCheckpointLsn() == logMgr.getAppendLSN()
                && checkpointObject.getMinMCTFirstLsn() == SHARP_CHECKPOINT_LSN) {
            state = SystemState.HEALTHY;
            return state;
        } else {
            state = SystemState.CORRUPTED;
            return state;
        }
    }

    public void startRecovery(boolean synchronous) throws IOException, ACIDException {

        int updateLogCount = 0;
        int entityCommitLogCount = 0;
        int jobCommitLogCount = 0;
        int redoCount = 0;
        int jobId = -1;

        state = SystemState.RECOVERING;

        if (LOGGER.isLoggable(Level.INFO)) {
            LOGGER.info("[RecoveryMgr] starting recovery ...");
        }

        Set<Integer> winnerJobSet = new HashSet<Integer>();
        Map<Integer, Set<TxnId>> jobId2WinnerEntitiesMap = new HashMap<Integer, Set<TxnId>>();
        //winnerEntity is used to add pairs, <committed TxnId, the most recent commit Lsn of the TxnId>
        Set<TxnId> winnerEntitySet = null;
        TxnId tempKeyTxnId = new TxnId(-1, -1, -1, null, -1, false);
        TxnId winnerEntity = null;

        //#. read checkpoint file and set lowWaterMark where anaylsis and redo start
        long readableSmallestLSN = logMgr.getReadableSmallestLSN();
        CheckpointObject checkpointObject = readCheckpoint();
        long lowWaterMarkLSN = checkpointObject.getMinMCTFirstLsn();
        if (lowWaterMarkLSN < readableSmallestLSN) {
            lowWaterMarkLSN = readableSmallestLSN;
        }
        int maxJobId = checkpointObject.getMaxJobId();

        //-------------------------------------------------------------------------
        //  [ analysis phase ]
        //  - collect all committed Lsn 
        //-------------------------------------------------------------------------
        if (LOGGER.isLoggable(Level.INFO)) {
            LOGGER.info("[RecoveryMgr] in analysis phase");
        }

        //#. set log reader to the lowWaterMarkLsn
        ILogReader logReader = logMgr.getLogReader(true);
        logReader.initializeScan(lowWaterMarkLSN);
        ILogRecord logRecord = logReader.next();
        while (logRecord != null) {
            if (IS_DEBUG_MODE) {
                LOGGER.info(logRecord.getLogRecordForDisplay());
            }
            //update max jobId
            if (logRecord.getJobId() > maxJobId) {
                maxJobId = logRecord.getJobId();
            }
            switch (logRecord.getLogType()) {
                case LogType.UPDATE:
                    updateLogCount++;
                    break;
                case LogType.JOB_COMMIT:
                    winnerJobSet.add(Integer.valueOf(logRecord.getJobId()));
                    jobId2WinnerEntitiesMap.remove(Integer.valueOf(logRecord.getJobId()));
                    jobCommitLogCount++;
                    break;
                case LogType.ENTITY_COMMIT:
                    jobId = logRecord.getJobId();
                    winnerEntity = new TxnId(jobId, logRecord.getDatasetId(), logRecord.getPKHashValue(),
                            logRecord.getPKValue(), logRecord.getPKValueSize(), true);
                    if (!jobId2WinnerEntitiesMap.containsKey(Integer.valueOf(jobId))) {
                        winnerEntitySet = new HashSet<TxnId>();
                        jobId2WinnerEntitiesMap.put(Integer.valueOf(jobId), winnerEntitySet);
                    } else {
                        winnerEntitySet = jobId2WinnerEntitiesMap.get(Integer.valueOf(jobId));
                    }
                    winnerEntitySet.add(winnerEntity);
                    entityCommitLogCount++;
                    break;
                case LogType.ABORT:
                    //ignore
                    break;
                default:
                    throw new ACIDException("Unsupported LogType: " + logRecord.getLogType());
            }
            logRecord = logReader.next();
        }

        //-------------------------------------------------------------------------
        //  [ redo phase ]
        //  - redo if
        //    1) The TxnId is committed && --> guarantee durability
        //    2) lsn > maxDiskLastLsn of the index --> guarantee idempotence
        //-------------------------------------------------------------------------
        if (LOGGER.isLoggable(Level.INFO)) {
            LOGGER.info("[RecoveryMgr] in redo phase");
        }
        long resourceId;
        long maxDiskLastLsn;
        long LSN = -1;
        ILSMIndex index = null;
        LocalResource localResource = null;
        ILocalResourceMetadata localResourceMetadata = null;
        Map<Long, Long> resourceId2MaxLSNMap = new HashMap<Long, Long>();
        boolean foundWinner = false;

        //#. get indexLifeCycleManager 
        IAsterixAppRuntimeContextProvider appRuntimeContext = txnSubsystem.getAsterixAppRuntimeContextProvider();
        IIndexLifecycleManager indexLifecycleManager = appRuntimeContext.getIndexLifecycleManager();
        ILocalResourceRepository localResourceRepository = appRuntimeContext.getLocalResourceRepository();

        //#. set log reader to the lowWaterMarkLsn again.
        logReader.initializeScan(lowWaterMarkLSN);
        logRecord = logReader.next();
        while (logRecord != null) {
            if (IS_DEBUG_MODE) {
                LOGGER.info(logRecord.getLogRecordForDisplay());
            }
            LSN = logRecord.getLSN();
            jobId = logRecord.getJobId();
            foundWinner = false;
            switch (logRecord.getLogType()) {
                case LogType.UPDATE:
                    if (winnerJobSet.contains(Integer.valueOf(jobId))) {
                        foundWinner = true;
                    } else if (jobId2WinnerEntitiesMap.containsKey(Integer.valueOf(jobId))) {
                        winnerEntitySet = jobId2WinnerEntitiesMap.get(Integer.valueOf(jobId));
                        tempKeyTxnId.setTxnId(jobId, logRecord.getDatasetId(), logRecord.getPKHashValue(),
                                logRecord.getPKValue(), logRecord.getPKValueSize());
                        if (winnerEntitySet.contains(tempKeyTxnId)) {
                            foundWinner = true;
                        }
                    }
                    if (foundWinner) {
                        resourceId = logRecord.getResourceId();
                        localResource = localResourceRepository.getResourceById(resourceId);

                        //get index instance from IndexLifeCycleManager
                        //if index is not registered into IndexLifeCycleManager,
                        //create the index using LocalMetadata stored in LocalResourceRepository
                        index = (ILSMIndex) indexLifecycleManager.getIndex(resourceId);
                        if (index == null) {

                            /*******************************************************************
                             * [Notice]
                             * -> Issue
                             * Delete index may cause a problem during redo.
                             * The index operation to be redone couldn't be redone because the corresponding index
                             * may not exist in NC due to the possible index drop DDL operation.
                             * -> Approach
                             * Avoid the problem during redo.
                             * More specifically, the problem will be detected when the localResource of
                             * the corresponding index is retrieved, which will end up with 'null' return from
                             * localResourceRepository. If null is returned, then just go and process the next
                             * log record.
                             *******************************************************************/
                            if (localResource == null) {
                                continue;
                            }
                            /*******************************************************************/

                            //#. create index instance and register to indexLifeCycleManager
                            localResourceMetadata = (ILocalResourceMetadata) localResource.getResourceObject();
                            index = localResourceMetadata.createIndexInstance(appRuntimeContext,
                                    localResource.getResourceName(), localResource.getPartition());
                            indexLifecycleManager.register(resourceId, index);
                            indexLifecycleManager.open(resourceId);

                            //#. get maxDiskLastLSN
                            ILSMIndex lsmIndex = (ILSMIndex) index;
                            maxDiskLastLsn = ((AbstractLSMIOOperationCallback) lsmIndex.getIOOperationCallback())
                                    .getComponentLSN(lsmIndex.getImmutableComponents());

                            //#. set resourceId and maxDiskLastLSN to the map
                            resourceId2MaxLSNMap.put(Long.valueOf(resourceId), Long.valueOf(maxDiskLastLsn));
                        } else {
                            maxDiskLastLsn = resourceId2MaxLSNMap.get(Long.valueOf(resourceId));
                        }

                        if (LSN > maxDiskLastLsn) {
                            redo(logRecord);
                            redoCount++;
                        }
                    }
                    break;

                case LogType.JOB_COMMIT:
                case LogType.ENTITY_COMMIT:
                case LogType.ABORT:
                    //do nothing
                    break;

                default:
                    throw new ACIDException("Unsupported LogType: " + logRecord.getLogType());
            }
            logRecord = logReader.next();
        }

        //close all indexes
        Set<Long> resourceIdList = resourceId2MaxLSNMap.keySet();
        for (long r : resourceIdList) {
            indexLifecycleManager.close(r);
        }

        logReader.close();

        if (LOGGER.isLoggable(Level.INFO)) {
            LOGGER.info("[RecoveryMgr] recovery is completed.");
            LOGGER.info("[RecoveryMgr] Count: Update/EntityCommit/JobCommit/Redo = " + updateLogCount + "/"
                    + entityCommitLogCount + "/" + jobCommitLogCount + "/" + redoCount);
        }
    }

    @Override
    public synchronized void checkpoint(boolean isSharpCheckpoint) throws ACIDException, HyracksDataException {

        long minMCTFirstLSN;
        if (isSharpCheckpoint && LOGGER.isLoggable(Level.INFO)) {
            LOGGER.info("Starting sharp checkpoint ... ");
        }

        TransactionManager txnMgr = (TransactionManager) txnSubsystem.getTransactionManager();
        String logDir = logMgr.getLogManagerProperties().getLogDir();

        //#. get the filename of the previous checkpoint files which are about to be deleted 
        //   right after the new checkpoint file is written.
        File[] prevCheckpointFiles = getPreviousCheckpointFiles();

        IIndexLifecycleManager indexLifecycleManager = txnSubsystem.getAsterixAppRuntimeContextProvider()
                .getIndexLifecycleManager();
        List<IIndex> openIndexList = indexLifecycleManager.getOpenIndexes();

        //#. flush all in-memory components if it is the sharp checkpoint
        if (isSharpCheckpoint) {
            ///////////////////////////////////////////////
            //TODO : change the code inside the if statement into indexLifeCycleManager.flushAllDatasets()
            //indexLifeCycleManager.flushAllDatasets();
            ///////////////////////////////////////////////
            List<BlockingIOOperationCallbackWrapper> callbackList = new LinkedList<BlockingIOOperationCallbackWrapper>();
            for (IIndex index : openIndexList) {
                ILSMIndex lsmIndex = (ILSMIndex) index;
                ILSMIndexAccessor indexAccessor = lsmIndex.createAccessor(NoOpOperationCallback.INSTANCE,
                        NoOpOperationCallback.INSTANCE);
                BlockingIOOperationCallbackWrapper cb = new BlockingIOOperationCallbackWrapper(
                        lsmIndex.getIOOperationCallback());
                callbackList.add(cb);
                try {
                    indexAccessor.scheduleFlush(cb);
                } catch (HyracksDataException e) {
                    throw new ACIDException(e);
                }
            }

            for (BlockingIOOperationCallbackWrapper cb : callbackList) {
                try {
                    cb.waitForIO();
                } catch (InterruptedException e) {
                    throw new ACIDException(e);
                }
            }
            minMCTFirstLSN = SHARP_CHECKPOINT_LSN;
        } else {
            long firstLSN;
            minMCTFirstLSN = Long.MAX_VALUE;
            if (openIndexList.size() > 0) {
                for (IIndex index : openIndexList) {
                    firstLSN = ((AbstractLSMIOOperationCallback) ((ILSMIndex) index).getIOOperationCallback())
                            .getFirstLSN();
                    minMCTFirstLSN = Math.min(minMCTFirstLSN, firstLSN);
                }
            } else {
                minMCTFirstLSN = SHARP_CHECKPOINT_LSN;
            }
        }
        CheckpointObject checkpointObject = new CheckpointObject(logMgr.getAppendLSN(), minMCTFirstLSN,
                txnMgr.getMaxJobId(), System.currentTimeMillis());

        FileOutputStream fos = null;
        ObjectOutputStream oosToFos = null;
        try {
            String fileName = getFileName(logDir, Long.toString(checkpointObject.getTimeStamp()));
            fos = new FileOutputStream(fileName);
            oosToFos = new ObjectOutputStream(fos);
            oosToFos.writeObject(checkpointObject);
            oosToFos.flush();
        } catch (IOException e) {
            throw new ACIDException("Failed to checkpoint", e);
        } finally {
            if (oosToFos != null) {
                try {
                    oosToFos.close();
                } catch (IOException e) {
                    throw new ACIDException("Failed to checkpoint", e);
                }
            }
            if (oosToFos == null && fos != null) {
                try {
                    fos.close();
                } catch (IOException e) {
                    throw new ACIDException("Failed to checkpoint", e);
                }
            }
        }

        //#. delete the previous checkpoint files
        if (prevCheckpointFiles != null) {
            // sort the filenames lexicographically to keep the latest checkpointHistory files.
            Arrays.sort(prevCheckpointFiles);
            for (int i = 0; i < prevCheckpointFiles.length - this.checkpointHistory; ++i) {
                prevCheckpointFiles[i].delete();
            }
        }

        if (isSharpCheckpoint) {
            logMgr.renewLogFiles();
        }

        if (isSharpCheckpoint && LOGGER.isLoggable(Level.INFO)) {
            LOGGER.info("Completed sharp checkpoint.");
        }
    }

    private CheckpointObject readCheckpoint() throws ACIDException, FileNotFoundException {

        CheckpointObject checkpointObject = null;

        //#. read all checkpointObjects from the existing checkpoint files
        File[] prevCheckpointFiles = getPreviousCheckpointFiles();

        if (prevCheckpointFiles == null || prevCheckpointFiles.length == 0) {
            throw new FileNotFoundException("Checkpoint file is not found");
        }

        List<CheckpointObject> checkpointObjectList = new ArrayList<CheckpointObject>();

        for (File file : prevCheckpointFiles) {
            FileInputStream fis = null;
            ObjectInputStream oisFromFis = null;

            try {
                fis = new FileInputStream(file);
                oisFromFis = new ObjectInputStream(fis);
                checkpointObject = (CheckpointObject) oisFromFis.readObject();
                checkpointObjectList.add(checkpointObject);
            } catch (Exception e) {
                throw new ACIDException("Failed to read a checkpoint file", e);
            } finally {
                if (oisFromFis != null) {
                    try {
                        oisFromFis.close();
                    } catch (IOException e) {
                        throw new ACIDException("Failed to read a checkpoint file", e);
                    }
                }
                if (oisFromFis == null && fis != null) {
                    try {
                        fis.close();
                    } catch (IOException e) {
                        throw new ACIDException("Failed to read a checkpoint file", e);
                    }
                }
            }
        }

        //#. sort checkpointObjects in descending order by timeStamp to find out the most recent one.
        Collections.sort(checkpointObjectList);

        //#. return the most recent one (the first one in sorted list)
        return checkpointObjectList.get(0);
    }

    private File[] getPreviousCheckpointFiles() {
        String logDir = ((LogManager) txnSubsystem.getLogManager()).getLogManagerProperties().getLogDir();

        File parentDir = new File(logDir);

        FilenameFilter filter = new FilenameFilter() {
            @Override
            public boolean accept(File dir, String name) {
                if (name.contains(CHECKPOINT_FILENAME_PREFIX)) {
                    return true;
                } else {
                    return false;
                }
            }
        };

        File[] prevCheckpointFiles = parentDir.listFiles(filter);

        return prevCheckpointFiles;
    }

    private String getFileName(String baseDir, String suffix) {

        if (!baseDir.endsWith(System.getProperty("file.separator"))) {
            baseDir += System.getProperty("file.separator");
        }

        return baseDir + CHECKPOINT_FILENAME_PREFIX + suffix;
    }

    /**
     * Rollback a transaction
     * 
     * @see edu.uci.ics.transaction.management.service.recovery.IRecoveryManager# rollbackTransaction (edu.uci.ics.TransactionContext.management.service.transaction .TransactionContext)
     */
    @Override
    public void rollbackTransaction(ITransactionContext txnContext) throws ACIDException {
        Map<TxnId, List<Long>> loserTxnTable = new HashMap<TxnId, List<Long>>();
        TxnId tempKeyTxnId = new TxnId(-1, -1, -1, null, -1, false);

        int updateLogCount = 0;
        int entityCommitLogCount = 0;
        int jobId = -1;
        int abortedJobId = txnContext.getJobId().getId();
        long currentLSN = -1;
        TxnId loserEntity = null;

        // Obtain the first/last log record LSNs written by the Job
        long firstLSN = txnContext.getFirstLSN();
        long lastLSN = txnContext.getLastLSN();
        if (LOGGER.isLoggable(Level.INFO)) {
            LOGGER.info(" rollbacking transaction log records from " + firstLSN + " to " + lastLSN);
        }

        // check if the transaction actually wrote some logs.
        if (firstLSN == TransactionManagementConstants.LogManagerConstants.TERMINAL_LSN) {
            if (LOGGER.isLoggable(Level.INFO)) {
                LOGGER.info(" no need to roll back as there were no operations by the transaction "
                        + txnContext.getJobId());
            }
            return;
        }

        // While reading log records from firstLsn to lastLsn, collect uncommitted txn's Lsns
        if (LOGGER.isLoggable(Level.INFO)) {
            LOGGER.info(" collecting loser transaction's LSNs from " + firstLSN + " to " + lastLSN);
        }
        List<Long> undoLSNSet = null;
        ILogReader logReader = logMgr.getLogReader(false);
        logReader.initializeScan(firstLSN);
        ILogRecord logRecord = null;
        while (currentLSN < lastLSN) {
            logRecord = logReader.next();
            if (logRecord == null) {
                break;
            } else {
                if (IS_DEBUG_MODE) {
                    LOGGER.info(logRecord.getLogRecordForDisplay());
                }
                currentLSN = logRecord.getLSN();
            }
            jobId = logRecord.getJobId();
            if (jobId != abortedJobId) {
                continue;
            }
            tempKeyTxnId.setTxnId(jobId, logRecord.getDatasetId(), logRecord.getPKHashValue(), logRecord.getPKValue(),
                    logRecord.getPKValueSize());
            switch (logRecord.getLogType()) {
                case LogType.UPDATE:
                    undoLSNSet = loserTxnTable.get(tempKeyTxnId);
                    if (undoLSNSet == null) {
                        loserEntity = new TxnId(jobId, logRecord.getDatasetId(), logRecord.getPKHashValue(),
                                logRecord.getPKValue(), logRecord.getPKValueSize(), true);
                        undoLSNSet = new LinkedList<Long>();
                        loserTxnTable.put(loserEntity, undoLSNSet);
                    }
                    undoLSNSet.add(Long.valueOf(currentLSN));
                    updateLogCount++;
                    if (IS_DEBUG_MODE) {
                        LOGGER.info("" + Thread.currentThread().getId() + "======> update[" + currentLSN + "]:"
                                + tempKeyTxnId);
                    }
                    break;

                case LogType.JOB_COMMIT:
                    throw new ACIDException("Unexpected LogType(" + logRecord.getLogType() + ") during abort.");

                case LogType.ENTITY_COMMIT:
                    undoLSNSet = loserTxnTable.remove(tempKeyTxnId);
                    if (undoLSNSet == null) {
                        undoLSNSet = loserTxnTable.remove(tempKeyTxnId);
                    }
                    entityCommitLogCount++;
                    if (IS_DEBUG_MODE) {
<<<<<<< HEAD
                        LOGGER.info("" + Thread.currentThread().getId() + "======> entity_commit[" + currentLSN + "]"
                                + tempKeyTxnId);
=======
                        entityCommitLogCount++;
                        System.out.println("" + Thread.currentThread().getId() + "======> entity_commit[" + currentLSN
                                + "]" + tempKeyTxnId);
>>>>>>> 9ab9b10b
                    }
                    break;

                case LogType.ABORT:
                    //ignore
                    break;

                default:
                    throw new ACIDException("Unsupported LogType: " + logRecord.getLogType());
            }
        }
        if (currentLSN != lastLSN) {
            throw new ACIDException("LastLSN mismatch: lastLSN(" + lastLSN + ") vs currentLSN(" + currentLSN
                    + ") during abort( " + txnContext.getJobId() + ")");
        }

        //undo loserTxn's effect
        if (LOGGER.isLoggable(Level.INFO)) {
            LOGGER.info(" undoing loser transaction's effect");
        }

        Iterator<Entry<TxnId, List<Long>>> iter = loserTxnTable.entrySet().iterator();
        int undoCount = 0;
        while (iter.hasNext()) {
            //TODO 
            //Sort the lsns in order to undo in one pass. 

            Map.Entry<TxnId, List<Long>> loserTxn = (Map.Entry<TxnId, List<Long>>) iter.next();
            undoLSNSet = loserTxn.getValue();

            for (long undoLSN : undoLSNSet) {
                //here, all the log records are UPDATE type. So, we don't need to check the type again.
                //read the corresponding log record to be undone.
                logRecord = logReader.read(undoLSN);
                if (logRecord == null) {
                    throw new ACIDException("IllegalState exception during abort( " + txnContext.getJobId() + ")");
                }
                if (IS_DEBUG_MODE) {
                    LOGGER.info(logRecord.getLogRecordForDisplay());
                }
                undo(logRecord);
                undoCount++;
            }
        }
        logReader.close();
        if (LOGGER.isLoggable(Level.INFO)) {
            LOGGER.info(" undone loser transaction's effect");
            LOGGER.info("UpdateLogCount/CommitLogCount/UndoCount:" + updateLogCount + "/" + entityCommitLogCount + "/"
                    + undoCount);
        }
    }

    @Override
    public void start() {
        //no op
    }

    @Override
    public void stop(boolean dumpState, OutputStream os) {
        //no op
    }

    private void undo(ILogRecord logRecord) {
        try {
            ILSMIndex index = (ILSMIndex) txnSubsystem.getAsterixAppRuntimeContextProvider().getIndexLifecycleManager()
                    .getIndex(logRecord.getResourceId());
            ILSMIndexAccessor indexAccessor = index.createAccessor(NoOpOperationCallback.INSTANCE,
                    NoOpOperationCallback.INSTANCE);
            if (logRecord.getResourceType() == ResourceType.LSM_BTREE) {
                if (logRecord.getOldOp() != IndexOperation.NOOP.ordinal()) {
                    if (logRecord.getOldOp() == IndexOperation.DELETE.ordinal()) {
                        indexAccessor.forceDelete(logRecord.getOldValue());
                    } else {
                        indexAccessor.forceInsert(logRecord.getOldValue());
                    }
                } else {
                    indexAccessor.forcePhysicalDelete(logRecord.getNewValue());
                }
            } else {
                if (logRecord.getNewOp() == IndexOperation.DELETE.ordinal()) {
                    indexAccessor.forceInsert(logRecord.getNewValue());
                } else {
                    indexAccessor.forceDelete(logRecord.getNewValue());
                }
            }
        } catch (Exception e) {
            throw new IllegalStateException("Failed to undo", e);
        }
    }

    private void redo(ILogRecord logRecord) {
        try {
            ILSMIndex index = (ILSMIndex) txnSubsystem.getAsterixAppRuntimeContextProvider().getIndexLifecycleManager()
                    .getIndex(logRecord.getResourceId());
            ILSMIndexAccessor indexAccessor = index.createAccessor(NoOpOperationCallback.INSTANCE,
                    NoOpOperationCallback.INSTANCE);
            if (logRecord.getNewOp() == IndexOperation.INSERT.ordinal()) {
                indexAccessor.forceInsert(logRecord.getNewValue());
            } else if (logRecord.getNewOp() == IndexOperation.DELETE.ordinal()) {
                indexAccessor.forceDelete(logRecord.getNewValue());
            } else {
                throw new IllegalStateException("Unsupported OperationType: " + logRecord.getNewOp());
            }
            ((AbstractLSMIOOperationCallback) index.getIOOperationCallback()).updateLastLSN(logRecord.getLSN());
        } catch (Exception e) {
            throw new IllegalStateException("Failed to redo", e);
        }
    }
}

class TxnId {
    public boolean isByteArrayPKValue;
    public int jobId;
    public int datasetId;
    public int pkHashValue;
    public int pkSize;
    public byte[] byteArrayPKValue;
    public ITupleReference tupleReferencePKValue;

    public TxnId(int jobId, int datasetId, int pkHashValue, ITupleReference pkValue, int pkSize,
            boolean isByteArrayPKValue) {
        this.jobId = jobId;
        this.datasetId = datasetId;
        this.pkHashValue = pkHashValue;
        this.pkSize = pkSize;
        this.isByteArrayPKValue = isByteArrayPKValue;
        if (isByteArrayPKValue) {
            this.byteArrayPKValue = new byte[pkSize];
            readPKValueIntoByteArray(pkValue, pkSize, byteArrayPKValue);
        } else {
            this.tupleReferencePKValue = pkValue;
        }
    }

    private void readPKValueIntoByteArray(ITupleReference pkValue, int pkSize, byte[] byteArrayPKValue) {
        int readOffset = pkValue.getFieldStart(0);
        byte[] readBuffer = pkValue.getFieldData(0);
        for (int i = 0; i < pkSize; i++) {
            byteArrayPKValue[i] = readBuffer[readOffset + i];
        }
    }

    public void setTxnId(int jobId, int datasetId, int pkHashValue, ITupleReference pkValue, int pkSize) {
        this.jobId = jobId;
        this.datasetId = datasetId;
        this.pkHashValue = pkHashValue;
        this.tupleReferencePKValue = pkValue;
        this.pkSize = pkSize;
        isByteArrayPKValue = false;
    }

    @Override
    public String toString() {
        return "[" + jobId + "," + datasetId + "," + pkHashValue + "," + pkSize + "]";
    }

    @Override
    public int hashCode() {
        return pkHashValue;
    }

    @Override
    public boolean equals(Object o) {
        if (o == this) {
            return true;
        }
        if (!(o instanceof TxnId)) {
            return false;
        }
        TxnId txnId = (TxnId) o;
        return (txnId.pkHashValue == pkHashValue && txnId.datasetId == datasetId && txnId.jobId == jobId
                && pkSize == txnId.pkSize && isEqualTo(txnId));
    }

    private boolean isEqualTo(TxnId txnId) {
        if (isByteArrayPKValue && txnId.isByteArrayPKValue) {
            return isEqual(byteArrayPKValue, txnId.byteArrayPKValue, pkSize);
        } else if (isByteArrayPKValue && (!txnId.isByteArrayPKValue)) {
            return isEqual(byteArrayPKValue, txnId.tupleReferencePKValue, pkSize);
        } else if ((!isByteArrayPKValue) && txnId.isByteArrayPKValue) {
            return isEqual(txnId.byteArrayPKValue, tupleReferencePKValue, pkSize);
        } else {
            return isEqual(tupleReferencePKValue, txnId.tupleReferencePKValue, pkSize);
        }
    }

    private boolean isEqual(byte[] a, byte[] b, int size) {
        for (int i = 0; i < size; i++) {
            if (a[i] != b[i]) {
                return false;
            }
        }
        return true;
    }

    private boolean isEqual(byte[] a, ITupleReference b, int size) {
        int readOffset = b.getFieldStart(0);
        byte[] readBuffer = b.getFieldData(0);
        for (int i = 0; i < size; i++) {
            if (a[i] != readBuffer[readOffset + i]) {
                return false;
            }
        }
        return true;
    }

    private boolean isEqual(ITupleReference a, ITupleReference b, int size) {
        int aOffset = a.getFieldStart(0);
        byte[] aBuffer = a.getFieldData(0);
        int bOffset = b.getFieldStart(0);
        byte[] bBuffer = b.getFieldData(0);
        for (int i = 0; i < size; i++) {
            if (aBuffer[aOffset + i] != bBuffer[bOffset + i]) {
                return false;
            }
        }
        return true;
    }
}<|MERGE_RESOLUTION|>--- conflicted
+++ resolved
@@ -615,14 +615,8 @@
                     }
                     entityCommitLogCount++;
                     if (IS_DEBUG_MODE) {
-<<<<<<< HEAD
                         LOGGER.info("" + Thread.currentThread().getId() + "======> entity_commit[" + currentLSN + "]"
                                 + tempKeyTxnId);
-=======
-                        entityCommitLogCount++;
-                        System.out.println("" + Thread.currentThread().getId() + "======> entity_commit[" + currentLSN
-                                + "]" + tempKeyTxnId);
->>>>>>> 9ab9b10b
                     }
                     break;
 
